--- conflicted
+++ resolved
@@ -222,11 +222,7 @@
       - name: with-secret
         # Secure communication.
         # Translates into <secure>1</secure> ClickHouse setting
-<<<<<<< HEAD
-        secure: true
-=======
         secure: "True"
->>>>>>> d50ea40b
         # Shared secret value to secure cluster communications
         secret:
           # Auto-generate shared secret value to secure cluster communications
