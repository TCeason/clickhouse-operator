apiVersion: "clickhouse.altinity.com/v1"
kind: "ClickHouseInstallation"
metadata:
  name: "secure-cluster-secret-02"
spec:
  configuration:
    clusters:
      - name: "plaintext"
<<<<<<< HEAD
        secure: true
=======
        secure: "True"
>>>>>>> d50ea40b
        secret:
          value: "plaintext secret"
        layout:
          shardsCount: 2
          replicasCount: 2<|MERGE_RESOLUTION|>--- conflicted
+++ resolved
@@ -6,11 +6,7 @@
   configuration:
     clusters:
       - name: "plaintext"
-<<<<<<< HEAD
-        secure: true
-=======
         secure: "True"
->>>>>>> d50ea40b
         secret:
           value: "plaintext secret"
         layout:
