--- conflicted
+++ resolved
@@ -1,11 +1,6 @@
-<<<<<<< HEAD
-.git
-.idea
-.vagrant
-.circleci
-=======
 vendor/
 docs/
+.circleci/
 .vagrant/
->>>>>>> 7f9146cf
+.devspace/
 *.log