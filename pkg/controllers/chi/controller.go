// Copyright 2019 Altinity Ltd and/or its affiliates. All rights reserved.
//
// Licensed under the Apache License, Version 2.0 (the "License");
// you may not use this file except in compliance with the License.
// You may obtain a copy of the License at
//
//     http://www.apache.org/licenses/LICENSE-2.0
//
// Unless required by applicable law or agreed to in writing, software
// distributed under the License is distributed on an "AS IS" BASIS,
// WITHOUT WARRANTIES OR CONDITIONS OF ANY KIND, either express or implied.
// See the License for the specific language governing permissions and
// limitations under the License.

package chi

import (
	"context"
	"fmt"
	chop "github.com/altinity/clickhouse-operator/pkg/apis/clickhouse.altinity.com/v1"
	chopmetrics "github.com/altinity/clickhouse-operator/pkg/apis/metrics"
	chopclientset "github.com/altinity/clickhouse-operator/pkg/client/clientset/versioned"
	chopclientsetscheme "github.com/altinity/clickhouse-operator/pkg/client/clientset/versioned/scheme"
	chopinformers "github.com/altinity/clickhouse-operator/pkg/client/informers/externalversions/clickhouse.altinity.com/v1"
	"github.com/altinity/clickhouse-operator/pkg/config"
	chopmodels "github.com/altinity/clickhouse-operator/pkg/models"
	"gopkg.in/d4l3k/messagediff.v1"
<<<<<<< HEAD
=======

>>>>>>> c1c29af1
	apps "k8s.io/api/apps/v1"
	core "k8s.io/api/core/v1"
	meta "k8s.io/apimachinery/pkg/apis/meta/v1"
	"k8s.io/apimachinery/pkg/labels"
	utilruntime "k8s.io/apimachinery/pkg/util/runtime"
	"k8s.io/apimachinery/pkg/util/wait"
	"strings"

	appsinformers "k8s.io/client-go/informers/apps/v1"
	coreinformers "k8s.io/client-go/informers/core/v1"
	kube "k8s.io/client-go/kubernetes"
	"k8s.io/client-go/kubernetes/scheme"
	typedcore "k8s.io/client-go/kubernetes/typed/core/v1"
	"k8s.io/client-go/tools/cache"
	"k8s.io/client-go/tools/record"
	"k8s.io/client-go/util/workqueue"

	"github.com/golang/glog"
)

// CreateController creates instance of Controller
func CreateController(
	chopConfig *config.Config,
	chopClient chopclientset.Interface,
	kubeClient kube.Interface,
	chiInformer chopinformers.ClickHouseInstallationInformer,
	serviceInformer coreinformers.ServiceInformer,
	configMapInformer coreinformers.ConfigMapInformer,
	statefulSetInformer appsinformers.StatefulSetInformer,
	podInformer coreinformers.PodInformer,
	chopMetricsExporter *chopmetrics.Exporter,
) *Controller {

	// Initializations
	chopclientsetscheme.AddToScheme(scheme.Scheme)
	eventBroadcaster := record.NewBroadcaster()
	eventBroadcaster.StartLogging(glog.Infof)
	eventBroadcaster.StartRecordingToSink(
		&typedcore.EventSinkImpl{
			Interface: kubeClient.CoreV1().Events(""),
		},
	)
	recorder := eventBroadcaster.NewRecorder(
		scheme.Scheme,
		core.EventSource{
			Component: componentName,
		},
	)

	// Create Controller instance
	controller := &Controller{
		// chopConfig used to keep clickhouse-oprator config
		chopConfig: chopConfig,

		// kubeClient used to Create() k8s resources as c.kubeClient.AppsV1().StatefulSets(namespace).Create(name)
		kubeClient: kubeClient,
		// chopClient used to Update() CRD k8s resource as c.chopClient.ClickhouseV1().ClickHouseInstallations(chi.Namespace).Update(chiCopy)
		chopClient: chopClient,

		// chiLister used as chiLister.ClickHouseInstallations(namespace).Get(name)
		chiLister: chiInformer.Lister(),
		// chiListerSynced used in waitForCacheSync()
		chiListerSynced: chiInformer.Informer().HasSynced,

		// serviceLister used as serviceLister.Services(namespace).Get(name)
		serviceLister: serviceInformer.Lister(),
		// serviceListerSynced used in waitForCacheSync()
		serviceListerSynced: serviceInformer.Informer().HasSynced,

		// configMapLister used as configMapLister.ConfigMaps(namespace).Get(name)
		configMapLister: configMapInformer.Lister(),
		// configMapListerSynced used in waitForCacheSync()
		configMapListerSynced: configMapInformer.Informer().HasSynced,

		// statefulSetLister used as statefulSetLister.StatefulSets(namespace).Get(name)
		statefulSetLister: statefulSetInformer.Lister(),
		// statefulSetListerSynced used in waitForCacheSync()
		statefulSetListerSynced: statefulSetInformer.Informer().HasSynced,

		// podLister used as statefulSetLister.StatefulSets(namespace).Get(name)
		podLister: podInformer.Lister(),
		// podListerSynced used in waitForCacheSync()
		podListerSynced: podInformer.Informer().HasSynced,

		// queue used to organize events queue processed by operator
		queue: workqueue.NewNamedRateLimitingQueue(workqueue.DefaultControllerRateLimiter(), "chi"),

		// not used explicitly
		recorder: recorder,

		// export metrics to Prometheus
		metricsExporter: chopMetricsExporter,
	}

	chiInformer.Informer().AddEventHandler(cache.ResourceEventHandlerFuncs{
		AddFunc: func(obj interface{}) {
			chi := obj.(*chop.ClickHouseInstallation)
			if !controller.chopConfig.IsWatchedNamespace(chi.Namespace) {
				return
			}
			glog.V(1).Infof("chiInformer.AddFunc - %s/%s added", chi.Namespace, chi.Name)
			controller.enqueueObject(NewReconcileChi(reconcileAdd, nil, chi))
		},
		UpdateFunc: func(old, new interface{}) {
			newChi := new.(*chop.ClickHouseInstallation)
			oldChi := old.(*chop.ClickHouseInstallation)
			if !controller.chopConfig.IsWatchedNamespace(newChi.Namespace) {
				return
			}
			glog.V(1).Info("chiInformer.UpdateFunc")
			/*
				// Update is called on after each Update() call on k8s resource
				if oldChi.IsNew() && !newChi.IsNew() {
					glog.V(1).Infof("chiInformer.UpdateFunc - no update required - switch from new to known chi.ResourceVersion: %s->%s", oldChi.ResourceVersion, newChi.ResourceVersion)
					return
				}

				// Update is called periodically, don't know why
				if newChi.ResourceVersion == oldChi.ResourceVersion {
					glog.V(1).Info("chiInformer.UpdateFunc - ResourceVersion is the same - periodical housekeeping")
				} else {
					// Looks like real update has happened
					glog.V(1).Infof("chiInformer.UpdateFunc - UPDATE REQUIRED chi.ResourceVersion: %s->%s", oldChi.ResourceVersion, newChi.ResourceVersion)
					glog.V(1).Infof("\n===old===:\n%s\n===new===:\n%s\n=========\n", chopmodels.Yaml(oldChi), chopmodels.Yaml(newChi))
				}
			*/

			controller.enqueueObject(NewReconcileChi(reconcileUpdate, oldChi, newChi))
		},
		DeleteFunc: func(obj interface{}) {

			// TODO
			// IMPORTANT
			// StatefulSets do not provide any guarantees on the termination of pods when a StatefulSet is deleted.
			// To achieve ordered and graceful termination of the pods in the StatefulSet,
			// it is possible to scale the StatefulSet down to 0 prior to deletion.

			chi := obj.(*chop.ClickHouseInstallation)
			if !controller.chopConfig.IsWatchedNamespace(chi.Namespace) {
				return
			}
			glog.V(1).Infof("chiInformer.DeleteFunc - CHI %s/%s deleted", chi.Namespace, chi.Name)
			controller.enqueueObject(NewReconcileChi(reconcileDelete, chi, nil))
		},
	})

	serviceInformer.Informer().AddEventHandler(cache.ResourceEventHandlerFuncs{
		AddFunc: func(obj interface{}) {
			service := obj.(*core.Service)
			if !controller.chopConfig.IsWatchedNamespace(service.Namespace) {
				return
			}
			glog.V(1).Infof("serviceInformer AddFunc %s/%s", service.Namespace, service.Name)
		},
		UpdateFunc: func(old, new interface{}) {
			service := old.(*core.Service)
			if !controller.chopConfig.IsWatchedNamespace(service.Namespace) {
				return
			}
			glog.V(1).Infof("serviceInformer UpdateFunc %s/%s", service.Namespace, service.Name)
		},
		DeleteFunc: func(obj interface{}) {
			service := obj.(*core.Service)
			if !controller.chopConfig.IsWatchedNamespace(service.Namespace) {
				return
			}
			glog.V(1).Infof("serviceInformer DeleteFunc %s/%s", service.Namespace, service.Name)
		},
	})

	configMapInformer.Informer().AddEventHandler(cache.ResourceEventHandlerFuncs{
		AddFunc: func(obj interface{}) {
			configMap := obj.(*core.ConfigMap)
			if !controller.chopConfig.IsWatchedNamespace(configMap.Namespace) || configMap.ObjectMeta.Labels[chopmodels.ChopGeneratedLabel] == ""{
				return
			}
			glog.V(1).Infof("configMapInformer AddFunc %s/%s", configMap.Namespace, configMap.Name)
		},
		UpdateFunc: func(old, new interface{}) {
			configMap := old.(*core.ConfigMap)
			if !controller.chopConfig.IsWatchedNamespace(configMap.Namespace) || configMap.ObjectMeta.Labels[chopmodels.ChopGeneratedLabel] == ""{
				return
			}
			glog.V(1).Infof("configMapInformer UpdateFunc %s/%s", configMap.Namespace, configMap.Name)
		},
		DeleteFunc: func(obj interface{}) {
			configMap := obj.(*core.ConfigMap)
			if !controller.chopConfig.IsWatchedNamespace(configMap.Namespace) || configMap.ObjectMeta.Labels[chopmodels.ChopGeneratedLabel] == ""{
				return
			}
			glog.V(1).Infof("configMapInformer DeleteFunc %s/%s", configMap.Namespace, configMap.Name)
		},
	})

	statefulSetInformer.Informer().AddEventHandler(cache.ResourceEventHandlerFuncs{
		AddFunc: func(obj interface{}) {
			statefulSet := obj.(*apps.StatefulSet)
			if !controller.chopConfig.IsWatchedNamespace(statefulSet.Namespace) || statefulSet.ObjectMeta.Labels[chopmodels.ChopGeneratedLabel] == "" {
				return
			}
			glog.V(1).Infof("statefulSetInformer AddFunc %s/%s", statefulSet.Namespace, statefulSet.Name)
			//controller.handleObject(obj)
		},
		UpdateFunc: func(old, new interface{}) {
			statefulSet := old.(*apps.StatefulSet)
			if !controller.chopConfig.IsWatchedNamespace(statefulSet.Namespace) || statefulSet.ObjectMeta.Labels[chopmodels.ChopGeneratedLabel] == "" {
				return
			}
			glog.V(1).Infof("statefulSetInformer UpdateFunc %s/%s", statefulSet.Namespace, statefulSet.Name)
			/*
				newStatefulSet := newObj.(*apps.StatefulSet)
				oldStatefulSet := oldObj.(*apps.StatefulSet)
				if newStatefulSet.ResourceVersion == oldStatefulSet.ResourceVersion {
					glog.V(1).Infof("statefulSetInformer.UpdateFunc - no update required, no ResourceVersion change %s", newStatefulSet.ResourceVersion)
					return
				}

				if newStatefulSet.Status.ReadyReplicas == newStatefulSet.Status.Replicas {
					glog.V(1).Infof("statefulSetInformer.UpdateFunc - %s/%s is Ready", newStatefulSet.Namespace, newStatefulSet.Name)
				}

				glog.V(1).Info("statefulSetInformer.UpdateFunc - UPDATE REQUIRED")
				controller.handleObject(newObj)
			*/
		},
		DeleteFunc: func(obj interface{}) {
			statefulSet := obj.(*apps.StatefulSet)
			if !controller.chopConfig.IsWatchedNamespace(statefulSet.Namespace) || statefulSet.ObjectMeta.Labels[chopmodels.ChopGeneratedLabel] == "" {
				return
			}
			glog.V(1).Infof("statefulSetInformer DeleteFunc %s/%s", statefulSet.Namespace, statefulSet.Name)
			//controller.handleObject(obj)
		},
	})

	podInformer.Informer().AddEventHandler(cache.ResourceEventHandlerFuncs{
		AddFunc: func(obj interface{}) {
			pod := obj.(*core.Pod)
			if !controller.chopConfig.IsWatchedNamespace(pod.Namespace) || pod.ObjectMeta.Labels[chopmodels.ChopGeneratedLabel] == "" {
				return
			}
			glog.V(1).Infof("podInformer AddFunc %s/%s", pod.Namespace, pod.Name)
		},
		UpdateFunc: func(old, new interface{}) {
			pod := old.(*core.Pod)
			if !controller.chopConfig.IsWatchedNamespace(pod.Namespace) || pod.ObjectMeta.Labels[chopmodels.ChopGeneratedLabel] == "" {
				return
			}
			glog.V(1).Infof("podInformer UpdateFunc %s/%s", pod.Namespace, pod.Name)
		},
		DeleteFunc: func(obj interface{}) {
			pod := obj.(*core.Pod)
			if !controller.chopConfig.IsWatchedNamespace(pod.Namespace) || pod.ObjectMeta.Labels[chopmodels.ChopGeneratedLabel] == "" {
				return
			}
			glog.V(1).Infof("podInformer DeleteFunc %s/%s", pod.Namespace, pod.Name)
		},
	})

	return controller
}

/*
func isChopResource(obj interface{}) {
	return obj.ObjectMeta.Labels[chopmodels.ChopGeneratedLabel] != ""
}*/

// Run syncs caches, starts workers
func (c *Controller) Run(ctx context.Context, threadiness int) {
	defer utilruntime.HandleCrash()
	defer c.queue.ShutDown()

	glog.V(1).Info("Starting ClickHouseInstallation controller")
	if !waitForCacheSync(
		"ClickHouseInstallation",
		ctx.Done(),
		c.chiListerSynced,
		c.statefulSetListerSynced,
		c.configMapListerSynced,
		c.serviceListerSynced,
	) {
		// Unable to sync
		return
	}

	glog.V(1).Info("ClickHouseInstallation controller: starting workers")
	for i := 0; i < threadiness; i++ {
		glog.V(1).Infof("ClickHouseInstallation controller: starting worker %d with poll period %d", i+1, runWorkerPeriod)
		go wait.Until(c.runWorker, runWorkerPeriod, ctx.Done())
	}
	defer glog.V(1).Info("ClickHouseInstallation controller: shutting down workers")

	glog.V(1).Info("ClickHouseInstallation controller: workers started")
	<-ctx.Done()
}

// runWorker is a convenience wrap over processNextWorkItem()
func (c *Controller) runWorker() {
	for c.processNextWorkItem() {
	}
}

// processNextWorkItem processes objects from the workqueue
func (c *Controller) processNextWorkItem() bool {
	item, shutdown := c.queue.Get()
	if shutdown {
		glog.V(1).Info("processNextWorkItem(): shutdown request")
		return false
	}

	err := func(item interface{}) error {
		defer c.queue.Done(item)

		reconcile, ok := item.(*ReconcileChi)
		if !ok {
			// Item is impossible to process, no more retries
			c.queue.Forget(item)
			utilruntime.HandleError(fmt.Errorf("unexpected item in the queue - %#v", item))
			return nil
		}

		// Main reconcile loop function sync an item
		if err := c.syncChi(reconcile); err != nil {
			// Item will be retried later
			return fmt.Errorf("unable to sync an object %v\n", err.Error())
		}

		// Item is processed, no more retries
		c.queue.Forget(item)

		return nil
	}(item)
	if err != nil {
		utilruntime.HandleError(err)
	}

	// Continue iteration
	return true
}

// syncChi is the main reconcile loop function - reconcile CHI object identified by `key`
func (c *Controller) syncChi(reconcile *ReconcileChi) error {
	glog.V(1).Infof("syncChi(%s) start", reconcile.cmd)

	// Check CHI object already in sync
	switch reconcile.cmd {
	case reconcileAdd:
		return c.onAddChi(reconcile.new)
	case reconcileUpdate:
		return c.onUpdateChi(reconcile.old, reconcile.new)
	case reconcileDelete:
		return c.onDeleteChi(reconcile.old)
	}

	return nil
}

// onAddChi sync new CHI - creates all its resources
func (c *Controller) onAddChi(chi *chop.ClickHouseInstallation) error {
	// CHI is a new one - need to create all its objects
	// Operator receives CHI struct partially filled by data from .yaml file provided by user
	// We need to create all resources that are needed to run user's .yaml specification
	glog.V(1).Infof("onAddChi(%s/%s)", chi.Namespace, chi.Name)

	c.eventChi(chi, eventTypeNormal, eventActionCreate, eventReasonCreateStarted, fmt.Sprintf("onAddChi(%s/%s)", chi.Namespace, chi.Name))
	chi, err := chopmodels.ChiApplyTemplateAndNormalize(chi, c.chopConfig)
	if err != nil {
		glog.V(2).Infof("ClickHouseInstallation (%q): unable to normalize: %q", chi.Name, err)
		c.eventChi(chi, eventTypeWarning, eventActionCreate, eventReasonCreateFailed, fmt.Sprintf("ClickHouseInstallation (%s): unable to normalize", chi.Name))
		return err
	}

	c.eventChi(chi, eventTypeNormal, eventActionCreate, eventReasonCreateInProgress, fmt.Sprintf("onAddChi(%s/%s) create objects", chi.Namespace, chi.Name))
	err = c.createOrUpdateChiResources(chi)
	if err != nil {
		glog.V(2).Infof("ClickHouseInstallation (%q): unable to create controlled resources: %q", chi.Name, err)
		c.eventChi(chi, eventTypeWarning, eventActionCreate, eventReasonCreateFailed, fmt.Sprintf("ClickHouseInstallation (%s): unable to create", chi.Name))
		return err
	}

	// Update CHI status in k8s
	c.eventChi(chi, eventTypeNormal, eventActionCreate, eventReasonCreateInProgress, fmt.Sprintf("onAddChi(%s/%s) create CHI", chi.Namespace, chi.Name))
	if err := c.updateCHIResource(chi); err != nil {
		glog.V(2).Infof("ClickHouseInstallation (%q): unable to update status of CHI resource: %q", chi.Name, err)
		c.eventChi(chi, eventTypeWarning, eventActionCreate, eventReasonCreateFailed, fmt.Sprintf("ClickHouseInstallation (%s): unable to update CHI Resource", chi.Name))
		return err
	}

	glog.V(2).Infof("ClickHouseInstallation (%q): controlled resources are synced (created)", chi.Name)
	c.eventChi(chi, eventTypeNormal, eventActionCreate, eventReasonCreateCompleted, fmt.Sprintf("onAddChi(%s/%s)", chi.Namespace, chi.Name))

	// Check hostnames of the Pods from current CHI object included into chopmetrics.Exporter state
	c.metricsExporter.EnsureControlledValues(chi.Name, chopmodels.ListPodFQDNs(chi))

	return nil
}

// onUpdateChi sync CHI which was already created earlier
func (c *Controller) onUpdateChi(old, new *chop.ClickHouseInstallation) error {
	glog.V(1).Infof("onUpdateChi(%s/%s):", old.Namespace, old.Name)

	if old.ObjectMeta.ResourceVersion == new.ObjectMeta.ResourceVersion {
		glog.V(1).Infof("onUpdateChi(%s/%s): ResourceVersion did not change: %s", old.Namespace, old.Name, old.ObjectMeta.ResourceVersion)
		// No need to react
		return nil
	}

	if !old.IsKnown() && new.IsKnown() {
		glog.V(1).Infof("onUpdateChi(%s/%s): This `update` event triggered by `save` filled CHI action", old.Namespace, old.Name)
		// This `update` event triggered by `save` filled CHI action
		// No need to react
		return nil
	}

	if !old.IsFilled() {
		old, _ = chopmodels.ChiApplyTemplateAndNormalize(new, c.chopConfig)
	}

	if !new.IsFilled() {
		new, _ = chopmodels.ChiApplyTemplateAndNormalize(new, c.chopConfig)
	}

	diff, equal := messagediff.DeepDiff(old, new)

	if equal {
		glog.V(1).Infof("onUpdateChi(%s/%s): no changes found", old.Namespace, old.Name)
		// No need tor react
		return nil
	}

	c.eventChi(old, eventTypeNormal, eventActionUpdate, eventReasonUpdateStarted, fmt.Sprintf("onUpdateChi(%s/%s):", old.Namespace, old.Name))

	// Deal with removed items
	for path := range diff.Removed {
		switch diff.Removed[path].(type) {
		case chop.ChiCluster:
			cluster := diff.Removed[path].(chop.ChiCluster)
			c.eventChi(old, eventTypeNormal, eventActionUpdate, eventReasonUpdateInProgress, fmt.Sprintf("delete cluster %s", cluster.Name))
			c.deleteCluster(&cluster)
		case chop.ChiClusterLayoutShard:
			shard := diff.Removed[path].(chop.ChiClusterLayoutShard)
			c.eventChi(old, eventTypeNormal, eventActionUpdate, eventReasonUpdateInProgress, fmt.Sprintf("delete shard %d", shard.Address.ShardIndex))
			c.deleteShard(&shard)
		case chop.ChiClusterLayoutShardReplica:
			replica := diff.Removed[path].(chop.ChiClusterLayoutShardReplica)
			c.eventChi(old, eventTypeNormal, eventActionUpdate, eventReasonUpdateInProgress, fmt.Sprintf("delete replica %d", replica.Address.ReplicaIndex))
			c.deleteReplica(&replica)
		}
	}

	// Deal with added/updated items
	//	c.listStatefulSetResources(chi)
	c.eventChi(old, eventTypeNormal, eventActionUpdate, eventReasonUpdateInProgress, fmt.Sprintf("onUpdateChi(%s/%s) update resources", old.Namespace, old.Name))
	if err := c.createOrUpdateChiResources(new); err != nil {
		glog.V(1).Infof("createOrUpdateChiResources() FAILED: %v\n", err)
		c.eventChi(old, eventTypeWarning, eventActionUpdate, eventReasonUpdateFailed, fmt.Sprintf("onUpdateChi(%s/%s) update resources failed", old.Namespace, old.Name))
	} else {
		c.eventChi(old, eventTypeNormal, eventActionUpdate, eventReasonUpdateInProgress, fmt.Sprintf("onUpdateChi(%s/%s) migrate schema", old.Namespace, old.Name))
		new.WalkClusters(func(cluster *chop.ChiCluster) error {
			dbNames, createDatabaseSQLs,  _ := chopmodels.ClusterGetCreateDatabases(new, cluster)
            glog.V(1).Infof("Creating databases: %v\n", dbNames)
            _ = chopmodels.ClusterApplySQLs(cluster, createDatabaseSQLs)

			tableNames, createTableSQLs, _ := chopmodels.ClusterGetCreateTables(new, cluster)
			glog.V(1).Infof("Creating tables: %v\n", tableNames)
			_ = chopmodels.ClusterApplySQLs(cluster, createTableSQLs)
			return nil
		})
		c.updateCHIResource(new)

		c.eventChi(old, eventTypeNormal, eventActionUpdate, eventReasonUpdateCompleted, fmt.Sprintf("onUpdateChi(%s/%s) completed", old.Namespace, old.Name))
	}

	// Check hostnames of the Pods from current CHI object included into chopmetrics.Exporter state
	c.metricsExporter.EnsureControlledValues(new.Name, chopmodels.ListPodFQDNs(new))

	return nil
}

func (c *Controller) onDeleteChi(chi *chop.ClickHouseInstallation) error {
	c.eventChi(chi, eventTypeNormal, eventActionDelete, eventReasonDeleteStarted, fmt.Sprintf("onDeleteChi(%s/%s) started", chi.Namespace, chi.Name))
	c.deleteChi(chi)
	c.eventChi(chi, eventTypeNormal, eventActionDelete, eventReasonDeleteCompleted, fmt.Sprintf("onDeleteChi(%s/%s) completed", chi.Namespace, chi.Name))

	return nil
}

// updateCHIResource updates ClickHouseInstallation resource
func (c *Controller) updateCHIResource(chi *chop.ClickHouseInstallation) error {
	_, err := c.chopClient.ClickhouseV1().ClickHouseInstallations(chi.Namespace).Update(chi)

	return err
}

// enqueueObject adds ClickHouseInstallation object to the workqueue
func (c *Controller) enqueueObject(obj interface{}) {
	c.queue.AddRateLimited(obj)
}

// handleObject enqueues CHI which is owner of `obj` into reconcile loop
func (c *Controller) handleObject(obj interface{}) {
	object, ok := obj.(meta.Object)
	if !ok {
		ts, ok := obj.(cache.DeletedFinalStateUnknown)
		if !ok {
			utilruntime.HandleError(fmt.Errorf(messageUnableToDecode))
			return
		}
		object, ok = ts.Obj.(meta.Object)
		if !ok {
			utilruntime.HandleError(fmt.Errorf(messageUnableToDecode))
			return
		}
	}

	// object is an instance of meta.Object

	// Checking that we control current StatefulSet Object
	ownerRef := meta.GetControllerOf(object)
	if ownerRef == nil {
		// No owner
		return
	}

	// Ensure owner is of a proper kind
	if ownerRef.Kind != chop.ClickHouseInstallationCRDResourceKind {
		return
	}

	glog.V(2).Infof("Processing object: %s", object.GetName())

	// Get owner - it is expected to be CHI
	chi, err := c.chiLister.ClickHouseInstallations(object.GetNamespace()).Get(ownerRef.Name)

	if err != nil {
		glog.V(2).Infof("ignoring orphaned object '%s' of ClickHouseInstallation '%s'", object.GetSelfLink(), ownerRef.Name)
		return
	}

	// Add CHI object into reconcile loop
	c.enqueueObject(chi)
}

// waitForCacheSync is a logger-wrapper over cache.WaitForCacheSync() and it waits for caches to populate
func waitForCacheSync(name string, stopCh <-chan struct{}, cacheSyncs ...cache.InformerSynced) bool {
	glog.V(1).Infof("Syncing caches for %s controller", name)
	if !cache.WaitForCacheSync(stopCh, cacheSyncs...) {
		utilruntime.HandleError(fmt.Errorf(messageUnableToSync, name))
		return false
	}
	glog.V(1).Infof("Caches are synced for %s controller", name)
	return true
}

// clusterWideSelector returns labels.Selector object
func clusterWideSelector(name string) labels.Selector {
	return labels.SelectorFromSet(labels.Set{
		chopmodels.ChopGeneratedLabel: name,
	})
	/*
		glog.V(2).Infof("ClickHouseInstallation (%q) listing controlled resources", chi.Name)
		ssList, err := c.statefulSetLister.StatefulSets(chi.Namespace).List(clusterWideSelector(chi.Name))
		if err != nil {
			return err
		}
		// Listing controlled resources
		for i := range ssList {
			glog.V(2).Infof("ClickHouseInstallation (%q) controlls StatefulSet: %q", chi.Name, ssList[i].Name)
		}
	*/
}<|MERGE_RESOLUTION|>--- conflicted
+++ resolved
@@ -25,17 +25,12 @@
 	"github.com/altinity/clickhouse-operator/pkg/config"
 	chopmodels "github.com/altinity/clickhouse-operator/pkg/models"
 	"gopkg.in/d4l3k/messagediff.v1"
-<<<<<<< HEAD
-=======
-
->>>>>>> c1c29af1
 	apps "k8s.io/api/apps/v1"
 	core "k8s.io/api/core/v1"
 	meta "k8s.io/apimachinery/pkg/apis/meta/v1"
 	"k8s.io/apimachinery/pkg/labels"
 	utilruntime "k8s.io/apimachinery/pkg/util/runtime"
 	"k8s.io/apimachinery/pkg/util/wait"
-	"strings"
 
 	appsinformers "k8s.io/client-go/informers/apps/v1"
 	coreinformers "k8s.io/client-go/informers/core/v1"
@@ -202,21 +197,21 @@
 	configMapInformer.Informer().AddEventHandler(cache.ResourceEventHandlerFuncs{
 		AddFunc: func(obj interface{}) {
 			configMap := obj.(*core.ConfigMap)
-			if !controller.chopConfig.IsWatchedNamespace(configMap.Namespace) || configMap.ObjectMeta.Labels[chopmodels.ChopGeneratedLabel] == ""{
+			if !controller.chopConfig.IsWatchedNamespace(configMap.Namespace) || configMap.ObjectMeta.Labels[chopmodels.ChopGeneratedLabel] == "" {
 				return
 			}
 			glog.V(1).Infof("configMapInformer AddFunc %s/%s", configMap.Namespace, configMap.Name)
 		},
 		UpdateFunc: func(old, new interface{}) {
 			configMap := old.(*core.ConfigMap)
-			if !controller.chopConfig.IsWatchedNamespace(configMap.Namespace) || configMap.ObjectMeta.Labels[chopmodels.ChopGeneratedLabel] == ""{
+			if !controller.chopConfig.IsWatchedNamespace(configMap.Namespace) || configMap.ObjectMeta.Labels[chopmodels.ChopGeneratedLabel] == "" {
 				return
 			}
 			glog.V(1).Infof("configMapInformer UpdateFunc %s/%s", configMap.Namespace, configMap.Name)
 		},
 		DeleteFunc: func(obj interface{}) {
 			configMap := obj.(*core.ConfigMap)
-			if !controller.chopConfig.IsWatchedNamespace(configMap.Namespace) || configMap.ObjectMeta.Labels[chopmodels.ChopGeneratedLabel] == ""{
+			if !controller.chopConfig.IsWatchedNamespace(configMap.Namespace) || configMap.ObjectMeta.Labels[chopmodels.ChopGeneratedLabel] == "" {
 				return
 			}
 			glog.V(1).Infof("configMapInformer DeleteFunc %s/%s", configMap.Namespace, configMap.Name)
@@ -488,9 +483,9 @@
 	} else {
 		c.eventChi(old, eventTypeNormal, eventActionUpdate, eventReasonUpdateInProgress, fmt.Sprintf("onUpdateChi(%s/%s) migrate schema", old.Namespace, old.Name))
 		new.WalkClusters(func(cluster *chop.ChiCluster) error {
-			dbNames, createDatabaseSQLs,  _ := chopmodels.ClusterGetCreateDatabases(new, cluster)
-            glog.V(1).Infof("Creating databases: %v\n", dbNames)
-            _ = chopmodels.ClusterApplySQLs(cluster, createDatabaseSQLs)
+			dbNames, createDatabaseSQLs, _ := chopmodels.ClusterGetCreateDatabases(new, cluster)
+			glog.V(1).Infof("Creating databases: %v\n", dbNames)
+			_ = chopmodels.ClusterApplySQLs(cluster, createDatabaseSQLs)
 
 			tableNames, createTableSQLs, _ := chopmodels.ClusterGetCreateTables(new, cluster)
 			glog.V(1).Infof("Creating tables: %v\n", tableNames)
