// Copyright 2019 Altinity Ltd and/or its affiliates. All rights reserved.
//
// Licensed under the Apache License, Version 2.0 (the "License");
// you may not use this file except in compliance with the License.
// You may obtain a copy of the License at
//
//     http://www.apache.org/licenses/LICENSE-2.0
//
// Unless required by applicable law or agreed to in writing, software
// distributed under the License is distributed on an "AS IS" BASIS,
// WITHOUT WARRANTIES OR CONDITIONS OF ANY KIND, either express or implied.
// See the License for the specific language governing permissions and
// limitations under the License.

package model

import (
	"crypto/sha256"
	"encoding/hex"
	"fmt"
	"strings"

	chiv1 "github.com/altinity/clickhouse-operator/pkg/apis/clickhouse.altinity.com/v1"
	"github.com/altinity/clickhouse-operator/pkg/chop"
	"github.com/altinity/clickhouse-operator/pkg/util"
<<<<<<< HEAD
=======

>>>>>>> 8ffeec2f
	log "github.com/golang/glog"
	// log "k8s.io/klog"

	"gopkg.in/d4l3k/messagediff.v1"
	"k8s.io/api/core/v1"
	v12 "k8s.io/apimachinery/pkg/apis/meta/v1"
)

type Normalizer struct {
	chop               *chop.CHOp
	chi                *chiv1.ClickHouseInstallation
	withDefaultCluster bool
}

func NewNormalizer(chop *chop.CHOp) *Normalizer {
	return &Normalizer{
		chop: chop,
	}
}

// CreateTemplatedChi produces ready-to-use CHI object
func (n *Normalizer) CreateTemplatedChi(chi *chiv1.ClickHouseInstallation, withDefaultCluster bool) (*chiv1.ClickHouseInstallation, error) {
	// Should insert default cluster if no cluster specified
	n.withDefaultCluster = withDefaultCluster

	// What base should be used to create CHI
	if n.chop.Config().CHITemplate == nil {
		// No template specified - start with clear page
		n.chi = new(chiv1.ClickHouseInstallation)
	} else {
		// Template specified - start with template
		n.chi = n.chop.Config().CHITemplate.DeepCopy()
	}

	// At this moment n.chi is either empty CHI or a system-wide template
	// We need to apply templates

	// Apply CHOP-specified templates
	// TODO

	// Apply CHI-specified templates

	var useTemplates []chiv1.ChiUseTemplate
	if len(chi.Spec.UseTemplates) > 0 {
		useTemplates = make([]chiv1.ChiUseTemplate, len(chi.Spec.UseTemplates))
		copy(useTemplates, chi.Spec.UseTemplates)

		// UseTemplates must contain reasonable data, thus has to be normalized
		n.normalizeUseTemplates(&useTemplates)
	}

	for i := range useTemplates {
		useTemplate := &useTemplates[i]
		if template := n.chop.Config().FindTemplate(useTemplate, chi.Namespace); template == nil {
			log.V(1).Infof("UNABLE to find template %s/%s referenced in useTemplates. Skip it.", useTemplate.Namespace, useTemplate.Name)
		} else {
			(&n.chi.Spec).MergeFrom(&template.Spec, chiv1.MergeTypeOverrideByNonEmptyValues)
<<<<<<< HEAD
			log.V(1).Infof("Merge template %s/%s referenced in useTemplates", useTemplate.Namespace, useTemplate.Name)
=======
			log.V(2).Infof("Merge template %s/%s referenced in useTemplates", useTemplate.Namespace, useTemplate.Name)
>>>>>>> 8ffeec2f
		}
	}

	// After all templates applied, place provided CHI on top of the whole stack
	n.chi.MergeFrom(chi, chiv1.MergeTypeOverrideByNonEmptyValues)

	return n.NormalizeChi(nil)
}

// NormalizeChi normalizes CHI.
// Returns normalized CHI
func (n *Normalizer) NormalizeChi(chi *chiv1.ClickHouseInstallation) (*chiv1.ClickHouseInstallation, error) {
	if chi != nil {
		n.chi = chi
	}

	// Walk over ChiSpec datatype fields
	n.normalizeUseTemplates(&n.chi.Spec.UseTemplates)
	n.normalizeStop(&n.chi.Spec.Stop)
	n.normalizeDefaults(&n.chi.Spec.Defaults)
	n.normalizeConfiguration(&n.chi.Spec.Configuration)
	n.normalizeTemplates(&n.chi.Spec.Templates)

	n.finalizeCHI()
	n.fillStatus()

	return n.chi, nil
}

// finalizeCHI performs some finalization tasks, which should be done after CHI is normalized
func (n *Normalizer) finalizeCHI() {
	n.chi.FillAddressInfo()
	n.chi.FillCHIPointer()
	n.chi.WalkHosts(func(host *chiv1.ChiHost) error {
		hostTemplate := n.getHostTemplate(host)
		hostApplyHostTemplate(host, hostTemplate)
		return nil
	})
	n.chi.WalkHosts(func(host *chiv1.ChiHost) error {
		return n.calcFingerprints(host)
	})
}

// getHostTemplate gets Host Template to be used to normalize Host
func (n *Normalizer) getHostTemplate(host *chiv1.ChiHost) *chiv1.ChiHostTemplate {
	statefulSetName := CreateStatefulSetName(host)

	// Which host template would be used - either explicitly defined in or a default one
	hostTemplate, ok := host.GetHostTemplate()
	if ok {
		// Host references known HostTemplate
		log.V(2).Infof("getHostTemplate() statefulSet %s use custom host template %s", statefulSetName, hostTemplate.Name)
	} else {
		// Host references UNKNOWN HostTemplate, will use default one
		// However, with default template there is a nuance - hostNetwork requires different default host template

		// Check hostNetwork case at first
		podTemplate, ok := host.GetPodTemplate()
		if ok {
			if podTemplate.Spec.HostNetwork {
				// HostNetwork
				hostTemplate = newDefaultHostTemplateForHostNetwork(statefulSetName)
			}
		}

		// In case hostTemplate still is not assigned - use default one
		if hostTemplate == nil {
			hostTemplate = newDefaultHostTemplate(statefulSetName)
		}

		log.V(2).Infof("getHostTemplate() statefulSet %s use default host template", statefulSetName)
	}

	return hostTemplate
}

func hostApplyHostTemplate(host *chiv1.ChiHost, template *chiv1.ChiHostTemplate) {
	if host.Name == "" {
		host.Name = template.Spec.Name
	}

	for _, portDistribution := range template.PortDistribution {
		switch portDistribution.Type {
		case chiv1.PortDistributionUnspecified:
			if host.TCPPort == chPortNumberMustBeAssignedLater {
				host.TCPPort = template.Spec.TCPPort
			}
			if host.HTTPPort == chPortNumberMustBeAssignedLater {
				host.HTTPPort = template.Spec.HTTPPort
			}
			if host.InterserverHTTPPort == chPortNumberMustBeAssignedLater {
				host.InterserverHTTPPort = template.Spec.InterserverHTTPPort
			}
		case chiv1.PortDistributionClusterScopeIndex:
			if host.TCPPort == chPortNumberMustBeAssignedLater {
				base := chDefaultTCPPortNumber
				if template.Spec.TCPPort != chPortNumberMustBeAssignedLater {
					base = template.Spec.TCPPort
				}
				host.TCPPort = base + int32(host.Address.ClusterScopeIndex)
			}
			if host.HTTPPort == chPortNumberMustBeAssignedLater {
				base := chDefaultHTTPPortNumber
				if template.Spec.HTTPPort != chPortNumberMustBeAssignedLater {
					base = template.Spec.HTTPPort
				}
				host.HTTPPort = base + int32(host.Address.ClusterScopeIndex)
			}
			if host.InterserverHTTPPort == chPortNumberMustBeAssignedLater {
				base := chDefaultInterserverHTTPPortNumber
				if template.Spec.InterserverHTTPPort != chPortNumberMustBeAssignedLater {
					base = template.Spec.InterserverHTTPPort
				}
				host.InterserverHTTPPort = base + int32(host.Address.ClusterScopeIndex)
			}
		}
	}

	settings := host.GetSettings()
	settingsTCPPort := settings.GetTCPPort()
	settingsHTTPPort := settings.GetHTTPPort()
	settingsInterserverHTTPPort := settings.GetInterserverHTTPPort()

	if host.TCPPort == chPortNumberMustBeAssignedLater {
		if settingsTCPPort == chPortNumberMustBeAssignedLater {
			host.TCPPort = chDefaultTCPPortNumber
		} else {
			host.TCPPort = settingsTCPPort
		}
	}
	if host.HTTPPort == chPortNumberMustBeAssignedLater {
		if settingsHTTPPort == chPortNumberMustBeAssignedLater {
			host.HTTPPort = chDefaultHTTPPortNumber
		} else {
			host.HTTPPort = settingsHTTPPort
		}
	}
	if host.InterserverHTTPPort == chPortNumberMustBeAssignedLater {
		if settingsInterserverHTTPPort == chPortNumberMustBeAssignedLater {
			host.InterserverHTTPPort = chDefaultInterserverHTTPPortNumber
		} else {
			host.InterserverHTTPPort = settingsInterserverHTTPPort
		}
	}

	host.InheritTemplatesFrom(nil, nil, template)
}

// fillStatus fills .status section of a CHI with values based on current CHI
func (n *Normalizer) fillStatus() {
	endpoint := CreateChiServiceFQDN(n.chi)
	pods := make([]string, 0)
	fqdns := make([]string, 0)
	n.chi.WalkHosts(func(host *chiv1.ChiHost) error {
		pods = append(pods, CreatePodName(host))
		fqdns = append(fqdns, CreatePodFQDN(host))
		return nil
	})
	n.chi.FillStatus(endpoint, pods, fqdns)
}

// normalizeStop normalizes .spec.stop
func (n *Normalizer) normalizeStop(stop *string) {
	// Set defaults for CHI object properties
	if !util.IsStringBool(*stop) {
		// In case it is unknown value - just use set it to false
		*stop = util.StringBoolFalseLowercase
	}
}

// normalizeDefaults normalizes .spec.defaults
func (n *Normalizer) normalizeDefaults(defaults *chiv1.ChiDefaults) {
	// Set defaults for CHI object properties
	n.normalizeDefaultsReplicasUseFQDN(defaults)
	n.normalizeDefaultsTemplates(defaults)
}

// normalizeConfiguration normalizes .spec.configuration
func (n *Normalizer) normalizeConfiguration(conf *chiv1.ChiConfiguration) {
	n.normalizeConfigurationZookeeper(&conf.Zookeeper)

	n.normalizeConfigurationUsers(&conf.Users)
	n.normalizeConfigurationProfiles(&conf.Profiles)
	n.normalizeConfigurationQuotas(&conf.Quotas)
	n.normalizeConfigurationSettings(&conf.Settings)
	n.normalizeConfigurationFiles(&conf.Files)

	// ChiConfiguration.Clusters
	n.normalizeClusters()
}

// normalizeTemplates normalizes .spec.templates
func (n *Normalizer) normalizeTemplates(templates *chiv1.ChiTemplates) {
	for i := range templates.HostTemplates {
		hostTemplate := &templates.HostTemplates[i]
		n.normalizeHostTemplate(hostTemplate)
	}

	for i := range templates.PodTemplates {
		podTemplate := &templates.PodTemplates[i]
		n.normalizePodTemplate(podTemplate)
	}

	for i := range templates.VolumeClaimTemplates {
		vcTemplate := &templates.VolumeClaimTemplates[i]
		n.normalizeVolumeClaimTemplate(vcTemplate)
	}

	for i := range templates.ServiceTemplates {
		serviceTemplate := &templates.ServiceTemplates[i]
		n.normalizeServiceTemplate(serviceTemplate)
	}
}

// normalizeHostTemplate normalizes .spec.templates.hostTemplates
func (n *Normalizer) normalizeHostTemplate(template *chiv1.ChiHostTemplate) {
	// Name

	// PortDistribution

	if template.PortDistribution == nil {
		// In case no PortDistribution provided - setup default one
		template.PortDistribution = []chiv1.ChiPortDistribution{
			{Type: chiv1.PortDistributionUnspecified},
		}
	}
	// Normalize PortDistribution
	for i := range template.PortDistribution {
		portDistribution := &template.PortDistribution[i]
		switch portDistribution.Type {
		case
			chiv1.PortDistributionUnspecified,
			chiv1.PortDistributionClusterScopeIndex:
			// distribution is known
		default:
			// distribution is not known
			portDistribution.Type = chiv1.PortDistributionUnspecified
		}
	}

	// Spec
	n.normalizeHostTemplateSpec(&template.Spec)

	// Introduce HostTemplate into Index
	// Ensure map is in place
	if n.chi.Spec.Templates.HostTemplatesIndex == nil {
		n.chi.Spec.Templates.HostTemplatesIndex = make(map[string]*chiv1.ChiHostTemplate)
	}

	n.chi.Spec.Templates.HostTemplatesIndex[template.Name] = template
}

// normalizePodTemplate normalizes .spec.templates.podTemplates
func (n *Normalizer) normalizePodTemplate(template *chiv1.ChiPodTemplate) {
	// Name

	// Zone
	if len(template.Zone.Values) == 0 {
		// In case no values specified - no key is reasonable
		template.Zone.Key = ""
	} else if template.Zone.Key == "" {
		// We have values specified, but no key
		// Use default zone key in this case
		template.Zone.Key = "failure-domain.beta.kubernetes.io/zone"
	} else {
		// We have both key and value(s) specified explicitly
	}

	// Distribution
	if template.Distribution == chiv1.PodDistributionOnePerHost {
		// Known distribution, all is fine
	} else {
		// Default Pod Distribution
		template.Distribution = chiv1.PodDistributionUnspecified
	}

	// PodDistribution
	for i := range template.PodDistribution {
		podDistribution := &template.PodDistribution[i]
		switch podDistribution.Type {
		case
			chiv1.PodDistributionUnspecified,
			chiv1.PodDistributionClickHouseAntiAffinity,
			chiv1.PodDistributionShardAntiAffinity,
			chiv1.PodDistributionReplicaAntiAffinity,
			chiv1.PodDistributionAnotherNamespaceAntiAffinity,
			chiv1.PodDistributionAnotherClickHouseInstallationAntiAffinity,
			chiv1.PodDistributionAnotherClusterAntiAffinity:
			// PodDistribution is known
		case
			chiv1.PodDistributionMaxNumberPerNode:
			// PodDistribution is known
			if podDistribution.Number < 0 {
				podDistribution.Number = 0
			}
		case
			chiv1.PodDistributionNamespaceAffinity,
			chiv1.PodDistributionClickHouseInstallationAffinity,
			chiv1.PodDistributionClusterAffinity,
			chiv1.PodDistributionShardAffinity,
			chiv1.PodDistributionReplicaAffinity,
			chiv1.PodDistributionPreviousTailAffinity:
			// PodDistribution is known

		case chiv1.PodDistributionCircularReplication:
			// PodDistribution is known
			// TODO need to support multi-cluster
			cluster := &n.chi.Spec.Configuration.Clusters[0]

			template.PodDistribution = append(template.PodDistribution, chiv1.ChiPodDistribution{Type: chiv1.PodDistributionShardAntiAffinity})
			template.PodDistribution = append(template.PodDistribution, chiv1.ChiPodDistribution{Type: chiv1.PodDistributionReplicaAntiAffinity})
			template.PodDistribution = append(template.PodDistribution, chiv1.ChiPodDistribution{Type: chiv1.PodDistributionMaxNumberPerNode, Number: cluster.Layout.ReplicasCount})

			template.PodDistribution = append(template.PodDistribution, chiv1.ChiPodDistribution{Type: chiv1.PodDistributionPreviousTailAffinity})

			template.PodDistribution = append(template.PodDistribution, chiv1.ChiPodDistribution{Type: chiv1.PodDistributionNamespaceAffinity})
			template.PodDistribution = append(template.PodDistribution, chiv1.ChiPodDistribution{Type: chiv1.PodDistributionClickHouseInstallationAffinity})
			template.PodDistribution = append(template.PodDistribution, chiv1.ChiPodDistribution{Type: chiv1.PodDistributionClusterAffinity})

		default:
			// PodDistribution is not known
			podDistribution.Type = chiv1.PodDistributionUnspecified
		}
	}

	// Spec
	template.Spec.Affinity = n.mergeAffinity(template.Spec.Affinity, n.newAffinity(template))

	// In case we have hostNetwork specified, we need to have ClusterFirstWithHostNet DNS policy, because of
	// https://kubernetes.io/docs/concepts/services-networking/dns-pod-service/#pod-s-dns-policy
	// which tells:  For Pods running with hostNetwork, you should explicitly set its DNS policy “ClusterFirstWithHostNet”.
	if template.Spec.HostNetwork {
		template.Spec.DNSPolicy = v1.DNSClusterFirstWithHostNet
	}

	// Introduce PodTemplate into Index
	// Ensure map is in place
	if n.chi.Spec.Templates.PodTemplatesIndex == nil {
		n.chi.Spec.Templates.PodTemplatesIndex = make(map[string]*chiv1.ChiPodTemplate)
	}

	n.chi.Spec.Templates.PodTemplatesIndex[template.Name] = template
}

func (n *Normalizer) newAffinity(template *chiv1.ChiPodTemplate) *v1.Affinity {
	nodeAffinity := n.newNodeAffinity(template)
	podAffinity := n.newPodAffinity(template)
	podAntiAffinity := n.newPodAntiAffinity(template)

	if (nodeAffinity == nil) && (podAffinity == nil) && (podAntiAffinity == nil) {
		// Neither Affinity nor AntiAffinity specified
		return nil
	}

	return &v1.Affinity{
		NodeAffinity:    nodeAffinity,
		PodAffinity:     podAffinity,
		PodAntiAffinity: podAntiAffinity,
	}
}

func (n *Normalizer) mergeAffinity(dst *v1.Affinity, src *v1.Affinity) *v1.Affinity {
	if src == nil {
		// Nothing to merge from
		return dst
	}

	if dst == nil {
		// No receiver, allocate new one
		dst = &v1.Affinity{}
	}

	dst.NodeAffinity = n.mergeNodeAffinity(dst.NodeAffinity, src.NodeAffinity)
	dst.PodAffinity = n.mergePodAffinity(dst.PodAffinity, src.PodAffinity)
	dst.PodAntiAffinity = n.mergePodAntiAffinity(dst.PodAntiAffinity, src.PodAntiAffinity)

	return dst
}

func (n *Normalizer) newNodeAffinity(template *chiv1.ChiPodTemplate) *v1.NodeAffinity {
	if template.Zone.Key == "" {
		return nil
	}

	return &v1.NodeAffinity{
		RequiredDuringSchedulingIgnoredDuringExecution: &v1.NodeSelector{
			NodeSelectorTerms: []v1.NodeSelectorTerm{
				{
					// A list of node selector requirements by node's labels.
					MatchExpressions: []v1.NodeSelectorRequirement{
						{
							Key:      template.Zone.Key,
							Operator: v1.NodeSelectorOpIn,
							Values:   template.Zone.Values,
						},
					},
					// A list of node selector requirements by node's fields.
					//MatchFields: []v1.NodeSelectorRequirement{
					//	v1.NodeSelectorRequirement{},
					//},
				},
			},
		},

		PreferredDuringSchedulingIgnoredDuringExecution: []v1.PreferredSchedulingTerm{},
	}
}

func (n *Normalizer) mergeNodeAffinity(dst *v1.NodeAffinity, src *v1.NodeAffinity) *v1.NodeAffinity {
	if src == nil {
		// Nothing to merge from
		return dst
	}

	if dst == nil {
		// No receiver, allocate new one
		dst = &v1.NodeAffinity{
			RequiredDuringSchedulingIgnoredDuringExecution: &v1.NodeSelector{
				NodeSelectorTerms: []v1.NodeSelectorTerm{},
			},
			PreferredDuringSchedulingIgnoredDuringExecution: []v1.PreferredSchedulingTerm{},
		}
	}

	// Merge NodeSelectors
	for i := range src.RequiredDuringSchedulingIgnoredDuringExecution.NodeSelectorTerms {
		s := &src.RequiredDuringSchedulingIgnoredDuringExecution.NodeSelectorTerms[i]
		equal := false
		for j := range dst.RequiredDuringSchedulingIgnoredDuringExecution.NodeSelectorTerms {
			d := &dst.RequiredDuringSchedulingIgnoredDuringExecution.NodeSelectorTerms[j]
			if _, equal = messagediff.DeepDiff(*s, *d); equal {
				break
			}
		}
		if !equal {
			dst.RequiredDuringSchedulingIgnoredDuringExecution.NodeSelectorTerms = append(
				dst.RequiredDuringSchedulingIgnoredDuringExecution.NodeSelectorTerms,
				src.RequiredDuringSchedulingIgnoredDuringExecution.NodeSelectorTerms[i],
			)
		}
	}

	// Merge PreferredSchedulingTerm
	for i := range src.PreferredDuringSchedulingIgnoredDuringExecution {
		s := &src.PreferredDuringSchedulingIgnoredDuringExecution[i]
		equal := false
		for j := range dst.PreferredDuringSchedulingIgnoredDuringExecution {
			d := &dst.PreferredDuringSchedulingIgnoredDuringExecution[j]
			if _, equal = messagediff.DeepDiff(*s, *d); equal {
				break
			}
		}
		if !equal {
			dst.PreferredDuringSchedulingIgnoredDuringExecution = append(
				dst.PreferredDuringSchedulingIgnoredDuringExecution,
				src.PreferredDuringSchedulingIgnoredDuringExecution[i],
			)
		}
	}

	return dst
}

func (n *Normalizer) newPodAffinity(template *chiv1.ChiPodTemplate) *v1.PodAffinity {
	podAffinity := &v1.PodAffinity{}

	for i := range template.PodDistribution {
		podDistribution := &template.PodDistribution[i]
		switch podDistribution.Type {
		case chiv1.PodDistributionNamespaceAffinity:
			podAffinity.PreferredDuringSchedulingIgnoredDuringExecution = n.addWeightedPodAffinityTermWithMatchLabels(
				podAffinity.PreferredDuringSchedulingIgnoredDuringExecution,
				1,
				map[string]string{
					LabelNamespace: macrosNamespace,
				},
			)
		case chiv1.PodDistributionClickHouseInstallationAffinity:
			podAffinity.PreferredDuringSchedulingIgnoredDuringExecution = n.addWeightedPodAffinityTermWithMatchLabels(
				podAffinity.PreferredDuringSchedulingIgnoredDuringExecution,
				1,
				map[string]string{
					LabelChiName: macrosChiName,
				},
			)
		case chiv1.PodDistributionClusterAffinity:
			podAffinity.PreferredDuringSchedulingIgnoredDuringExecution = n.addWeightedPodAffinityTermWithMatchLabels(
				podAffinity.PreferredDuringSchedulingIgnoredDuringExecution,
				1,
				map[string]string{
					LabelClusterName: macrosClusterName,
				},
			)
		case chiv1.PodDistributionShardAffinity:
			podAffinity.PreferredDuringSchedulingIgnoredDuringExecution = n.addWeightedPodAffinityTermWithMatchLabels(
				podAffinity.PreferredDuringSchedulingIgnoredDuringExecution,
				1,
				map[string]string{
					LabelShardName: macrosShardName,
				},
			)
		case chiv1.PodDistributionReplicaAffinity:
			podAffinity.PreferredDuringSchedulingIgnoredDuringExecution = n.addWeightedPodAffinityTermWithMatchLabels(
				podAffinity.PreferredDuringSchedulingIgnoredDuringExecution,
				1,
				map[string]string{
					LabelReplicaName: macrosReplicaName,
				},
			)
		case chiv1.PodDistributionPreviousTailAffinity:
			podAffinity.PreferredDuringSchedulingIgnoredDuringExecution = n.addWeightedPodAffinityTermWithMatchLabels(
				podAffinity.PreferredDuringSchedulingIgnoredDuringExecution,
				1,
				map[string]string{
					LabelClusterScopeIndex: macrosClusterScopeCycleHeadPointsToPreviousCycleTail,
				},
			)
		}
	}

	if len(podAffinity.PreferredDuringSchedulingIgnoredDuringExecution) > 0 {
		// Has something to return
		return podAffinity
	}

	return nil
}

func (n *Normalizer) mergePodAffinity(dst *v1.PodAffinity, src *v1.PodAffinity) *v1.PodAffinity {
	if src == nil {
		// Nothing to merge from
		return dst
	}

	if dst == nil {
		// No receiver, allocate new one
		dst = &v1.PodAffinity{
			RequiredDuringSchedulingIgnoredDuringExecution:  []v1.PodAffinityTerm{},
			PreferredDuringSchedulingIgnoredDuringExecution: []v1.WeightedPodAffinityTerm{},
		}
	}

	// Merge PodAffinityTerm
	for i := range src.RequiredDuringSchedulingIgnoredDuringExecution {
		s := &src.RequiredDuringSchedulingIgnoredDuringExecution[i]
		equal := false
		for j := range dst.RequiredDuringSchedulingIgnoredDuringExecution {
			d := &dst.RequiredDuringSchedulingIgnoredDuringExecution[j]
			if _, equal = messagediff.DeepDiff(*s, *d); equal {
				break
			}
		}
		if !equal {
			dst.RequiredDuringSchedulingIgnoredDuringExecution = append(
				dst.RequiredDuringSchedulingIgnoredDuringExecution,
				src.RequiredDuringSchedulingIgnoredDuringExecution[i],
			)
		}
	}

	// Merge WeightedPodAffinityTerm
	for i := range src.PreferredDuringSchedulingIgnoredDuringExecution {
		s := &src.PreferredDuringSchedulingIgnoredDuringExecution[i]
		equal := false
		for j := range dst.PreferredDuringSchedulingIgnoredDuringExecution {
			d := &dst.PreferredDuringSchedulingIgnoredDuringExecution[j]
			if _, equal = messagediff.DeepDiff(*s, *d); equal {
				break
			}
		}
		if !equal {
			dst.PreferredDuringSchedulingIgnoredDuringExecution = append(
				dst.PreferredDuringSchedulingIgnoredDuringExecution,
				src.PreferredDuringSchedulingIgnoredDuringExecution[i],
			)
		}
	}

	return dst
}

func (n *Normalizer) newPodAntiAffinity(template *chiv1.ChiPodTemplate) *v1.PodAntiAffinity {
	podAntiAffinity := &v1.PodAntiAffinity{}

	// Distribution
	if template.Distribution == chiv1.PodDistributionOnePerHost {
		podAntiAffinity.RequiredDuringSchedulingIgnoredDuringExecution = n.addPodAffinityTermWithMatchLabels(
			podAntiAffinity.RequiredDuringSchedulingIgnoredDuringExecution,
			map[string]string{
				LabelAppName: LabelAppValue,
			},
		)
	}

	// PodDistribution
	for i := range template.PodDistribution {
		podDistribution := &template.PodDistribution[i]
		switch podDistribution.Type {
		case chiv1.PodDistributionClickHouseAntiAffinity:
			podAntiAffinity.RequiredDuringSchedulingIgnoredDuringExecution = n.addPodAffinityTermWithMatchLabels(
				podAntiAffinity.RequiredDuringSchedulingIgnoredDuringExecution,
				map[string]string{
					LabelAppName: LabelAppValue,
				},
			)
		case chiv1.PodDistributionMaxNumberPerNode:
			podAntiAffinity.RequiredDuringSchedulingIgnoredDuringExecution = n.addPodAffinityTermWithMatchLabels(
				podAntiAffinity.RequiredDuringSchedulingIgnoredDuringExecution,
				map[string]string{
					LabelClusterScopeCycleIndex: macrosClusterScopeCycleIndex,
				},
			)
		case chiv1.PodDistributionShardAntiAffinity:
			podAntiAffinity.RequiredDuringSchedulingIgnoredDuringExecution = n.addPodAffinityTermWithMatchLabels(
				podAntiAffinity.RequiredDuringSchedulingIgnoredDuringExecution,
				map[string]string{
					LabelShardName: macrosShardName,
				},
			)
		case chiv1.PodDistributionReplicaAntiAffinity:
			podAntiAffinity.RequiredDuringSchedulingIgnoredDuringExecution = n.addPodAffinityTermWithMatchLabels(
				podAntiAffinity.RequiredDuringSchedulingIgnoredDuringExecution,
				map[string]string{
					LabelReplicaName: macrosReplicaName,
				},
			)
		case chiv1.PodDistributionAnotherNamespaceAntiAffinity:
			podAntiAffinity.RequiredDuringSchedulingIgnoredDuringExecution = n.addPodAffinityTermWithMatchExpressions(
				podAntiAffinity.RequiredDuringSchedulingIgnoredDuringExecution,
				[]v12.LabelSelectorRequirement{
					{
						Key:      LabelNamespace,
						Operator: v12.LabelSelectorOpNotIn,
						Values: []string{
							macrosNamespace,
						},
					},
				},
			)
		case chiv1.PodDistributionAnotherClickHouseInstallationAntiAffinity:
			podAntiAffinity.RequiredDuringSchedulingIgnoredDuringExecution = n.addPodAffinityTermWithMatchExpressions(
				podAntiAffinity.RequiredDuringSchedulingIgnoredDuringExecution,
				[]v12.LabelSelectorRequirement{
					{
						Key:      LabelChiName,
						Operator: v12.LabelSelectorOpNotIn,
						Values: []string{
							macrosChiName,
						},
					},
				},
			)
		case chiv1.PodDistributionAnotherClusterAntiAffinity:
			podAntiAffinity.RequiredDuringSchedulingIgnoredDuringExecution = n.addPodAffinityTermWithMatchExpressions(
				podAntiAffinity.RequiredDuringSchedulingIgnoredDuringExecution,
				[]v12.LabelSelectorRequirement{
					{
						Key:      LabelClusterName,
						Operator: v12.LabelSelectorOpNotIn,
						Values: []string{
							macrosClusterName,
						},
					},
				},
			)
		}
	}

	if len(podAntiAffinity.RequiredDuringSchedulingIgnoredDuringExecution) > 0 {
		// Has something to return
		return podAntiAffinity
	}

	return nil
}

func (n *Normalizer) mergePodAntiAffinity(dst *v1.PodAntiAffinity, src *v1.PodAntiAffinity) *v1.PodAntiAffinity {
	if src == nil {
		// Nothing to merge from
		return dst
	}

	if dst == nil {
		// No receiver, allocate new one
		dst = &v1.PodAntiAffinity{
			RequiredDuringSchedulingIgnoredDuringExecution:  []v1.PodAffinityTerm{},
			PreferredDuringSchedulingIgnoredDuringExecution: []v1.WeightedPodAffinityTerm{},
		}
	}

	// Merge PodAffinityTerm
	for i := range src.RequiredDuringSchedulingIgnoredDuringExecution {
		s := &src.RequiredDuringSchedulingIgnoredDuringExecution[i]
		equal := false
		for j := range dst.RequiredDuringSchedulingIgnoredDuringExecution {
			d := &dst.RequiredDuringSchedulingIgnoredDuringExecution[j]
			if _, equal = messagediff.DeepDiff(*s, *d); equal {
				break
			}
		}
		if !equal {
			dst.RequiredDuringSchedulingIgnoredDuringExecution = append(
				dst.RequiredDuringSchedulingIgnoredDuringExecution,
				src.RequiredDuringSchedulingIgnoredDuringExecution[i],
			)
		}
	}

	// Merge WeightedPodAffinityTerm
	for i := range src.PreferredDuringSchedulingIgnoredDuringExecution {
		s := &src.PreferredDuringSchedulingIgnoredDuringExecution[i]
		equal := false
		for j := range dst.PreferredDuringSchedulingIgnoredDuringExecution {
			d := &dst.PreferredDuringSchedulingIgnoredDuringExecution[j]
			if _, equal = messagediff.DeepDiff(*s, *d); equal {
				break
			}
		}
		if !equal {
			dst.PreferredDuringSchedulingIgnoredDuringExecution = append(
				dst.PreferredDuringSchedulingIgnoredDuringExecution,
				src.PreferredDuringSchedulingIgnoredDuringExecution[i],
			)
		}
	}

	return dst
}

func (n *Normalizer) addPodAffinityTermWithMatchLabels(terms []v1.PodAffinityTerm, matchLabels map[string]string) []v1.PodAffinityTerm {
	return append(terms,
		v1.PodAffinityTerm{
			LabelSelector: &v12.LabelSelector{
				// A list of node selector requirements by node's labels.
				//MatchLabels: map[string]string{
				//	LabelClusterScopeCycleIndex: macrosClusterScopeCycleIndex,
				//},
				MatchLabels: matchLabels,
				// Switch to MatchLabels
				//MatchExpressions: []v12.LabelSelectorRequirement{
				//	{
				//		Key:      LabelAppName,
				//		Operator: v12.LabelSelectorOpIn,
				//		Values: []string{
				//			LabelAppValue,
				//		},
				//	},
				//},
			},
			TopologyKey: "kubernetes.io/hostname",
		},
	)
}

func (n *Normalizer) addPodAffinityTermWithMatchExpressions(terms []v1.PodAffinityTerm, matchExpressions []v12.LabelSelectorRequirement) []v1.PodAffinityTerm {
	return append(terms,
		v1.PodAffinityTerm{
			LabelSelector: &v12.LabelSelector{
				// A list of node selector requirements by node's labels.
				//MatchLabels: map[string]string{
				//	LabelClusterScopeCycleIndex: macrosClusterScopeCycleIndex,
				//},
				//MatchExpressions: []v12.LabelSelectorRequirement{
				//	{
				//		Key:      LabelAppName,
				//		Operator: v12.LabelSelectorOpIn,
				//		Values: []string{
				//			LabelAppValue,
				//		},
				//	},
				//},
				MatchExpressions: matchExpressions,
			},
			TopologyKey: "kubernetes.io/hostname",
		},
	)
}

func (n *Normalizer) addWeightedPodAffinityTermWithMatchLabels(
	terms []v1.WeightedPodAffinityTerm,
	weight int32,
	matchLabels map[string]string,
) []v1.WeightedPodAffinityTerm {
	return append(terms,
		v1.WeightedPodAffinityTerm{
			Weight: weight,
			PodAffinityTerm: v1.PodAffinityTerm{
				LabelSelector: &v12.LabelSelector{
					// A list of node selector requirements by node's labels.
					//MatchLabels: map[string]string{
					//	LabelClusterScopeCycleIndex: macrosClusterScopeCycleIndex,
					//},
					MatchLabels: matchLabels,
					// Switch to MatchLabels
					//MatchExpressions: []v12.LabelSelectorRequirement{
					//	{
					//		Key:      LabelAppName,
					//		Operator: v12.LabelSelectorOpIn,
					//		Values: []string{
					//			LabelAppValue,
					//		},
					//	},
					//},
				},
				TopologyKey: "kubernetes.io/hostname",
			},
		},
	)
}

// normalizeVolumeClaimTemplate normalizes .spec.templates.volumeClaimTemplates
func (n *Normalizer) normalizeVolumeClaimTemplate(template *chiv1.ChiVolumeClaimTemplate) {
	// Check name
	// Check PVCReclaimPolicy
	if !template.PVCReclaimPolicy.IsValid() {
		template.PVCReclaimPolicy = chiv1.PVCReclaimPolicyDelete
	}
	// Check Spec

	// Ensure map is in place
	if n.chi.Spec.Templates.VolumeClaimTemplatesIndex == nil {
		n.chi.Spec.Templates.VolumeClaimTemplatesIndex = make(map[string]*chiv1.ChiVolumeClaimTemplate)
	}
	n.chi.Spec.Templates.VolumeClaimTemplatesIndex[template.Name] = template
}

// normalizeServiceTemplate normalizes .spec.templates.serviceTemplates
func (n *Normalizer) normalizeServiceTemplate(template *chiv1.ChiServiceTemplate) {
	// Check name
	// Check GenerateName
	// Check ObjectMeta
	// Check Spec

	// Ensure map is in place
	if n.chi.Spec.Templates.ServiceTemplatesIndex == nil {
		n.chi.Spec.Templates.ServiceTemplatesIndex = make(map[string]*chiv1.ChiServiceTemplate)
	}
	n.chi.Spec.Templates.ServiceTemplatesIndex[template.Name] = template
}

// normalizeUseTemplates normalizes .spec.useTemplates
func (n *Normalizer) normalizeUseTemplates(useTemplates *[]chiv1.ChiUseTemplate) {
	for i := range *useTemplates {
		useTemplate := &(*useTemplates)[i]
		n.normalizeUseTemplate(useTemplate)
	}
}

// normalizeUseTemplate normalizes ChiUseTemplate
func (n *Normalizer) normalizeUseTemplate(useTemplate *chiv1.ChiUseTemplate) {
	// Check Name
	if useTemplate.Name == "" {
		// This is strange
	}

	// Check Namespace
	if useTemplate.Namespace == "" {
		// So far do nothing with empty namespace
	}

	// Ensure UseType
	switch useTemplate.UseType {
	case useTypeMerge:
		// Known use type, all is fine, do nothing
	default:
		// Unknown - use default value
		useTemplate.UseType = useTypeMerge
	}
}

// normalizeClusters normalizes clusters
func (n *Normalizer) normalizeClusters() {
	// We need to have at least one cluster available
	n.ensureCluster()

	// Normalize all clusters in this CHI
	n.chi.WalkClusters(func(cluster *chiv1.ChiCluster) error {
		return n.normalizeCluster(cluster)
	})
}

func (n *Normalizer) ensureCluster() {
	// Introduce default cluster in case it is required
	if len(n.chi.Spec.Configuration.Clusters) == 0 {
		if n.withDefaultCluster {
			n.chi.Spec.Configuration.Clusters = []chiv1.ChiCluster{
				{
					Name: "cluster",
				},
			}
		} else {
			n.chi.Spec.Configuration.Clusters = []chiv1.ChiCluster{}
		}
	}
}

// calcFingerprints calculates fingerprints for ClickHouse configuration data
func (n *Normalizer) calcFingerprints(host *chiv1.ChiHost) error {
	host.Config.ZookeeperFingerprint = fingerprint(n.chi.Spec.Configuration.Zookeeper)
	host.Config.SettingsFingerprint = fingerprint(castToSliceOfStrings(n.chi.Spec.Configuration.Settings))

	return nil
}

// normalizeConfigurationZookeeper normalizes .spec.configuration.zookeeper
func (n *Normalizer) normalizeConfigurationZookeeper(zk *chiv1.ChiZookeeperConfig) {
	// In case no ZK port specified - assign default
	for i := range zk.Nodes {
		// Convenience wrapper
		node := &zk.Nodes[i]
		if node.Port == 0 {
			node.Port = zkDefaultPort
		}
	}

	// In case no ZK root specified - assign '/clickhouse/{namespace}/{chi name}'
	//if zk.Root == "" {
	//	zk.Root = fmt.Sprintf(zkDefaultRootTemplate, n.chi.Namespace, n.chi.Name)
	//}
}

// normalizeConfigurationUsers normalizes .spec.configuration.users
func (n *Normalizer) normalizeConfigurationUsers(users *chiv1.Settings) {

	if users == nil {
		// Do not know what to do in this case
		return
	}

	if *users == nil {
		*users = chiv1.NewSettings()
	}

	(*users).NormalizePaths()

	// Extract username from path
	usernameMap := make(map[string]bool)
	for path := range *users {
		// Split 'admin/password'
		tags := strings.Split(path, "/")

		// Basic sanity check - need to have at least "username/something" pair
		if len(tags) < 2 {
			// Skip incorrect entry
			continue
		}

		username := tags[0]
		usernameMap[username] = true
	}

	// Ensure "must have" sections are in place, which are
	// 1. user/profile
	// 2. user/quota
	// 3. user/networks/ip and user/networks/host_regexp defaults to the installation pods
	// 4. user/password_sha256_hex

	usernameMap["default"] = true // we need default user here in order to secure host_regexp
	for username := range usernameMap {
		if _, ok := (*users)[username+"/profile"]; !ok {
			// No 'user/profile' section
			(*users)[username+"/profile"] = n.chop.Config().CHConfigUserDefaultProfile
		}
		if _, ok := (*users)[username+"/quota"]; !ok {
			// No 'user/quota' section
			(*users)[username+"/quota"] = n.chop.Config().CHConfigUserDefaultQuota
		}
		if _, ok := (*users)[username+"/networks/ip"]; !ok {
			// No 'user/networks/ip' section
			(*users)[username+"/networks/ip"] = n.chop.Config().CHConfigUserDefaultNetworksIP
		}
		if _, ok := (*users)[username+"/networks/host_regexp"]; !ok {
			// No 'user/networks/host_regexp' section
			(*users)[username+"/networks/host_regexp"] = CreatePodRegexp(n.chi, n.chop.Config().CHConfigNetworksHostRegexpTemplate)
		}

		var pass = ""
		_pass, okPassword := (*users)[username+"/password"]
		if okPassword {
			pass = fmt.Sprintf("%v", _pass)
		} else if username != "default" {
			pass = n.chop.Config().CHConfigUserDefaultPassword
		}

		_, okPasswordSHA256 := (*users)[username+"/password_sha256_hex"]
		// if SHA256 is not set, initialize it from the password
		if pass != "" && !okPasswordSHA256 {
			pass_sha256 := sha256.Sum256([]byte(pass))
			(*users)[username+"/password_sha256_hex"] = hex.EncodeToString(pass_sha256[:])
			okPasswordSHA256 = true
		}

		if okPasswordSHA256 {
			// ClickHouse does not start if both password and sha256 are defined
			if username == "default" {
				// Set remove password flag for default user that is empty in stock ClickHouse users.xml
				(*users)[username+"/password"] = "_removed_"
			} else {
				delete(*users, username+"/password")
			}
		}
	}
}

// normalizeConfigurationProfiles normalizes .spec.configuration.profiles
func (n *Normalizer) normalizeConfigurationProfiles(profiles *chiv1.Settings) {

	if profiles == nil {
		// Do not know what to do in this case
		return
	}

	if *profiles == nil {
		*profiles = chiv1.NewSettings()
	}
	(*profiles).NormalizePaths()
}

// normalizeConfigurationQuotas normalizes .spec.configuration.quotas
func (n *Normalizer) normalizeConfigurationQuotas(quotas *chiv1.Settings) {

	if quotas == nil {
		// Do not know what to do in this case
		return
	}

	if *quotas == nil {
		*quotas = chiv1.NewSettings()
	}

	(*quotas).NormalizePaths()
}

// normalizeConfigurationSettings normalizes .spec.configuration.settings
func (n *Normalizer) normalizeConfigurationSettings(settings *chiv1.Settings) {

	if settings == nil {
		// Do not know what to do in this case
		return
	}

	if *settings == nil {
		*settings = chiv1.NewSettings()
	}

	(*settings).NormalizePaths()
}

// normalizeConfigurationFiles normalizes .spec.configuration.files
func (n *Normalizer) normalizeConfigurationFiles(files *chiv1.Settings) {

	if files == nil {
		// Do not know what to do in this case
		return
	}

	if *files == nil {
		*files = chiv1.NewSettings()
	}
}

// normalizeCluster normalizes cluster and returns deployments usage counters for this cluster
func (n *Normalizer) normalizeCluster(cluster *chiv1.ChiCluster) error {
	// Use PodTemplate from .spec.defaults
	cluster.InheritTemplatesFrom(n.chi)

	n.normalizeClusterLayoutShardsCountAndReplicasCount(&cluster.Layout)

	n.ensureClusterLayoutShards(&cluster.Layout)
	n.ensureClusterLayoutReplicas(&cluster.Layout)

	n.createHostsField(cluster)

	// Loop over all shards and replicas inside shards and fill structure
	cluster.WalkShards(func(index int, shard *chiv1.ChiShard) error {
		n.normalizeShard(shard, cluster, index)
		return nil
	})

	cluster.WalkReplicas(func(index int, replica *chiv1.ChiReplica) error {
		n.normalizeReplica(replica, cluster, index)
		return nil
	})

	cluster.Layout.HostsField.WalkHosts(func(shard, replica int, host *chiv1.ChiHost) error {
		n.normalizeHost(host, cluster.GetShard(shard), cluster.GetReplica(replica), shard, replica)
		return nil
	})

	return nil
}

func (n *Normalizer) createHostsField(cluster *chiv1.ChiCluster) {
	cluster.Layout.HostsField = chiv1.NewHostsField(cluster.Layout.ShardsCount, cluster.Layout.ReplicasCount)

	// Need to migrate hosts from Shards and Replicas into HostsField
	hostMergeFunc := func(shard, replica int, host *chiv1.ChiHost) error {
		if curHost := cluster.Layout.HostsField.Get(shard, replica); curHost == nil {
			cluster.Layout.HostsField.Set(shard, replica, host)
		} else {
			curHost.MergeFrom(host)
		}
		return nil
	}

	cluster.WalkHostsByShards(hostMergeFunc)
	cluster.WalkHostsByReplicas(hostMergeFunc)
}

// normalizeClusterLayoutShardsCountAndReplicasCount ensures at least 1 shard and 1 replica counters
func (n *Normalizer) normalizeClusterLayoutShardsCountAndReplicasCount(layout *chiv1.ChiClusterLayout) {
	// Layout.ShardsCount and
	// Layout.ReplicasCount must represent max number of shards and replicas requested respectively

	// Deal with ShardsCount
	if layout.ShardsCount == 0 {
		// No ShardsCount specified - need to figure out

		// We need to have at least one Shard
		layout.ShardsCount = 1

		// Let's look for explicitly specified Shards in Layout.Shards
		if len(layout.Shards) > layout.ShardsCount {
			// We have some Shards specified explicitly
			layout.ShardsCount = len(layout.Shards)
		}

		// Let's look for explicitly specified Shards in Layout.Replicas
		for i := range layout.Replicas {
			replica := &layout.Replicas[i]

			if replica.ShardsCount > layout.ShardsCount {
				// We have Shards number specified explicitly in this replica
				layout.ShardsCount = replica.ShardsCount
			}

			if len(replica.Hosts) > layout.ShardsCount {
				// We have some Shards specified explicitly
				layout.ShardsCount = len(replica.Hosts)
			}
		}
	}

	// Deal with ReplicasCount
	if layout.ReplicasCount == 0 {
		// No ReplicasCount specified - need to figure out

		// We need to have at least one Replica
		layout.ReplicasCount = 1

		// Let's look for explicitly specified Replicas in Layout.Shards
		for i := range layout.Shards {
			shard := &layout.Shards[i]

			if shard.ReplicasCount > layout.ReplicasCount {
				// We have Replicas number specified explicitly in this shard
				layout.ReplicasCount = shard.ReplicasCount
			}

			if len(shard.Hosts) > layout.ReplicasCount {
				// We have some Replicas specified explicitly
				layout.ReplicasCount = len(shard.Hosts)
			}
		}

		// Let's look for explicitly specified Replicas in Layout.Replicas
		if len(layout.Replicas) > layout.ReplicasCount {
			// We have some Replicas specified explicitly
			layout.ReplicasCount = len(layout.Replicas)
		}
	}
}

// ensureClusterLayoutShards ensures slice layout.Shards is in place
func (n *Normalizer) ensureClusterLayoutShards(layout *chiv1.ChiClusterLayout) {
	// Disposition of shards in slice would be
	// [explicitly specified shards 0..N, N+1..layout.ShardsCount-1 empty slots for to-be-filled shards]

	// Some (may be all) shards specified, need to append space for unspecified shards
	// TODO may be there is better way to append N slots to a slice
	for len(layout.Shards) < layout.ShardsCount {
		layout.Shards = append(layout.Shards, chiv1.ChiShard{})
	}
}

// ensureClusterLayoutReplicas ensures slice layout.Replicas is in place
func (n *Normalizer) ensureClusterLayoutReplicas(layout *chiv1.ChiClusterLayout) {
	// Disposition of replicas in slice would be
	// [explicitly specified replicas 0..N, N+1..layout.ReplicasCount-1 empty slots for to-be-filled replicas]

	// Some (may be all) replicas specified, need to append space for unspecified replicas
	// TODO may be there is better way to append N slots to a slice
	for len(layout.Replicas) < layout.ReplicasCount {
		layout.Replicas = append(layout.Replicas, chiv1.ChiReplica{})
	}
}

// normalizeShard normalizes a shard - walks over all fields
func (n *Normalizer) normalizeShard(shard *chiv1.ChiShard, cluster *chiv1.ChiCluster, shardIndex int) {
	n.normalizeShardName(shard, shardIndex)
	n.normalizeShardWeight(shard)
	n.normalizeShardInternalReplication(shard)
	// For each shard of this normalized cluster inherit cluster's PodTemplate
	shard.InheritTemplatesFrom(cluster)
	// Normalize Replicas
	n.normalizeShardReplicasCount(shard, cluster.Layout.ReplicasCount)
	n.normalizeShardHosts(shard, cluster, shardIndex)
}

// normalizeReplica normalizes a replica - walks over all fields
func (n *Normalizer) normalizeReplica(replica *chiv1.ChiReplica, cluster *chiv1.ChiCluster, replicaIndex int) {
	n.normalizeReplicaName(replica, replicaIndex)
	// For each replica of this normalized cluster inherit cluster's PodTemplate
	replica.InheritTemplatesFrom(cluster)
	// Normalize Shards
	n.normalizeReplicaShardsCount(replica, cluster.Layout.ShardsCount)
	n.normalizeReplicaHosts(replica, cluster, replicaIndex)
}

// normalizeShardReplicasCount ensures shard.ReplicasCount filled properly
func (n *Normalizer) normalizeShardReplicasCount(shard *chiv1.ChiShard, layoutReplicasCount int) {
	if shard.ReplicasCount > 0 {
		// Shard has explicitly specified number of replicas
		return
	}

	// Here we have shard.ReplicasCount = 0, meaning that
	// shard does not have explicitly specified number of replicas - need to fill it

	// Look for explicitly specified Replicas first
	if len(shard.Hosts) > 0 {
		// We have Replicas specified as a slice and no other replicas count provided,
		// this means we have explicitly specified replicas only and exact ReplicasCount is known
		shard.ReplicasCount = len(shard.Hosts)
		return
	}

	// No shard.ReplicasCount specified, no replicas explicitly provided, so we have to
	// use ReplicasCount from layout
	shard.ReplicasCount = layoutReplicasCount
}

// normalizeReplicaShardsCount ensures replica.ShardsCount filled properly
func (n *Normalizer) normalizeReplicaShardsCount(replica *chiv1.ChiReplica, layoutShardsCount int) {
	if replica.ShardsCount > 0 {
		// Replica has explicitly specified number of shards
		return
	}

	// Here we have replica.ShardsCount = 0, meaning that
	// replica does not have explicitly specified number of shards - need to fill it

	// Look for explicitly specified Shards first
	if len(replica.Hosts) > 0 {
		// We have Shards specified as a slice and no other shards count provided,
		// this means we have explicitly specified shards only and exact ShardsCount is known
		replica.ShardsCount = len(replica.Hosts)
		return
	}

	// No replica.ShardsCount specified, no shards explicitly provided, so we have to
	// use ShardsCount from layout
	replica.ShardsCount = layoutShardsCount
}

// normalizeShardName normalizes shard name
func (n *Normalizer) normalizeShardName(shard *chiv1.ChiShard, index int) {
	if (len(shard.Name) > 0) && !IsAutoGeneratedShardName(shard.Name, shard, index) {
		// Has explicitly specified name already
		return
	}

	shard.Name = CreateShardName(shard, index)
}

// normalizeReplicaName normalizes replica name
func (n *Normalizer) normalizeReplicaName(replica *chiv1.ChiReplica, index int) {
	if (len(replica.Name) > 0) && !IsAutoGeneratedReplicaName(replica.Name, replica, index) {
		// Has explicitly specified name already
		return
	}

	replica.Name = CreateReplicaName(replica, index)
}

// normalizeShardName normalizes shard weight
func (n *Normalizer) normalizeShardWeight(shard *chiv1.ChiShard) {
}

// normalizeShardHosts normalizes all replicas of specified shard
func (n *Normalizer) normalizeShardHosts(shard *chiv1.ChiShard, cluster *chiv1.ChiCluster, shardIndex int) {
	// Use hosts from HostsField
	shard.Hosts = nil
	for len(shard.Hosts) < shard.ReplicasCount {
		// We still have some assumed hosts in this shard - let's add it as replicaIndex
		replicaIndex := len(shard.Hosts)
		// Check whether we have this host in HostsField
		host := cluster.Layout.HostsField.GetOrCreate(shardIndex, replicaIndex)
		shard.Hosts = append(shard.Hosts, host)
	}
}

// normalizeReplicaHosts normalizes all replicas of specified shard
func (n *Normalizer) normalizeReplicaHosts(replica *chiv1.ChiReplica, cluster *chiv1.ChiCluster, replicaIndex int) {
	// Use hosts from HostsField
	replica.Hosts = nil
	for len(replica.Hosts) < replica.ShardsCount {
		// We still have some assumed hosts in this replica - let's add it as shardIndex
		shardIndex := len(replica.Hosts)
		// Check whether we have this host in HostsField
		host := cluster.Layout.HostsField.GetOrCreate(shardIndex, replicaIndex)
		replica.Hosts = append(replica.Hosts, host)
	}
}

// normalizeHost normalizes a host/replica
func (n *Normalizer) normalizeHost(
	host *chiv1.ChiHost,
	shard *chiv1.ChiShard,
	replica *chiv1.ChiReplica,
	shardIndex int,
	replicaIndex int,
) {
	n.normalizeHostName(host, shard, shardIndex, replica, replicaIndex)
	n.normalizeHostPorts(host)
	// Use PodTemplate from parent shard
	host.InheritTemplatesFrom(shard, replica, nil)
}

// normalizeHostTemplateSpec is the same as normalizeHost but for a template
func (n *Normalizer) normalizeHostTemplateSpec(host *chiv1.ChiHost) {
	n.normalizeHostPorts(host)
}

// normalizeHostName normalizes host's name
func (n *Normalizer) normalizeHostName(
	host *chiv1.ChiHost,
	shard *chiv1.ChiShard,
	shardIndex int,
	replica *chiv1.ChiReplica,
	replicaIndex int,
) {
	if (len(host.Name) > 0) && !IsAutoGeneratedHostName(host.Name, host, shard, shardIndex, replica, replicaIndex) {
		// Has explicitly specified name already
		return
	}

	host.Name = CreateHostName(host, shard, shardIndex, replica, replicaIndex)
}

// normalizeHostPorts ensures chiv1.ChiReplica.Port is reasonable
func (n *Normalizer) normalizeHostPorts(host *chiv1.ChiHost) {
	// Deprecated
	if (host.Port <= 0) || (host.Port >= 65535) {
		host.Port = chPortNumberMustBeAssignedLater
	}

	if (host.TCPPort <= 0) || (host.TCPPort >= 65535) {
		host.TCPPort = chPortNumberMustBeAssignedLater
	}

	if (host.HTTPPort <= 0) || (host.HTTPPort >= 65535) {
		host.HTTPPort = chPortNumberMustBeAssignedLater
	}

	if (host.InterserverHTTPPort <= 0) || (host.InterserverHTTPPort >= 65535) {
		host.InterserverHTTPPort = chPortNumberMustBeAssignedLater
	}
}

// normalizeShardInternalReplication ensures reasonable values in
// .spec.configuration.clusters.layout.shards.internalReplication
func (n *Normalizer) normalizeShardInternalReplication(shard *chiv1.ChiShard) {
	// Default value set to true
	shard.InternalReplication = util.CastStringBoolToStringTrueFalse(shard.InternalReplication, true)
}

// normalizeDefaultsReplicasUseFQDN ensures chiv1.ChiDefaults.ReplicasUseFQDN section has proper values
func (n *Normalizer) normalizeDefaultsReplicasUseFQDN(d *chiv1.ChiDefaults) {
	// Default value set to false
	d.ReplicasUseFQDN = util.CastStringBoolToStringTrueFalse(d.ReplicasUseFQDN, false)
}

// normalizeDefaultsTemplates ensures chiv1.ChiDefaults.Templates section has proper values
func (n *Normalizer) normalizeDefaultsTemplates(d *chiv1.ChiDefaults) {
	d.Templates.HandleDeprecatedFields()
}<|MERGE_RESOLUTION|>--- conflicted
+++ resolved
@@ -23,10 +23,7 @@
 	chiv1 "github.com/altinity/clickhouse-operator/pkg/apis/clickhouse.altinity.com/v1"
 	"github.com/altinity/clickhouse-operator/pkg/chop"
 	"github.com/altinity/clickhouse-operator/pkg/util"
-<<<<<<< HEAD
-=======
-
->>>>>>> 8ffeec2f
+
 	log "github.com/golang/glog"
 	// log "k8s.io/klog"
 
@@ -84,11 +81,7 @@
 			log.V(1).Infof("UNABLE to find template %s/%s referenced in useTemplates. Skip it.", useTemplate.Namespace, useTemplate.Name)
 		} else {
 			(&n.chi.Spec).MergeFrom(&template.Spec, chiv1.MergeTypeOverrideByNonEmptyValues)
-<<<<<<< HEAD
-			log.V(1).Infof("Merge template %s/%s referenced in useTemplates", useTemplate.Namespace, useTemplate.Name)
-=======
 			log.V(2).Infof("Merge template %s/%s referenced in useTemplates", useTemplate.Namespace, useTemplate.Name)
->>>>>>> 8ffeec2f
 		}
 	}
 
