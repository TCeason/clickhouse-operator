// Copyright 2019 Altinity Ltd and/or its affiliates. All rights reserved.
//
// Licensed under the Apache License, Version 2.0 (the "License");
// you may not use this file except in compliance with the License.
// You may obtain a copy of the License at
//
//     http://www.apache.org/licenses/LICENSE-2.0
//
// Unless required by applicable law or agreed to in writing, software
// distributed under the License is distributed on an "AS IS" BASIS,
// WITHOUT WARRANTIES OR CONDITIONS OF ANY KIND, either express or implied.
// See the License for the specific language governing permissions and
// limitations under the License.

package model

import (
	"fmt"
	chiv1 "github.com/altinity/clickhouse-operator/pkg/apis/clickhouse.altinity.com/v1"
	"github.com/altinity/clickhouse-operator/pkg/chop"
	"github.com/altinity/clickhouse-operator/pkg/util"
	"k8s.io/apimachinery/pkg/util/intstr"

	apps "k8s.io/api/apps/v1"
	corev1 "k8s.io/api/core/v1"
	metav1 "k8s.io/apimachinery/pkg/apis/meta/v1"

	"github.com/golang/glog"
)

type Creator struct {
	chop                      *chop.CHOp
	chi                       *chiv1.ClickHouseInstallation
	chConfigGenerator         *ClickHouseConfigGenerator
	chConfigSectionsGenerator *configSections
	labeler                   *Labeler
}

func NewCreator(
	chop *chop.CHOp,
	chi *chiv1.ClickHouseInstallation,
) *Creator {
	creator := &Creator{
		chop:              chop,
		chi:               chi,
		chConfigGenerator: NewClickHouseConfigGenerator(chi),
		labeler:           NewLabeler(chop, chi),
	}
	creator.chConfigSectionsGenerator = NewConfigSections(creator.chConfigGenerator, creator.chop.Config())
	return creator
}

// createServiceChi creates new corev1.Service for specified CHI
func (c *Creator) CreateServiceChi() *corev1.Service {
	serviceName := CreateChiServiceName(c.chi)

	glog.V(1).Infof("createServiceChi(%s/%s)", c.chi.Namespace, serviceName)
	if template, ok := c.chi.GetChiServiceTemplate(); ok {
		// .templates.ServiceTemplate specified
		return c.createServiceFromTemplate(
			template,
			c.chi.Namespace,
			serviceName,
			c.labeler.getLabelsServiceChi(),
			c.labeler.getSelectorChiScope(),
		)
	} else {
		// Incorrect/unknown .templates.ServiceTemplate specified
		// Create default Service
		return &corev1.Service{
			ObjectMeta: metav1.ObjectMeta{
				Name:      serviceName,
				Namespace: c.chi.Namespace,
				Labels:    c.labeler.getLabelsServiceChi(),
			},
			Spec: corev1.ServiceSpec{
				// ClusterIP: templateDefaultsServiceClusterIP,
				Ports: []corev1.ServicePort{
					{
						Name:       chDefaultHTTPPortName,
						Protocol:   corev1.ProtocolTCP,
						Port:       chDefaultHTTPPortNumber,
						TargetPort: intstr.FromString(chDefaultHTTPPortName),
					},
					{
						Name:       chDefaultTCPPortName,
						Protocol:   corev1.ProtocolTCP,
						Port:       chDefaultTCPPortNumber,
						TargetPort: intstr.FromString(chDefaultTCPPortName),
					},
				},
				Selector:              c.labeler.getSelectorChiScope(),
				Type:                  "LoadBalancer",
<<<<<<< HEAD
				ExternalTrafficPolicy: "Local",
=======
				// ExternalTrafficPolicy: "Local",
>>>>>>> b004eb1a
			},
		}
	}
}

// createServiceCluster creates new corev1.Service for specified Cluster
func (c *Creator) CreateServiceCluster(cluster *chiv1.ChiCluster) *corev1.Service {
	serviceName := CreateClusterServiceName(cluster)

	glog.V(1).Infof("createServiceCluster(%s/%s)", cluster.Address.Namespace, serviceName)
	if template, ok := cluster.GetServiceTemplate(); ok {
		// .templates.ServiceTemplate specified
		return c.createServiceFromTemplate(
			template,
			cluster.Address.Namespace,
			serviceName,
			c.labeler.getLabelsServiceCluster(cluster),
			c.labeler.getSelectorClusterScope(cluster),
		)
	} else {
		return nil
	}
}

// createServiceShard creates new corev1.Service for specified Shard
func (c *Creator) CreateServiceShard(shard *chiv1.ChiShard) *corev1.Service {
	serviceName := CreateShardServiceName(shard)

	glog.V(1).Infof("createServiceShard(%s/%s)", shard.Address.Namespace, serviceName)
	if template, ok := shard.GetServiceTemplate(); ok {
		// .templates.ServiceTemplate specified
		return c.createServiceFromTemplate(
			template,
			shard.Address.Namespace,
			serviceName,
			c.labeler.getLabelsServiceShard(shard),
			c.labeler.getSelectorShardScope(shard),
		)
	} else {
		return nil
	}
}

// createServiceHost creates new corev1.Service for specified host
func (c *Creator) CreateServiceHost(host *chiv1.ChiHost) *corev1.Service {
	serviceName := CreateStatefulSetServiceName(host)
	statefulSetName := CreateStatefulSetName(host)

	glog.V(1).Infof("createServiceHost(%s/%s) for Set %s", host.Address.Namespace, serviceName, statefulSetName)
	if template, ok := host.GetServiceTemplate(); ok {
		// .templates.ServiceTemplate specified
		return c.createServiceFromTemplate(
			template,
			host.Address.Namespace,
			serviceName,
			c.labeler.getLabelsServiceHost(host),
			c.labeler.GetSelectorHostScope(host),
		)
	} else {
		// Incorrect/unknown .templates.ServiceTemplate specified
		// Create default Service
		return &corev1.Service{
			ObjectMeta: metav1.ObjectMeta{
				Name:      serviceName,
				Namespace: host.Address.Namespace,
				Labels:    c.labeler.getLabelsServiceHost(host),
			},
			Spec: corev1.ServiceSpec{
				Ports: []corev1.ServicePort{
					{
						Name:       chDefaultHTTPPortName,
						Protocol:   corev1.ProtocolTCP,
						Port:       host.HTTPPort,
						TargetPort: intstr.FromString(chDefaultHTTPPortName),
					},
					{
						Name:       chDefaultTCPPortName,
						Protocol:   corev1.ProtocolTCP,
						Port:       host.TCPPort,
						TargetPort: intstr.FromString(chDefaultTCPPortName),
					},
					{
						Name:       chDefaultInterserverHTTPPortName,
						Protocol:   corev1.ProtocolTCP,
						Port:       host.InterserverHTTPPort,
						TargetPort: intstr.FromString(chDefaultInterserverHTTPPortName),
					},
				},
				Selector:                 c.labeler.GetSelectorHostScope(host),
				ClusterIP:                templateDefaultsServiceClusterIP,
				Type:                     "ClusterIP",
				PublishNotReadyAddresses: true,
			},
		}
	}
}

// verifyServiceTemplatePorts verifies ChiServiceTemplate to have reasonable ports specified
func (c *Creator) verifyServiceTemplatePorts(template *chiv1.ChiServiceTemplate) error {
	for i := range template.Spec.Ports {
		servicePort := &template.Spec.Ports[i]
		if (servicePort.Port < 1) || (servicePort.Port > 65535) {
			msg := fmt.Sprintf("verifyServiceTemplatePorts(%s) INCORRECT PORT: %d ", template.Name, servicePort.Port)
			glog.V(1).Infof(msg)
			return fmt.Errorf(msg)
		}
	}

	return nil
}

// createServiceFromTemplate create Service from ChiServiceTemplate and additional info
func (c *Creator) createServiceFromTemplate(
	template *chiv1.ChiServiceTemplate,
	namespace string,
	name string,
	labels map[string]string,
	selector map[string]string,
) *corev1.Service {

	// Verify Ports
	if err := c.verifyServiceTemplatePorts(template); err != nil {
		return nil
	}

	// Create Service
	service := &corev1.Service{
		ObjectMeta: *template.ObjectMeta.DeepCopy(),
		Spec:       *template.Spec.DeepCopy(),
	}

	// Overwrite .name and .namespace - they are not allowed to be specified in template
	service.Name = name
	service.Namespace = namespace

	// Append provided Labels to already specified Labels in template
	service.Labels = util.MergeStringMaps(service.Labels, labels)

	// Append provided Selector to already specified Selector in template
	service.Spec.Selector = util.MergeStringMaps(service.Spec.Selector, selector)

	return service
}

// createConfigMapChiCommon creates new corev1.ConfigMap
func (c *Creator) CreateConfigMapChiCommon() *corev1.ConfigMap {
	c.chConfigSectionsGenerator.CreateConfigsCommon()
	return &corev1.ConfigMap{
		ObjectMeta: metav1.ObjectMeta{
			Name:      CreateConfigMapCommonName(c.chi),
			Namespace: c.chi.Namespace,
			Labels:    c.labeler.getLabelsConfigMapChiCommon(),
		},
		// Data contains several sections which are to be several xml chopConfig files
		Data: c.chConfigSectionsGenerator.commonConfigSections,
	}
}

// createConfigMapChiCommonUsers creates new corev1.ConfigMap
func (c *Creator) CreateConfigMapChiCommonUsers() *corev1.ConfigMap {
	c.chConfigSectionsGenerator.CreateConfigsUsers()
	return &corev1.ConfigMap{
		ObjectMeta: metav1.ObjectMeta{
			Name:      CreateConfigMapCommonUsersName(c.chi),
			Namespace: c.chi.Namespace,
			Labels:    c.labeler.getLabelsConfigMapChiCommonUsers(),
		},
		// Data contains several sections which are to be several xml chopConfig files
		Data: c.chConfigSectionsGenerator.commonUsersConfigSections,
	}
}

// createConfigMapHost creates new corev1.ConfigMap
func (c *Creator) CreateConfigMapHost(host *chiv1.ChiHost) *corev1.ConfigMap {
	return &corev1.ConfigMap{
		ObjectMeta: metav1.ObjectMeta{
			Name:      CreateConfigMapPodName(host),
			Namespace: host.Address.Namespace,
			Labels:    c.labeler.getLabelsConfigMapHost(host),
		},
		Data: c.chConfigSectionsGenerator.CreateConfigsHost(host),
	}
}

// createStatefulSet creates new apps.StatefulSet
func (c *Creator) CreateStatefulSet(host *chiv1.ChiHost) *apps.StatefulSet {
	statefulSetName := CreateStatefulSetName(host)
	serviceName := CreateStatefulSetServiceName(host)

	// Create apps.StatefulSet object
	replicasNum := host.GetReplicasNum()
	// StatefulSet has additional label - ZK config fingerprint
	statefulSet := &apps.StatefulSet{
		ObjectMeta: metav1.ObjectMeta{
			Name:      statefulSetName,
			Namespace: host.Address.Namespace,
			Labels:    c.labeler.getLabelsHostScope(host, true),
		},
		Spec: apps.StatefulSetSpec{
			Replicas:    &replicasNum,
			ServiceName: serviceName,
			Selector: &metav1.LabelSelector{
				MatchLabels: c.labeler.GetSelectorHostScope(host),
			},
			// IMPORTANT
			// VolumeClaimTemplates are to be setup later
			VolumeClaimTemplates: nil,

			// IMPORTANT
			// Template is to be setup later
			Template: corev1.PodTemplateSpec{},
		},
	}

	c.setupStatefulSetPodTemplate(statefulSet, host)
	c.setupStatefulSetVolumeClaimTemplates(statefulSet, host)

	return statefulSet
}

// setupStatefulSetPodTemplate performs PodTemplate setup of StatefulSet
func (c *Creator) setupStatefulSetPodTemplate(statefulSet *apps.StatefulSet, host *chiv1.ChiHost) {

	// Initial PodTemplateSpec
	statefulSet.Spec.Template = corev1.PodTemplateSpec{
		ObjectMeta: metav1.ObjectMeta{
			Labels: c.labeler.getLabelsHostScope(host, true),
		},
	}

	// Process Pod Template
	podTemplate := c.getPodTemplate(host)
	statefulSetApplyPodTemplate(statefulSet, podTemplate)

	c.personalizeStatefulSetTemplate(statefulSet, host)
}

func (c *Creator) personalizeStatefulSetTemplate(statefulSet *apps.StatefulSet, host *chiv1.ChiHost) {
	statefulSetName := CreateStatefulSetName(host)

	// Ensure necessary named ports and respecified
	ensureNamedPortsSpecified(statefulSet, host)

	// Ensure pod created by this StatefulSet has alias 127.0.0.1
	statefulSet.Spec.Template.Spec.HostAliases = []corev1.HostAlias{
		{
			IP:        "127.0.0.1",
			Hostnames: []string{CreatePodHostname(host)},
		},
	}

	// Setup volumes based on ConfigMaps into Pod Template
	c.setupConfigMapVolumes(statefulSet, host)

	// In case we have default LogVolumeClaimTemplate specified - need to append log container to Pod Template
	if host.Templates.LogVolumeClaimTemplate != "" {
		addContainer(&statefulSet.Spec.Template.Spec, corev1.Container{
			Name:  ClickHouseLogContainerName,
			Image: defaultBusyBoxDockerImage,
			Command: []string{
				"/bin/sh", "-c", "--",
			},
			Args: []string{
				"while true; do sleep 30; done;",
			},
		})
		glog.V(1).Infof("setupStatefulSetPodTemplate() add log container for statefulSet %s", statefulSetName)
	}
}

// getPodTemplate gets Pod Template to be used to create StatefulSet
func (c *Creator) getPodTemplate(host *chiv1.ChiHost) *chiv1.ChiPodTemplate {
	statefulSetName := CreateStatefulSetName(host)

	// Which pod template would be used - either explicitly defined in or a default one
	podTemplate, ok := host.GetPodTemplate()
	if ok {
		// Host references known PodTemplate
		// Make local copy of this PodTemplate, in order not to spoil the original common-used template
		podTemplate = podTemplate.DeepCopy()
		glog.V(1).Infof("getPodTemplate() statefulSet %s use custom template %s", statefulSetName, podTemplate.Name)
	} else {
		// Host references UNKNOWN PodTemplate, will use default one
		podTemplate = newDefaultPodTemplate(statefulSetName)
		glog.V(1).Infof("getPodTemplate() statefulSet %s use default generated template", statefulSetName)
	}

	// Here we have local copy of Pod Template, to be used to create StatefulSet
	// Now we can customize this Pod Template for particular host

	c.labeler.prepareAffinity(podTemplate, host)

	return podTemplate
}

// setupConfigMapVolumes adds to each container in the Pod VolumeMount objects with
func (c *Creator) setupConfigMapVolumes(statefulSetObject *apps.StatefulSet, host *chiv1.ChiHost) {
	configMapMacrosName := CreateConfigMapPodName(host)
	configMapCommonName := CreateConfigMapCommonName(c.chi)
	configMapCommonUsersName := CreateConfigMapCommonUsersName(c.chi)

	// Add all ConfigMap objects as Volume objects of type ConfigMap
	statefulSetObject.Spec.Template.Spec.Volumes = append(
		statefulSetObject.Spec.Template.Spec.Volumes,
		newVolumeForConfigMap(configMapCommonName),
		newVolumeForConfigMap(configMapCommonUsersName),
		newVolumeForConfigMap(configMapMacrosName),
	)

	// And reference these Volumes in each Container via VolumeMount
	// So Pod will have ConfigMaps mounted as Volumes
	for i := range statefulSetObject.Spec.Template.Spec.Containers {
		// Convenience wrapper
		container := &statefulSetObject.Spec.Template.Spec.Containers[i]
		// Append to each Container current VolumeMount's to VolumeMount's declared in template
		container.VolumeMounts = append(
			container.VolumeMounts,
			newVolumeMount(configMapCommonName, dirPathConfigd),
			newVolumeMount(configMapCommonUsersName, dirPathUsersd),
			newVolumeMount(configMapMacrosName, dirPathConfd),
		)
	}
}

// setupStatefulSetApplyVolumeMounts applies `volumeMounts` of a `container`
func (c *Creator) setupStatefulSetApplyVolumeMounts(statefulSet *apps.StatefulSet, host *chiv1.ChiHost) {
	// Deal with `volumeMounts` of a `container`, a.k.a.
	// .spec.templates.podTemplates.*.spec.containers.volumeMounts.*
	// VolumeClaimTemplates, that are referenced in Containers' VolumeMount object(s)
	// are appended to StatefulSet's Spec.VolumeClaimTemplates slice
	for i := range statefulSet.Spec.Template.Spec.Containers {
		// Convenience wrapper
		container := &statefulSet.Spec.Template.Spec.Containers[i]
		for j := range container.VolumeMounts {
			// Convenience wrapper
			volumeMount := &container.VolumeMounts[j]
			if volumeClaimTemplate, ok := c.chi.GetVolumeClaimTemplate(volumeMount.Name); ok {
				// Found VolumeClaimTemplate to mount by VolumeMount
				c.statefulSetAppendVolumeClaimTemplate(host, statefulSet, volumeClaimTemplate)
			}
		}
	}
}

// setupStatefulSetApplyVolumeClaimTemplates applies Data and Log VolumeClaimTemplates on all containers
func (c *Creator) setupStatefulSetApplyVolumeClaimTemplates(statefulSet *apps.StatefulSet, host *chiv1.ChiHost) {
	// Mount all named (data and log so far) VolumeClaimTemplates into all containers
	for i := range statefulSet.Spec.Template.Spec.Containers {
		// Convenience wrapper
		container := &statefulSet.Spec.Template.Spec.Containers[i]
		_ = c.setupStatefulSetApplyVolumeClaimTemplate(host, statefulSet, container.Name, host.Templates.DataVolumeClaimTemplate, dirPathClickHouseData)
		_ = c.setupStatefulSetApplyVolumeClaimTemplate(host, statefulSet, container.Name, host.Templates.LogVolumeClaimTemplate, dirPathClickHouseLog)
	}
}

// setupStatefulSetApplyVolumeClaimTemplate applies .templates.volumeClaimTemplates.* to a StatefulSet
func (c *Creator) setupStatefulSetApplyVolumeClaimTemplate(
	host *chiv1.ChiHost,
	statefulSet *apps.StatefulSet,
	containerName string,
	volumeClaimTemplateName string,
	mountPath string,
) error {

	// Sanity checks

	// 1. mountPath has to be reasonable
	if mountPath == "" {
		// No mount path specified
		return nil
	}

	// 2. volumeClaimTemplateName has to be reasonable
	if volumeClaimTemplateName == "" {
		// No VolumeClaimTemplate specified
		return nil
	}

	// 3. Specified (by volumeClaimTemplateName) VolumeClaimTemplate has to be available as well
	if _, ok := c.chi.GetVolumeClaimTemplate(volumeClaimTemplateName); !ok {
		// Incorrect/unknown .templates.VolumeClaimTemplate specified
		glog.V(1).Infof("Can not find volumeClaimTemplate %s. Volume claim can not be mounted", volumeClaimTemplateName)
		return nil
	}

	// 4. Specified container has to be available
	container := getContainerByName(statefulSet, containerName)
	if container == nil {
		glog.V(1).Infof("Can not find container %s. Volume claim can not be mounted", containerName)
		return nil
	}

	// Looks like all components are in place

	// Mount specified (by volumeClaimTemplateName) VolumeClaimTemplate into mountPath (say into '/var/lib/clickhouse')
	//
	// A container wants to have this VolumeClaimTemplate mounted into `mountPath` in case:
	// 1. This VolumeClaimTemplate is NOT already mounted in the container with any VolumeMount (to avoid double-mount of a VolumeClaimTemplate)
	// 2. And specified `mountPath` (say '/var/lib/clickhouse') is NOT already mounted with any VolumeMount (to avoid double-mount/rewrite into single `mountPath`)

	// 1. Check whether this VolumeClaimTemplate is already listed in VolumeMount of this container
	for i := range container.VolumeMounts {
		// Convenience wrapper
		volumeMount := &container.VolumeMounts[i]
		if volumeMount.Name == volumeClaimTemplateName {
			// This .templates.VolumeClaimTemplate is already used in VolumeMount
			glog.V(1).Infof(
				"setupStatefulSetApplyVolumeClaim(%s) container %s volumeClaimTemplateName %s already used",
				statefulSet.Name,
				container.Name,
				volumeMount.Name,
			)
			return nil
		}
	}

	// This VolumeClaimTemplate is not used explicitly by name in a container
	// So we want to mount it to `mountPath` (say '/var/lib/clickhouse') even more now, because it is unused.
	// However, `mountPath` (say /var/lib/clickhouse) may be used already by a VolumeMount. Need to check this out.

	// 2. Check whether `mountPath` (say '/var/lib/clickhouse') is already mounted
	for i := range container.VolumeMounts {
		// Convenience wrapper
		volumeMount := &container.VolumeMounts[i]
		if volumeMount.MountPath == mountPath {
			// `mountPath` (say /var/lib/clickhouse) is already mounted
			glog.V(1).Infof(
				"setupStatefulSetApplyVolumeClaim(%s) container %s mountPath %s already used",
				statefulSet.Name,
				container.Name,
				mountPath,
			)
			return nil
		}
	}

	// This VolumeClaimTemplate is not used explicitly by name and `mountPath` (say /var/lib/clickhouse) is not used also.
	// Let's mount this VolumeClaimTemplate into `mountPath` (say '/var/lib/clickhouse') of a container
	if template, ok := c.chi.GetVolumeClaimTemplate(volumeClaimTemplateName); ok {
		// Add VolumeClaimTemplate to StatefulSet
		c.statefulSetAppendVolumeClaimTemplate(host, statefulSet, template)
		// Add VolumeMount to ClickHouse container to `mountPath` point
		container.VolumeMounts = append(
			container.VolumeMounts,
			newVolumeMount(volumeClaimTemplateName, mountPath),
		)
	}

	glog.V(1).Infof("setupStatefulSetApplyVolumeClaim(%s) container %s mounted %s on %s",
		statefulSet.Name,
		container.Name,
		volumeClaimTemplateName,
		mountPath,
	)

	return nil
}

// setupStatefulSetVolumeClaimTemplates performs VolumeClaimTemplate setup for Containers in PodTemplate of a StatefulSet
func (c *Creator) setupStatefulSetVolumeClaimTemplates(statefulSet *apps.StatefulSet, host *chiv1.ChiHost) {
	c.setupStatefulSetApplyVolumeMounts(statefulSet, host)
	c.setupStatefulSetApplyVolumeClaimTemplates(statefulSet, host)
}

// statefulSetApplyPodTemplate fills StatefulSet.Spec.Template with data from provided 'src' ChiPodTemplate
func statefulSetApplyPodTemplate(dst *apps.StatefulSet, template *chiv1.ChiPodTemplate) {
	// StatefulSet's pod template is not directly compatible with ChiPodTemplate, we need some fields only
	dst.Spec.Template.Name = template.Name
	dst.Spec.Template.Spec = template.Spec
}

func getClickHouseContainer(statefulSet *apps.StatefulSet) *corev1.Container {
	return &statefulSet.Spec.Template.Spec.Containers[0]
}

func ensureNamedPortsSpecified(statefulSet *apps.StatefulSet, host *chiv1.ChiHost) {
	chContainer := getClickHouseContainer(statefulSet)
	// Ensure ClickHouse container has all named ports specified
	ensurePortByName(chContainer, chDefaultTCPPortName, host.TCPPort)
	ensurePortByName(chContainer, chDefaultHTTPPortName, host.HTTPPort)
	ensurePortByName(chContainer, chDefaultInterserverHTTPPortName, host.InterserverHTTPPort)
}

func ensurePortByName(container *corev1.Container, name string, port int32) {
	for i := range container.Ports {
		containerPort := &container.Ports[i]
		if containerPort.Name == name {
			containerPort.HostPort = 0
			containerPort.ContainerPort = port
			return
		}
	}

	// port with specified name not found. Need to append
	container.Ports = append(container.Ports, corev1.ContainerPort{
		Name:          name,
		ContainerPort: port,
	})
}

// statefulSetAppendVolumeClaimTemplate appends to StatefulSet.Spec.VolumeClaimTemplates new entry with data from provided 'src' ChiVolumeClaimTemplate
func (c *Creator) statefulSetAppendVolumeClaimTemplate(
	host *chiv1.ChiHost,
	statefulSet *apps.StatefulSet,
	volumeClaimTemplate *chiv1.ChiVolumeClaimTemplate,
) {
	// Ensure VolumeClaimTemplates slice is in place
	if statefulSet.Spec.VolumeClaimTemplates == nil {
		statefulSet.Spec.VolumeClaimTemplates = make([]corev1.PersistentVolumeClaim, 0, 0)
	}

	// Check whether this VolumeClaimTemplate is already listed in statefulSet.Spec.VolumeClaimTemplates
	for i := range statefulSet.Spec.VolumeClaimTemplates {
		// Convenience wrapper
		volumeClaimTemplates := &statefulSet.Spec.VolumeClaimTemplates[i]
		if volumeClaimTemplates.Name == volumeClaimTemplate.Name {
			// This VolumeClaimTemplate is already listed in statefulSet.Spec.VolumeClaimTemplates
			// No need to add it second time
			return
		}
	}

	// VolumeClaimTemplate  is not listed in statefulSet.Spec.VolumeClaimTemplates
	// Append copy of PersistentVolumeClaimSpec
	statefulSet.Spec.VolumeClaimTemplates = append(
		statefulSet.Spec.VolumeClaimTemplates,
		corev1.PersistentVolumeClaim{
			ObjectMeta: metav1.ObjectMeta{
				Name:   volumeClaimTemplate.Name,
				Labels: c.labeler.getLabelsHostScope(host, false),
			},
			Spec: *volumeClaimTemplate.Spec.DeepCopy(),
		},
	)
}

// newDefaultHostTemplate returns default Host Template to be used with StatefulSet
func newDefaultHostTemplate(name string) *chiv1.ChiHostTemplate {
	return &chiv1.ChiHostTemplate{
		Name: name,
		PortDistribution: []chiv1.ChiPortDistribution{
			{Type: chiv1.PortDistributionUnspecified},
		},
		Spec: chiv1.ChiHost{
			Name:                "",
			TCPPort:             chPortNumberMustBeAssignedLater,
			HTTPPort:            chPortNumberMustBeAssignedLater,
			InterserverHTTPPort: chPortNumberMustBeAssignedLater,
			Templates:           chiv1.ChiTemplateNames{},
		},
	}
}

func newDefaultHostTemplateForHostNetwork(name string) *chiv1.ChiHostTemplate {
	return &chiv1.ChiHostTemplate{
		Name: name,
		PortDistribution: []chiv1.ChiPortDistribution{
			{Type: chiv1.PortDistributionClusterScopeIndex},
		},
		Spec: chiv1.ChiHost{
			Name:                "",
			TCPPort:             chPortNumberMustBeAssignedLater,
			HTTPPort:            chPortNumberMustBeAssignedLater,
			InterserverHTTPPort: chPortNumberMustBeAssignedLater,
			Templates:           chiv1.ChiTemplateNames{},
		},
	}
}

// newDefaultPodTemplate returns default Pod Template to be used with StatefulSet
func newDefaultPodTemplate(name string) *chiv1.ChiPodTemplate {
	podTemplate := &chiv1.ChiPodTemplate{
		Name: name,
		Spec: corev1.PodSpec{
			Containers: []corev1.Container{},
			Volumes:    []corev1.Volume{},
		},
	}

	addContainer(&podTemplate.Spec, corev1.Container{
		Name:  ClickHouseContainerName,
		Image: defaultClickHouseDockerImage,
		Ports: []corev1.ContainerPort{
			{
				Name:          chDefaultHTTPPortName,
				ContainerPort: chDefaultHTTPPortNumber,
			},
			{
				Name:          chDefaultTCPPortName,
				ContainerPort: chDefaultTCPPortNumber,
			},
			{
				Name:          chDefaultInterserverHTTPPortName,
				ContainerPort: chDefaultInterserverHTTPPortNumber,
			},
		},
		ReadinessProbe: &corev1.Probe{
			Handler: corev1.Handler{
				HTTPGet: &corev1.HTTPGetAction{
					Path: "/ping",
					Port: intstr.Parse(chDefaultHTTPPortName),
				},
			},
			InitialDelaySeconds: 10,
			PeriodSeconds:       10,
		},
	})

	return podTemplate
}

// addContainer adds container to ChiPodTemplate
func addContainer(podSpec *corev1.PodSpec, container corev1.Container) {
	podSpec.Containers = append(podSpec.Containers, container)
}

// newVolumeForConfigMap returns corev1.Volume object with defined name
func newVolumeForConfigMap(name string) corev1.Volume {
	return corev1.Volume{
		Name: name,
		VolumeSource: corev1.VolumeSource{
			ConfigMap: &corev1.ConfigMapVolumeSource{
				LocalObjectReference: corev1.LocalObjectReference{
					Name: name,
				},
			},
		},
	}
}

// newVolumeMount returns corev1.VolumeMount object with name and mount path
func newVolumeMount(name, mountPath string) corev1.VolumeMount {
	return corev1.VolumeMount{
		Name:      name,
		MountPath: mountPath,
	}
}

// getContainerByName finds Container with specified name among all containers of Pod Template in StatefulSet
func getContainerByName(statefulSet *apps.StatefulSet, name string) *corev1.Container {
	for i := range statefulSet.Spec.Template.Spec.Containers {
		// Convenience wrapper
		container := &statefulSet.Spec.Template.Spec.Containers[i]
		if container.Name == name {
			return container
		}
	}

	return nil
}<|MERGE_RESOLUTION|>--- conflicted
+++ resolved
@@ -91,11 +91,7 @@
 				},
 				Selector:              c.labeler.getSelectorChiScope(),
 				Type:                  "LoadBalancer",
-<<<<<<< HEAD
-				ExternalTrafficPolicy: "Local",
-=======
 				// ExternalTrafficPolicy: "Local",
->>>>>>> b004eb1a
 			},
 		}
 	}
