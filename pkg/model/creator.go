// Copyright 2019 Altinity Ltd and/or its affiliates. All rights reserved.
//
// Licensed under the Apache License, Version 2.0 (the "License");
// you may not use this file except in compliance with the License.
// You may obtain a copy of the License at
//
//     http://www.apache.org/licenses/LICENSE-2.0
//
// Unless required by applicable law or agreed to in writing, software
// distributed under the License is distributed on an "AS IS" BASIS,
// WITHOUT WARRANTIES OR CONDITIONS OF ANY KIND, either express or implied.
// See the License for the specific language governing permissions and
// limitations under the License.

package model

import (
	"fmt"
	// "net/url"

	apps "k8s.io/api/apps/v1"
	corev1 "k8s.io/api/core/v1"
	metav1 "k8s.io/apimachinery/pkg/apis/meta/v1"
	"k8s.io/apimachinery/pkg/util/intstr"

	log "github.com/altinity/clickhouse-operator/pkg/announcer"
	chiv1 "github.com/altinity/clickhouse-operator/pkg/apis/clickhouse.altinity.com/v1"
	"github.com/altinity/clickhouse-operator/pkg/chop"
	"github.com/altinity/clickhouse-operator/pkg/util"
)

type Creator struct {
	chop                   *chop.CHOp
	chi                    *chiv1.ClickHouseInstallation
	chConfigFilesGenerator *ClickHouseConfigFilesGenerator
	labeler                *Labeler
	a                      log.Announcer
}

func NewCreator(chop *chop.CHOp, chi *chiv1.ClickHouseInstallation) *Creator {
	return &Creator{
		chop:                   chop,
		chi:                    chi,
		chConfigFilesGenerator: NewClickHouseConfigFilesGenerator(NewClickHouseConfigGenerator(chi), chop.Config()),
		labeler:                NewLabeler(chop, chi),
		a:                      log.M(chi),
	}
}

// CreateServiceCHI creates new corev1.Service for specified CHI
func (c *Creator) CreateServiceCHI() *corev1.Service {
	serviceName := CreateCHIServiceName(c.chi)

	c.a.V(1).F().Info("%s/%s", c.chi.Namespace, serviceName)
	if template, ok := c.chi.GetCHIServiceTemplate(); ok {
		// .templates.ServiceTemplate specified
		return c.createServiceFromTemplate(
			template,
			c.chi.Namespace,
			serviceName,
			c.labeler.getLabelsServiceCHI(),
			c.labeler.getSelectorCHIScopeReady(),
		)
	}

	// Create default Service
	// We do not have .templates.ServiceTemplate specified or it is incorrect
	svc := &corev1.Service{
		ObjectMeta: metav1.ObjectMeta{
			Name:      serviceName,
			Namespace: c.chi.Namespace,
			Labels:    c.labeler.getLabelsServiceCHI(),
		},
		Spec: corev1.ServiceSpec{
			// ClusterIP: templateDefaultsServiceClusterIP,
			Ports: []corev1.ServicePort{
				{
					Name:       chDefaultHTTPPortName,
					Protocol:   corev1.ProtocolTCP,
					Port:       chDefaultHTTPPortNumber,
					TargetPort: intstr.FromString(chDefaultHTTPPortName),
				},
				{
					Name:       chDefaultTCPPortName,
					Protocol:   corev1.ProtocolTCP,
					Port:       chDefaultTCPPortNumber,
					TargetPort: intstr.FromString(chDefaultTCPPortName),
				},
<<<<<<< HEAD
				Selector:              c.labeler.getSelectorCHIScopeReady(),
				Type:                  corev1.ServiceTypeLoadBalancer,
				ExternalTrafficPolicy: corev1.ServiceExternalTrafficPolicyTypeLocal,
=======
>>>>>>> 18724545
			},
			Selector:              c.labeler.getSelectorCHIScopeReady(),
			Type:                  corev1.ServiceTypeLoadBalancer,
			ExternalTrafficPolicy: corev1.ServiceExternalTrafficPolicyTypeLocal,
		},
	}
	MakeObjectVersionLabel(&svc.ObjectMeta, svc)
	return svc
}

// CreateServiceCluster creates new corev1.Service for specified Cluster
func (c *Creator) CreateServiceCluster(cluster *chiv1.ChiCluster) *corev1.Service {
	serviceName := CreateClusterServiceName(cluster)

	c.a.V(1).F().Info("%s/%s", cluster.Address.Namespace, serviceName)
	if template, ok := cluster.GetServiceTemplate(); ok {
		// .templates.ServiceTemplate specified
		return c.createServiceFromTemplate(
			template,
			cluster.Address.Namespace,
			serviceName,
			c.labeler.getLabelsServiceCluster(cluster),
			c.labeler.getSelectorClusterScopeReady(cluster),
		)
	}
	// No template specified, no need to create service
	return nil
}

// CreateServiceShard creates new corev1.Service for specified Shard
func (c *Creator) CreateServiceShard(shard *chiv1.ChiShard) *corev1.Service {
	serviceName := CreateShardServiceName(shard)

	c.a.V(1).F().Info("%s/%s", shard.Address.Namespace, serviceName)
	if template, ok := shard.GetServiceTemplate(); ok {
		// .templates.ServiceTemplate specified
		return c.createServiceFromTemplate(
			template,
			shard.Address.Namespace,
			serviceName,
			c.labeler.getLabelsServiceShard(shard),
			c.labeler.getSelectorShardScopeReady(shard),
		)
	}
	// No template specified, no need to create service
	return nil
}

// CreateServiceHost creates new corev1.Service for specified host
func (c *Creator) CreateServiceHost(host *chiv1.ChiHost) *corev1.Service {
	serviceName := CreateStatefulSetServiceName(host)
	statefulSetName := CreateStatefulSetName(host)

	c.a.V(1).F().Info("%s/%s for Set %s", host.Address.Namespace, serviceName, statefulSetName)
	if template, ok := host.GetServiceTemplate(); ok {
		// .templates.ServiceTemplate specified
		return c.createServiceFromTemplate(
			template,
			host.Address.Namespace,
			serviceName,
			c.labeler.getLabelsServiceHost(host),
			c.labeler.GetSelectorHostScope(host),
		)
	}

	// Create default Service
	// We do not have .templates.ServiceTemplate specified or it is incorrect
	svc := &corev1.Service{
		ObjectMeta: metav1.ObjectMeta{
			Name:      serviceName,
			Namespace: host.Address.Namespace,
			Labels:    c.labeler.getLabelsServiceHost(host),
		},
		Spec: corev1.ServiceSpec{
			Ports: []corev1.ServicePort{
				{
					Name:       chDefaultHTTPPortName,
					Protocol:   corev1.ProtocolTCP,
					Port:       host.HTTPPort,
					TargetPort: intstr.FromInt(int(host.HTTPPort)),
				},
				{
					Name:       chDefaultTCPPortName,
					Protocol:   corev1.ProtocolTCP,
					Port:       host.TCPPort,
					TargetPort: intstr.FromInt(int(host.TCPPort)),
				},
				{
					Name:       chDefaultInterserverHTTPPortName,
					Protocol:   corev1.ProtocolTCP,
					Port:       host.InterserverHTTPPort,
					TargetPort: intstr.FromInt(int(host.InterserverHTTPPort)),
				},
			},
			Selector:                 c.labeler.GetSelectorHostScope(host),
			ClusterIP:                templateDefaultsServiceClusterIP,
			Type:                     "ClusterIP",
			PublishNotReadyAddresses: true,
		},
	}
	MakeObjectVersionLabel(&svc.ObjectMeta, svc)
	return svc
}

// verifyServiceTemplatePorts verifies ChiServiceTemplate to have reasonable ports specified
func (c *Creator) verifyServiceTemplatePorts(template *chiv1.ChiServiceTemplate) error {
	for i := range template.Spec.Ports {
		servicePort := &template.Spec.Ports[i]
		if (servicePort.Port < 1) || (servicePort.Port > 65535) {
			msg := fmt.Sprintf("template:%s INCORRECT PORT:%d", template.Name, servicePort.Port)
			c.a.V(1).F().Warning(msg)
			return fmt.Errorf(msg)
		}
	}
	return nil
}

// createServiceFromTemplate create Service from ChiServiceTemplate and additional info
func (c *Creator) createServiceFromTemplate(
	template *chiv1.ChiServiceTemplate,
	namespace string,
	name string,
	labels map[string]string,
	selector map[string]string,
) *corev1.Service {

	// Verify Ports
	if err := c.verifyServiceTemplatePorts(template); err != nil {
		return nil
	}

	// Create Service
	service := &corev1.Service{
		ObjectMeta: *template.ObjectMeta.DeepCopy(),
		Spec:       *template.Spec.DeepCopy(),
	}

	// Overwrite .name and .namespace - they are not allowed to be specified in template
	service.Name = name
	service.Namespace = namespace

	// Append provided Labels to already specified Labels in template
	service.Labels = util.MergeStringMapsOverwrite(service.Labels, labels)

	// Append provided Selector to already specified Selector in template
	service.Spec.Selector = util.MergeStringMapsOverwrite(service.Spec.Selector, selector)

	// And after the object is ready we can put version label
	MakeObjectVersionLabel(&service.ObjectMeta, service)

	return service
}

// CreateConfigMapCHICommon creates new corev1.ConfigMap
func (c *Creator) CreateConfigMapCHICommon(options *ClickHouseConfigFilesGeneratorOptions) *corev1.ConfigMap {
	cm := &corev1.ConfigMap{
		ObjectMeta: metav1.ObjectMeta{
			Name:      CreateConfigMapCommonName(c.chi),
			Namespace: c.chi.Namespace,
			Labels:    c.labeler.getLabelsConfigMapCHICommon(),
		},
		// Data contains several sections which are to be several xml chopConfig files
		Data: c.chConfigFilesGenerator.CreateConfigFilesGroupCommon(options),
	}
	// And after the object is ready we can put version label
	MakeObjectVersionLabel(&cm.ObjectMeta, cm)
	return cm
}

// CreateConfigMapCHICommonUsers creates new corev1.ConfigMap
func (c *Creator) CreateConfigMapCHICommonUsers() *corev1.ConfigMap {
	cm := &corev1.ConfigMap{
		ObjectMeta: metav1.ObjectMeta{
			Name:      CreateConfigMapCommonUsersName(c.chi),
			Namespace: c.chi.Namespace,
			Labels:    c.labeler.getLabelsConfigMapCHICommonUsers(),
		},
		// Data contains several sections which are to be several xml chopConfig files
		Data: c.chConfigFilesGenerator.CreateConfigFilesGroupUsers(),
	}
	// And after the object is ready we can put version label
	MakeObjectVersionLabel(&cm.ObjectMeta, cm)
	return cm
}

// CreateConfigMapHost creates new corev1.ConfigMap
func (c *Creator) CreateConfigMapHost(host *chiv1.ChiHost) *corev1.ConfigMap {
	cm := &corev1.ConfigMap{
		ObjectMeta: metav1.ObjectMeta{
			Name:      CreateConfigMapPodName(host),
			Namespace: host.Address.Namespace,
			Labels:    c.labeler.getLabelsConfigMapHost(host),
		},
		Data: c.chConfigFilesGenerator.CreateConfigFilesGroupHost(host),
	}
	// And after the object is ready we can put version label
	MakeObjectVersionLabel(&cm.ObjectMeta, cm)
	return cm
}

// CreateStatefulSet creates new apps.StatefulSet
func (c *Creator) CreateStatefulSet(host *chiv1.ChiHost) *apps.StatefulSet {
	statefulSetName := CreateStatefulSetName(host)
	serviceName := CreateStatefulSetServiceName(host)

	// Create apps.StatefulSet object
	replicasNum := host.GetStatefulSetReplicasNum()
	revisionHistoryLimit := int32(10)
	// StatefulSet has additional label - ZK config fingerprint
	statefulSet := &apps.StatefulSet{
		ObjectMeta: metav1.ObjectMeta{
			Name:      statefulSetName,
			Namespace: host.Address.Namespace,
			Labels:    c.labeler.getLabelsHostScope(host, true),
		},
		Spec: apps.StatefulSetSpec{
			Replicas:    &replicasNum,
			ServiceName: serviceName,
			Selector: &metav1.LabelSelector{
				MatchLabels: c.labeler.GetSelectorHostScope(host),
			},

			// IMPORTANT
			// Template is to be setup later
			Template: corev1.PodTemplateSpec{},

			// IMPORTANT
			// VolumeClaimTemplates are to be setup later
			VolumeClaimTemplates: nil,

			PodManagementPolicy: apps.OrderedReadyPodManagement,
			UpdateStrategy: apps.StatefulSetUpdateStrategy{
				Type: apps.RollingUpdateStatefulSetStrategyType,
			},
			RevisionHistoryLimit: &revisionHistoryLimit,
		},
	}

	c.setupStatefulSetPodTemplate(statefulSet, host)
	c.setupStatefulSetVolumeClaimTemplates(statefulSet, host)
	c.setupStatefulSetVersion(statefulSet)

	host.StatefulSet = statefulSet
	host.DesiredStatefulSet = statefulSet

	return statefulSet
}

// setupStatefulSetVersion
// TODO property of the labeler?
func (c *Creator) setupStatefulSetVersion(statefulSet *apps.StatefulSet) {
	statefulSet.Labels = util.MergeStringMapsOverwrite(
		statefulSet.Labels,
		map[string]string{
			LabelObjectVersion: util.Fingerprint(statefulSet),
		},
	)
	c.a.V(2).F().Info("StatefulSet(%s/%s)\n%s", statefulSet.Namespace, statefulSet.Name, util.Dump(statefulSet))
}

// GetStatefulSetVersion
// TODO property of the labeler?
func (c *Creator) GetStatefulSetVersion(statefulSet *apps.StatefulSet) (string, bool) {
	if statefulSet == nil {
		return "", false
	}
	label, ok := statefulSet.Labels[LabelObjectVersion]
	return label, ok
}

// PreparePersistentVolume
func (c *Creator) PreparePersistentVolume(pv *corev1.PersistentVolume, host *chiv1.ChiHost) *corev1.PersistentVolume {
	pv.Labels = util.MergeStringMapsOverwrite(pv.Labels, c.labeler.getLabelsHostScope(host, false))
	// And after the object is ready we can put version label
	MakeObjectVersionLabel(&pv.ObjectMeta, pv)
	return pv
}

func (c *Creator) PreparePersistentVolumeClaim(
	pvc *corev1.PersistentVolumeClaim,
	host *chiv1.ChiHost,
	template *chiv1.ChiVolumeClaimTemplate,
) *corev1.PersistentVolumeClaim {
	pvc.Labels = util.MergeStringMapsOverwrite(pvc.Labels, template.ObjectMeta.Labels)
	pvc.Labels = util.MergeStringMapsOverwrite(pvc.Labels, c.labeler.getLabelsHostScopeReclaimPolicy(host, template, false))
	pvc.Annotations = util.MergeStringMapsOverwrite(pvc.Annotations, template.ObjectMeta.Annotations)
	// And after the object is ready we can put version label
	MakeObjectVersionLabel(&pvc.ObjectMeta, pvc)
	return pvc
}

// setupStatefulSetPodTemplate performs PodTemplate setup of StatefulSet
func (c *Creator) setupStatefulSetPodTemplate(statefulSet *apps.StatefulSet, host *chiv1.ChiHost) {
	// Process Pod Template
	podTemplate := c.getPodTemplate(host)
	c.statefulSetApplyPodTemplate(statefulSet, podTemplate, host)

	// Post-process StatefulSet
	c.ensureStatefulSetTemplateIntegrity(statefulSet, host)
	c.personalizeStatefulSetTemplate(statefulSet, host)
}

func (c *Creator) ensureStatefulSetTemplateIntegrity(statefulSet *apps.StatefulSet, host *chiv1.ChiHost) {
	c.ensureClickHouseContainerSpecified(statefulSet, host)
	c.ensureProbesSpecified(statefulSet)
	ensureNamedPortsSpecified(statefulSet, host)
}

func (c *Creator) ensureClickHouseContainerSpecified(statefulSet *apps.StatefulSet, _ *chiv1.ChiHost) {
	_, ok := getClickHouseContainer(statefulSet)
	if ok {
		return
	}

	// No ClickHouse container available, let's add one
	addContainer(
		&statefulSet.Spec.Template.Spec,
		c.newDefaultClickHouseContainer(),
	)
}

func (c *Creator) ensureProbesSpecified(statefulSet *apps.StatefulSet) {
	container, ok := getClickHouseContainer(statefulSet)
	if !ok {
		return
	}
	if container.LivenessProbe == nil {
		container.LivenessProbe = newDefaultLivenessProbe()
	}
	if container.ReadinessProbe == nil {
		container.ReadinessProbe = c.newDefaultReadinessProbe()
	}
}

func (c *Creator) personalizeStatefulSetTemplate(statefulSet *apps.StatefulSet, host *chiv1.ChiHost) {
	statefulSetName := CreateStatefulSetName(host)

	// Ensure pod created by this StatefulSet has alias 127.0.0.1
	statefulSet.Spec.Template.Spec.HostAliases = []corev1.HostAlias{
		{
			IP:        "127.0.0.1",
			Hostnames: []string{CreatePodHostname(host)},
		},
	}

	// Setup volumes based on ConfigMaps into Pod Template
	c.setupConfigMapVolumes(statefulSet, host)

	// In case we have default LogVolumeClaimTemplate specified - need to append log container to Pod Template
	if host.Templates.HasLogVolumeClaimTemplate() {
		addContainer(&statefulSet.Spec.Template.Spec, newDefaultLogContainer())
		c.a.V(1).F().Info("add log container for statefulSet %s", statefulSetName)
	}
}

// getPodTemplate gets Pod Template to be used to create StatefulSet
func (c *Creator) getPodTemplate(host *chiv1.ChiHost) *chiv1.ChiPodTemplate {
	statefulSetName := CreateStatefulSetName(host)

	// Which pod template would be used - either explicitly defined in or a default one
	podTemplate, ok := host.GetPodTemplate()
	if ok {
		// Host references known PodTemplate
		// Make local copy of this PodTemplate, in order not to spoil the original common-used template
		podTemplate = podTemplate.DeepCopy()
		c.a.V(1).F().Info("statefulSet %s use custom template %s", statefulSetName, podTemplate.Name)
	} else {
		// Host references UNKNOWN PodTemplate, will use default one
		podTemplate = c.newDefaultPodTemplate(statefulSetName)
		c.a.V(1).F().Info("statefulSet %s use default generated template", statefulSetName)
	}

	// Here we have local copy of Pod Template, to be used to create StatefulSet
	// Now we can customize this Pod Template for particular host

	c.labeler.prepareAffinity(podTemplate, host)

	return podTemplate
}

// setupConfigMapVolumes adds to each container in the Pod VolumeMount objects with
func (c *Creator) setupConfigMapVolumes(statefulSetObject *apps.StatefulSet, host *chiv1.ChiHost) {
	configMapPodName := CreateConfigMapPodName(host)
	configMapCommonName := CreateConfigMapCommonName(c.chi)
	configMapCommonUsersName := CreateConfigMapCommonUsersName(c.chi)

	// Add all ConfigMap objects as Volume objects of type ConfigMap
	statefulSetObject.Spec.Template.Spec.Volumes = append(
		statefulSetObject.Spec.Template.Spec.Volumes,
		newVolumeForConfigMap(configMapCommonName),
		newVolumeForConfigMap(configMapCommonUsersName),
		newVolumeForConfigMap(configMapPodName),
	)

	// And reference these Volumes in each Container via VolumeMount
	// So Pod will have ConfigMaps mounted as Volumes
	for i := range statefulSetObject.Spec.Template.Spec.Containers {
		// Convenience wrapper
		container := &statefulSetObject.Spec.Template.Spec.Containers[i]
		// Append to each Container current VolumeMount's to VolumeMount's declared in template
		container.VolumeMounts = append(
			container.VolumeMounts,
			newVolumeMount(configMapCommonName, dirPathCommonConfig),
			newVolumeMount(configMapCommonUsersName, dirPathUsersConfig),
			newVolumeMount(configMapPodName, dirPathHostConfig),
		)
	}
}

// setupStatefulSetApplyVolumeMounts applies `volumeMounts` of a `container`
func (c *Creator) setupStatefulSetApplyVolumeMounts(statefulSet *apps.StatefulSet, host *chiv1.ChiHost) {
	// Deal with `volumeMounts` of a `container`, located by the path:
	// .spec.templates.podTemplates.*.spec.containers.volumeMounts.*
	// VolumeClaimTemplates, that are directly referenced in Containers' VolumeMount object(s)
	// are appended to StatefulSet's Spec.VolumeClaimTemplates slice
	for i := range statefulSet.Spec.Template.Spec.Containers {
		// Convenience wrapper
		container := &statefulSet.Spec.Template.Spec.Containers[i]
		for j := range container.VolumeMounts {
			// Convenience wrapper
			volumeMount := &container.VolumeMounts[j]
			if volumeClaimTemplate, ok := c.chi.GetVolumeClaimTemplate(volumeMount.Name); ok {
				// Found VolumeClaimTemplate to mount by VolumeMount
				c.statefulSetAppendPVCTemplate(host, statefulSet, volumeClaimTemplate)
			}
		}
	}
}

// setupStatefulSetApplyVolumeClaimTemplates applies Data and Log VolumeClaimTemplates on all containers
func (c *Creator) setupStatefulSetApplyVolumeClaimTemplates(statefulSet *apps.StatefulSet, host *chiv1.ChiHost) {
	// Mount all named (data and log so far) VolumeClaimTemplates into all containers
	for i := range statefulSet.Spec.Template.Spec.Containers {
		// Convenience wrapper
		container := &statefulSet.Spec.Template.Spec.Containers[i]
		_ = c.setupStatefulSetApplyVolumeMount(host, statefulSet, container.Name, newVolumeMount(host.Templates.GetDataVolumeClaimTemplate(), dirPathClickHouseData))
		_ = c.setupStatefulSetApplyVolumeMount(host, statefulSet, container.Name, newVolumeMount(host.Templates.GetLogVolumeClaimTemplate(), dirPathClickHouseLog))
	}
}

// setupStatefulSetVolumeClaimTemplates performs VolumeClaimTemplate setup for Containers in PodTemplate of a StatefulSet
func (c *Creator) setupStatefulSetVolumeClaimTemplates(statefulSet *apps.StatefulSet, host *chiv1.ChiHost) {
	c.setupStatefulSetApplyVolumeMounts(statefulSet, host)
	c.setupStatefulSetApplyVolumeClaimTemplates(statefulSet, host)
}

// statefulSetApplyPodTemplate fills StatefulSet.Spec.Template with data from provided ChiPodTemplate
func (c *Creator) statefulSetApplyPodTemplate(
	statefulSet *apps.StatefulSet,
	template *chiv1.ChiPodTemplate,
	host *chiv1.ChiHost,
) {
	// StatefulSet's pod template is not directly compatible with ChiPodTemplate,
	// we need to extract some fields from ChiPodTemplate and apply on StatefulSet
	statefulSet.Spec.Template = corev1.PodTemplateSpec{
		ObjectMeta: metav1.ObjectMeta{
			Name: template.Name,
			Labels: util.MergeStringMapsOverwrite(
				c.labeler.getLabelsHostScopeReady(host, true),
				template.ObjectMeta.Labels,
			),
			Annotations: util.MergeStringMapsOverwrite(
				c.labeler.getAnnotationsHostScope(host),
				template.ObjectMeta.Annotations,
			),
		},
		Spec: *template.Spec.DeepCopy(),
	}
}

func getClickHouseContainer(statefulSet *apps.StatefulSet) (*corev1.Container, bool) {
	// Find by name
	for i := range statefulSet.Spec.Template.Spec.Containers {
		container := &statefulSet.Spec.Template.Spec.Containers[i]
		if container.Name == ClickHouseContainerName {
			return container, true
		}
	}

	// Find by index
	if len(statefulSet.Spec.Template.Spec.Containers) > 0 {
		return &statefulSet.Spec.Template.Spec.Containers[0], true
	}

	return nil, false
}

func getClickHouseContainerStatus(pod *corev1.Pod) (*corev1.ContainerStatus, bool) {
	// Find by name
	for i := range pod.Status.ContainerStatuses {
		status := &pod.Status.ContainerStatuses[i]
		if status.Name == ClickHouseContainerName {
			return status, true
		}
	}

	// Find by index
	if len(pod.Status.ContainerStatuses) > 0 {
		return &pod.Status.ContainerStatuses[0], true
	}

	return nil, false
}

// IsStatefulSetGeneration returns whether StatefulSet has requested generation or not
func IsStatefulSetGeneration(statefulSet *apps.StatefulSet, generation int64) bool {
	if statefulSet == nil {
		return false
	}

	// StatefulSet has .spec generation we are looking for
	return (statefulSet.Generation == generation) &&
		// and this .spec generation is being applied to replicas - it is observed right now
		(statefulSet.Status.ObservedGeneration == statefulSet.Generation) &&
		// and all replicas are of expected generation
		(statefulSet.Status.CurrentReplicas == *statefulSet.Spec.Replicas) &&
		// and all replicas are updated - meaning rolling update completed over all replicas
		(statefulSet.Status.UpdatedReplicas == *statefulSet.Spec.Replicas) &&
		// and current revision is an updated one - meaning rolling update completed over all replicas
		(statefulSet.Status.CurrentRevision == statefulSet.Status.UpdateRevision)
}

// IsStatefulSetReady returns whether StatefulSet is ready
func IsStatefulSetReady(statefulSet *apps.StatefulSet) bool {
	if statefulSet == nil {
		return false
	}

	if statefulSet.Spec.Replicas == nil {
		return false
	}
	// All replicas are in "Ready" status - meaning ready to be used - no failure inside
	return statefulSet.Status.ReadyReplicas == *statefulSet.Spec.Replicas
}

// IsStatefulSetNotReady returns whether StatefulSet is not ready
func IsStatefulSetNotReady(statefulSet *apps.StatefulSet) bool {
	if statefulSet == nil {
		return false
	}

	return !IsStatefulSetReady(statefulSet)
}

// StrStatefulSetStatus returns human-friendly string representation of StatefulSet status
func StrStatefulSetStatus(status *apps.StatefulSetStatus) string {
	return fmt.Sprintf(
		"ObservedGeneration:%d Replicas:%d ReadyReplicas:%d CurrentReplicas:%d UpdatedReplicas:%d CurrentRevision:%s UpdateRevision:%s",
		status.ObservedGeneration,
		status.Replicas,
		status.ReadyReplicas,
		status.CurrentReplicas,
		status.UpdatedReplicas,
		status.CurrentRevision,
		status.UpdateRevision,
	)
}

func ensureNamedPortsSpecified(statefulSet *apps.StatefulSet, host *chiv1.ChiHost) {
	// Ensure ClickHouse container has all named ports specified
	container, ok := getClickHouseContainer(statefulSet)
	if !ok {
		return
	}
	ensurePortByName(container, chDefaultTCPPortName, host.TCPPort)
	ensurePortByName(container, chDefaultHTTPPortName, host.HTTPPort)
	ensurePortByName(container, chDefaultInterserverHTTPPortName, host.InterserverHTTPPort)
}

func ensurePortByName(container *corev1.Container, name string, port int32) {
	// Find port with specified name
	for i := range container.Ports {
		containerPort := &container.Ports[i]
		if containerPort.Name == name {
			containerPort.HostPort = 0
			containerPort.ContainerPort = port
			return
		}
	}

	// Port with specified name not found. Need to append
	container.Ports = append(container.Ports, corev1.ContainerPort{
		Name:          name,
		ContainerPort: port,
	})
}

// setupStatefulSetApplyVolumeMount applies .templates.volumeClaimTemplates.* to a StatefulSet
func (c *Creator) setupStatefulSetApplyVolumeMount(
	host *chiv1.ChiHost,
	statefulSet *apps.StatefulSet,
	containerName string,
	volumeMount corev1.VolumeMount,
) error {

	// Sanity checks

	// 1. mountPath has to be reasonable
	if volumeMount.MountPath == "" {
		// No mount path specified
		return nil
	}

	volumeClaimTemplateName := volumeMount.Name

	// 2. volumeClaimTemplateName has to be reasonable
	if volumeClaimTemplateName == "" {
		// No VolumeClaimTemplate specified
		return nil
	}

	// 3. Specified (by volumeClaimTemplateName) VolumeClaimTemplate has to be available as well
	if _, ok := c.chi.GetVolumeClaimTemplate(volumeClaimTemplateName); !ok {
		// Incorrect/unknown .templates.VolumeClaimTemplate specified
		c.a.V(1).F().Warning("Can not find volumeClaimTemplate %s. Volume claim can not be mounted", volumeClaimTemplateName)
		return nil
	}

	// 4. Specified container has to be available
	container := getContainerByName(statefulSet, containerName)
	if container == nil {
		c.a.V(1).F().Warning("Can not find container %s. Volume claim can not be mounted", containerName)
		return nil
	}

	// Looks like all components are in place

	// Mount specified (by volumeMount.Name) VolumeClaimTemplate into volumeMount.Path (say into '/var/lib/clickhouse')
	//
	// A container wants to have this VolumeClaimTemplate mounted into `mountPath` in case:
	// 1. This VolumeClaimTemplate is NOT already mounted in the container with any VolumeMount (to avoid double-mount of a VolumeClaimTemplate)
	// 2. And specified `mountPath` (say '/var/lib/clickhouse') is NOT already mounted with any VolumeMount (to avoid double-mount/rewrite into single `mountPath`)

	for i := range container.VolumeMounts {
		// Convenience wrapper
		existingVolumeMount := &container.VolumeMounts[i]

		// 1. Check whether this VolumeClaimTemplate is already listed in VolumeMount of this container
		if volumeMount.Name == existingVolumeMount.Name {
			// This .templates.VolumeClaimTemplate is already used in VolumeMount
			c.a.V(1).F().Warning(
				"StatefulSet:%s container:%s volumeClaimTemplateName:%s already used",
				statefulSet.Name,
				container.Name,
				volumeMount.Name,
			)
			return nil
		}

		// 2. Check whether `mountPath` (say '/var/lib/clickhouse') is already mounted
		if volumeMount.MountPath == existingVolumeMount.MountPath {
			// `mountPath` (say /var/lib/clickhouse) is already mounted
			c.a.V(1).F().Warning(
				"StatefulSet:%s container:%s mountPath:%s already used",
				statefulSet.Name,
				container.Name,
				volumeMount.MountPath,
			)
			return nil
		}
	}

	// This VolumeClaimTemplate is not used explicitly by name and `mountPath` (say /var/lib/clickhouse) is not used also.
	// Let's mount this VolumeClaimTemplate into `mountPath` (say '/var/lib/clickhouse') of a container
	if template, ok := c.chi.GetVolumeClaimTemplate(volumeClaimTemplateName); ok {
		// Add VolumeClaimTemplate to StatefulSet
		c.statefulSetAppendPVCTemplate(host, statefulSet, template)
		// Add VolumeMount to ClickHouse container to `mountPath` point
		container.VolumeMounts = append(
			container.VolumeMounts,
			volumeMount,
		)
	}

	c.a.V(1).F().Info(
		"StatefulSet:%s container:%s mounted %s on %s",
		statefulSet.Name,
		container.Name,
		volumeMount.Name,
		volumeMount.MountPath,
	)

	return nil
}

// statefulSetAppendPVCTemplate appends to StatefulSet.Spec.VolumeClaimTemplates new entry with data from provided 'src' ChiVolumeClaimTemplate
func (c *Creator) statefulSetAppendPVCTemplate(
	host *chiv1.ChiHost,
	statefulSet *apps.StatefulSet,
	volumeClaimTemplate *chiv1.ChiVolumeClaimTemplate,
) {
	// Ensure VolumeClaimTemplates slice is in place
	if statefulSet.Spec.VolumeClaimTemplates == nil {
		statefulSet.Spec.VolumeClaimTemplates = make([]corev1.PersistentVolumeClaim, 0, 0)
	}

	// Check whether this VolumeClaimTemplate is already listed in statefulSet.Spec.VolumeClaimTemplates
	for i := range statefulSet.Spec.VolumeClaimTemplates {
		// Convenience wrapper
		volumeClaimTemplates := &statefulSet.Spec.VolumeClaimTemplates[i]
		if volumeClaimTemplates.Name == volumeClaimTemplate.Name {
			// This VolumeClaimTemplate is already listed in statefulSet.Spec.VolumeClaimTemplates
			// No need to add it second time
			return
		}
	}

	// VolumeClaimTemplate is not listed in statefulSet.Spec.VolumeClaimTemplates - let's add it
	persistentVolumeClaim := corev1.PersistentVolumeClaim{
		TypeMeta: metav1.TypeMeta{
			Kind:       "PersistentVolumeClaim",
			APIVersion: "v1",
		},
		ObjectMeta: metav1.ObjectMeta{
			Name: volumeClaimTemplate.Name,
			// TODO
			//  this has to wait until proper disk inheritance procedure will be available
			// UPDATE
			//  we are close to proper disk inheritance
			// Right now we hit the following error:
			// "Forbidden: updates to statefulset spec for fields other than 'replicas', 'template', and 'updateStrategy' are forbidden"
			Labels: c.labeler.getLabelsHostScope(host, false),
		},
		Spec: *volumeClaimTemplate.Spec.DeepCopy(),
	}
	// TODO introduce normalization
	volumeMode := corev1.PersistentVolumeFilesystem
	persistentVolumeClaim.Spec.VolumeMode = &volumeMode

	// Append copy of PersistentVolumeClaimSpec
	statefulSet.Spec.VolumeClaimTemplates = append(statefulSet.Spec.VolumeClaimTemplates, persistentVolumeClaim)
}

func (c *Creator) GetReclaimPolicy(meta metav1.ObjectMeta) chiv1.PVCReclaimPolicy {
	return c.labeler.getReclaimPolicy(meta)
}

// newDefaultHostTemplate returns default Host Template to be used with StatefulSet
func newDefaultHostTemplate(name string) *chiv1.ChiHostTemplate {
	return &chiv1.ChiHostTemplate{
		Name: name,
		PortDistribution: []chiv1.ChiPortDistribution{
			{
				Type: chiv1.PortDistributionUnspecified,
			},
		},
		Spec: chiv1.ChiHost{
			Name:                "",
			TCPPort:             chPortNumberMustBeAssignedLater,
			HTTPPort:            chPortNumberMustBeAssignedLater,
			InterserverHTTPPort: chPortNumberMustBeAssignedLater,
			Templates:           nil,
		},
	}
}

// newDefaultHostTemplateForHostNetwork
func newDefaultHostTemplateForHostNetwork(name string) *chiv1.ChiHostTemplate {
	return &chiv1.ChiHostTemplate{
		Name: name,
		PortDistribution: []chiv1.ChiPortDistribution{
			{
				Type: chiv1.PortDistributionClusterScopeIndex,
			},
		},
		Spec: chiv1.ChiHost{
			Name:                "",
			TCPPort:             chPortNumberMustBeAssignedLater,
			HTTPPort:            chPortNumberMustBeAssignedLater,
			InterserverHTTPPort: chPortNumberMustBeAssignedLater,
			Templates:           nil,
		},
	}
}

// newDefaultPodTemplate returns default Pod Template to be used with StatefulSet
func (c *Creator) newDefaultPodTemplate(name string) *chiv1.ChiPodTemplate {
	podTemplate := &chiv1.ChiPodTemplate{
		Name: name,
		Spec: corev1.PodSpec{
			Containers: []corev1.Container{},
			Volumes:    []corev1.Volume{},
		},
	}

	addContainer(
		&podTemplate.Spec,
		c.newDefaultClickHouseContainer(),
	)

	return podTemplate
}

// newDefaultLivenessProbe
func newDefaultLivenessProbe() *corev1.Probe {
	return &corev1.Probe{
		Handler: corev1.Handler{
			HTTPGet: &corev1.HTTPGetAction{
				Path: "/ping",
				Port: intstr.Parse(chDefaultHTTPPortName), // What if it is not a default?
			},
		},
		InitialDelaySeconds: 60,
		PeriodSeconds:       3,
		FailureThreshold:    10,
	}
}

// newDefaultReadinessProbe
func (c *Creator) newDefaultReadinessProbe() *corev1.Probe {
	return nil
	//	return &corev1.Probe{
	//		Handler: corev1.Handler{
	//			HTTPGet: &corev1.HTTPGetAction{
	//				Path: "/replicas_status",
	//				Port: intstr.Parse(chDefaultHTTPPortName),
	//			},
	//		},
	//		InitialDelaySeconds: 10,
	//		PeriodSeconds:       3,
	//	}
}

// newDefaultClickHouseContainer returns default ClickHouse Container
func (c *Creator) newDefaultClickHouseContainer() corev1.Container {
	return corev1.Container{
		Name:  ClickHouseContainerName,
		Image: defaultClickHouseDockerImage,
		Ports: []corev1.ContainerPort{
			{
				Name:          chDefaultHTTPPortName,
				ContainerPort: chDefaultHTTPPortNumber,
			},
			{
				Name:          chDefaultTCPPortName,
				ContainerPort: chDefaultTCPPortNumber,
			},
			{
				Name:          chDefaultInterserverHTTPPortName,
				ContainerPort: chDefaultInterserverHTTPPortNumber,
			},
		},
		LivenessProbe:  newDefaultLivenessProbe(),
		ReadinessProbe: c.newDefaultReadinessProbe(),
	}
}

// newDefaultLogContainer returns default Log Container
func newDefaultLogContainer() corev1.Container {
	return corev1.Container{
		Name:  ClickHouseLogContainerName,
		Image: defaultBusyBoxDockerImage,
		Command: []string{
			"/bin/sh", "-c", "--",
		},
		Args: []string{
			"while true; do sleep 30; done;",
		},
	}
}

// addContainer adds container to ChiPodTemplate
func addContainer(podSpec *corev1.PodSpec, container corev1.Container) {
	podSpec.Containers = append(podSpec.Containers, container)
}

// newVolumeForConfigMap returns corev1.Volume object with defined name
func newVolumeForConfigMap(name string) corev1.Volume {
	var defaultMode int32 = 0644
	return corev1.Volume{
		Name: name,
		VolumeSource: corev1.VolumeSource{
			ConfigMap: &corev1.ConfigMapVolumeSource{
				LocalObjectReference: corev1.LocalObjectReference{
					Name: name,
				},
				DefaultMode: &defaultMode,
			},
		},
	}
}

// newVolumeMount returns corev1.VolumeMount object with name and mount path
func newVolumeMount(name, mountPath string) corev1.VolumeMount {
	return corev1.VolumeMount{
		Name:      name,
		MountPath: mountPath,
	}
}

// getContainerByName finds Container with specified name among all containers of Pod Template in StatefulSet
func getContainerByName(statefulSet *apps.StatefulSet, name string) *corev1.Container {
	for i := range statefulSet.Spec.Template.Spec.Containers {
		// Convenience wrapper
		container := &statefulSet.Spec.Template.Spec.Containers[i]
		if container.Name == name {
			return container
		}
	}

	return nil
}<|MERGE_RESOLUTION|>--- conflicted
+++ resolved
@@ -86,12 +86,6 @@
 					Port:       chDefaultTCPPortNumber,
 					TargetPort: intstr.FromString(chDefaultTCPPortName),
 				},
-<<<<<<< HEAD
-				Selector:              c.labeler.getSelectorCHIScopeReady(),
-				Type:                  corev1.ServiceTypeLoadBalancer,
-				ExternalTrafficPolicy: corev1.ServiceExternalTrafficPolicyTypeLocal,
-=======
->>>>>>> 18724545
 			},
 			Selector:              c.labeler.getSelectorCHIScopeReady(),
 			Type:                  corev1.ServiceTypeLoadBalancer,
