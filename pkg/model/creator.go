// Copyright 2019 Altinity Ltd and/or its affiliates. All rights reserved.
//
// Licensed under the Apache License, Version 2.0 (the "License");
// you may not use this file except in compliance with the License.
// You may obtain a copy of the License at
//
//     http://www.apache.org/licenses/LICENSE-2.0
//
// Unless required by applicable law or agreed to in writing, software
// distributed under the License is distributed on an "AS IS" BASIS,
// WITHOUT WARRANTIES OR CONDITIONS OF ANY KIND, either express or implied.
// See the License for the specific language governing permissions and
// limitations under the License.

package model

import (
	"fmt"

	"github.com/gosimple/slug"

	apps "k8s.io/api/apps/v1"
	corev1 "k8s.io/api/core/v1"
	"k8s.io/api/policy/v1beta1"
	metav1 "k8s.io/apimachinery/pkg/apis/meta/v1"
	"k8s.io/apimachinery/pkg/util/intstr"

	log "github.com/altinity/clickhouse-operator/pkg/announcer"
	chiv1 "github.com/altinity/clickhouse-operator/pkg/apis/clickhouse.altinity.com/v1"
	"github.com/altinity/clickhouse-operator/pkg/chop"
	"github.com/altinity/clickhouse-operator/pkg/util"
)

// Creator specifies creator object
type Creator struct {
	chi                    *chiv1.ClickHouseInstallation
	chConfigFilesGenerator *ClickHouseConfigFilesGenerator
	labels                 *Labeler
	annotations            *Annotator
	a                      log.Announcer
}

// NewCreator creates new Creator object
func NewCreator(chi *chiv1.ClickHouseInstallation) *Creator {
	return &Creator{
		chi:                    chi,
		chConfigFilesGenerator: NewClickHouseConfigFilesGenerator(NewClickHouseConfigGenerator(chi), chop.Config()),
		labels:                 NewLabeler(chi),
		annotations:            NewAnnotator(chi),
		a:                      log.M(chi),
	}
}

// CreateServiceCHI creates new corev1.Service for specified CHI
func (c *Creator) CreateServiceCHI() *corev1.Service {
	serviceName := CreateCHIServiceName(c.chi)
	ownerReferences := getOwnerReferences(c.chi)

	c.a.V(1).F().Info("%s/%s", c.chi.Namespace, serviceName)
	if template, ok := c.chi.GetCHIServiceTemplate(); ok {
		// .templates.ServiceTemplate specified
		return c.createServiceFromTemplate(
			template,
			c.chi.Namespace,
			serviceName,
			c.labels.getServiceCHI(c.chi),
			c.annotations.getServiceCHI(c.chi),
			c.labels.getSelectorCHIScopeReady(),
			ownerReferences,
			macro(c.chi),
		)
	}

	// Create default Service
	// We do not have .templates.ServiceTemplate specified or it is incorrect
	svc := &corev1.Service{
		ObjectMeta: metav1.ObjectMeta{
			Name:            serviceName,
			Namespace:       c.chi.Namespace,
			Labels:          macro(c.chi).Map(c.labels.getServiceCHI(c.chi)),
			Annotations:     macro(c.chi).Map(c.annotations.getServiceCHI(c.chi)),
			OwnerReferences: ownerReferences,
		},
		Spec: corev1.ServiceSpec{
			// ClusterIP: templateDefaultsServiceClusterIP,
			Ports: []corev1.ServicePort{
				{
					Name:       chDefaultHTTPPortName,
					Protocol:   corev1.ProtocolTCP,
					Port:       chDefaultHTTPPortNumber,
					TargetPort: intstr.FromString(chDefaultHTTPPortName),
				},
				{
					Name:       chDefaultTCPPortName,
					Protocol:   corev1.ProtocolTCP,
					Port:       chDefaultTCPPortNumber,
					TargetPort: intstr.FromString(chDefaultTCPPortName),
				},
			},
			Selector:              c.labels.getSelectorCHIScopeReady(),
			Type:                  corev1.ServiceTypeLoadBalancer,
			ExternalTrafficPolicy: corev1.ServiceExternalTrafficPolicyTypeLocal,
		},
	}
	MakeObjectVersionLabel(&svc.ObjectMeta, svc)
	return svc
}

// CreateServiceCluster creates new corev1.Service for specified Cluster
func (c *Creator) CreateServiceCluster(cluster *chiv1.ChiCluster) *corev1.Service {
	serviceName := CreateClusterServiceName(cluster)
	ownerReferences := getOwnerReferences(c.chi)

	c.a.V(1).F().Info("%s/%s", cluster.Address.Namespace, serviceName)
	if template, ok := cluster.GetServiceTemplate(); ok {
		// .templates.ServiceTemplate specified
		return c.createServiceFromTemplate(
			template,
			cluster.Address.Namespace,
			serviceName,
			c.labels.getServiceCluster(cluster),
			c.annotations.getServiceCluster(cluster),
			getSelectorClusterScopeReady(cluster),
			ownerReferences,
			macro(cluster),
		)
	}
	// No template specified, no need to create service
	return nil
}

// CreateServiceShard creates new corev1.Service for specified Shard
func (c *Creator) CreateServiceShard(shard *chiv1.ChiShard) *corev1.Service {
	serviceName := CreateShardServiceName(shard)
	ownerReferences := getOwnerReferences(c.chi)

	c.a.V(1).F().Info("%s/%s", shard.Address.Namespace, serviceName)
	if template, ok := shard.GetServiceTemplate(); ok {
		// .templates.ServiceTemplate specified
		return c.createServiceFromTemplate(
			template,
			shard.Address.Namespace,
			serviceName,
			c.labels.getServiceShard(shard),
			c.annotations.getServiceShard(shard),
			getSelectorShardScopeReady(shard),
			ownerReferences,
			macro(shard),
		)
	}
	// No template specified, no need to create service
	return nil
}

// CreateServiceHost creates new corev1.Service for specified host
func (c *Creator) CreateServiceHost(host *chiv1.ChiHost) *corev1.Service {
	serviceName := CreateStatefulSetServiceName(host)
	statefulSetName := CreateStatefulSetName(host)
	ownerReferences := getOwnerReferences(c.chi)

	c.a.V(1).F().Info("%s/%s for Set %s", host.Address.Namespace, serviceName, statefulSetName)
	if template, ok := host.GetServiceTemplate(); ok {
		// .templates.ServiceTemplate specified
		return c.createServiceFromTemplate(
			template,
			host.Address.Namespace,
			serviceName,
			c.labels.getServiceHost(host),
			c.annotations.getServiceHost(host),
			GetSelectorHostScope(host),
			ownerReferences,
			macro(host),
		)
	}

	// Create default Service
	// We do not have .templates.ServiceTemplate specified or it is incorrect
	svc := &corev1.Service{
		ObjectMeta: metav1.ObjectMeta{
			Name:            serviceName,
			Namespace:       host.Address.Namespace,
			Labels:          macro(host).Map(c.labels.getServiceHost(host)),
			Annotations:     macro(host).Map(c.annotations.getServiceHost(host)),
			OwnerReferences: ownerReferences,
		},
		Spec: corev1.ServiceSpec{
			Ports: []corev1.ServicePort{
				{
					Name:       chDefaultHTTPPortName,
					Protocol:   corev1.ProtocolTCP,
					Port:       host.HTTPPort,
					TargetPort: intstr.FromInt(int(host.HTTPPort)),
				},
				{
					Name:       chDefaultTCPPortName,
					Protocol:   corev1.ProtocolTCP,
					Port:       host.TCPPort,
					TargetPort: intstr.FromInt(int(host.TCPPort)),
				},
				{
					Name:       chDefaultInterserverHTTPPortName,
					Protocol:   corev1.ProtocolTCP,
					Port:       host.InterserverHTTPPort,
					TargetPort: intstr.FromInt(int(host.InterserverHTTPPort)),
				},
			},
			Selector:                 GetSelectorHostScope(host),
			ClusterIP:                templateDefaultsServiceClusterIP,
			Type:                     "ClusterIP",
			PublishNotReadyAddresses: true,
		},
	}
	MakeObjectVersionLabel(&svc.ObjectMeta, svc)
	return svc
}

// verifyServiceTemplatePorts verifies ChiServiceTemplate to have reasonable ports specified
func (c *Creator) verifyServiceTemplatePorts(template *chiv1.ChiServiceTemplate) error {
	for i := range template.Spec.Ports {
		servicePort := &template.Spec.Ports[i]
		if (servicePort.Port < 1) || (servicePort.Port > 65535) {
			msg := fmt.Sprintf("template:%s INCORRECT PORT:%d", template.Name, servicePort.Port)
			c.a.V(1).F().Warning(msg)
			return fmt.Errorf(msg)
		}
	}
	return nil
}

// createServiceFromTemplate create Service from ChiServiceTemplate and additional info
func (c *Creator) createServiceFromTemplate(
	template *chiv1.ChiServiceTemplate,
	namespace string,
	name string,
	labels map[string]string,
	annotations map[string]string,
	selector map[string]string,
	ownerReferences []metav1.OwnerReference,
	macro *macrosEngine,
) *corev1.Service {

	// Verify Ports
	if err := c.verifyServiceTemplatePorts(template); err != nil {
		return nil
	}

	// Create Service
	service := &corev1.Service{
		ObjectMeta: *template.ObjectMeta.DeepCopy(),
		Spec:       *template.Spec.DeepCopy(),
	}

	// Overwrite .name and .namespace - they are not allowed to be specified in template
	service.Name = name
	service.Namespace = namespace
	service.OwnerReferences = ownerReferences

	// Combine labels and annotations
	service.Labels = macro.Map(util.MergeStringMapsOverwrite(service.Labels, labels))
	service.Annotations = macro.Map(util.MergeStringMapsOverwrite(service.Annotations, annotations))

	// Append provided Selector to already specified Selector in template
	service.Spec.Selector = util.MergeStringMapsOverwrite(service.Spec.Selector, selector)

	// And after the object is ready we can put version label
	MakeObjectVersionLabel(&service.ObjectMeta, service)

	return service
}

// CreateConfigMapCHICommon creates new corev1.ConfigMap
func (c *Creator) CreateConfigMapCHICommon(options *ClickHouseConfigFilesGeneratorOptions) *corev1.ConfigMap {
	cm := &corev1.ConfigMap{
		ObjectMeta: metav1.ObjectMeta{
			Name:            CreateConfigMapCommonName(c.chi),
			Namespace:       c.chi.Namespace,
			Labels:          macro(c.chi).Map(c.labels.getConfigMapCHICommon()),
			Annotations:     macro(c.chi).Map(c.annotations.getConfigMapCHICommon()),
			OwnerReferences: getOwnerReferences(c.chi),
		},
		// Data contains several sections which are to be several xml chopConfig files
		Data: c.chConfigFilesGenerator.CreateConfigFilesGroupCommon(options),
	}
	// And after the object is ready we can put version label
	MakeObjectVersionLabel(&cm.ObjectMeta, cm)
	return cm
}

// CreateConfigMapCHICommonUsers creates new corev1.ConfigMap
func (c *Creator) CreateConfigMapCHICommonUsers() *corev1.ConfigMap {
	cm := &corev1.ConfigMap{
		ObjectMeta: metav1.ObjectMeta{
			Name:            CreateConfigMapCommonUsersName(c.chi),
			Namespace:       c.chi.Namespace,
			Labels:          macro(c.chi).Map(c.labels.getConfigMapCHICommonUsers()),
			Annotations:     macro(c.chi).Map(c.annotations.getConfigMapCHICommonUsers()),
			OwnerReferences: getOwnerReferences(c.chi),
		},
		// Data contains several sections which are to be several xml chopConfig files
		Data: c.chConfigFilesGenerator.CreateConfigFilesGroupUsers(),
	}
	// And after the object is ready we can put version label
	MakeObjectVersionLabel(&cm.ObjectMeta, cm)
	return cm
}

// createConfigMapHost creates new corev1.ConfigMap
func (c *Creator) createConfigMapHost(host *chiv1.ChiHost, name string, data map[string]string) *corev1.ConfigMap {
	cm := &corev1.ConfigMap{
		ObjectMeta: metav1.ObjectMeta{
			Name:            name,
			Namespace:       host.Address.Namespace,
			Labels:          macro(host).Map(c.labels.getConfigMapHost(host)),
			Annotations:     macro(host).Map(c.annotations.getConfigMapHost(host)),
			OwnerReferences: getOwnerReferences(c.chi),
		},
		Data: data,
	}
	// And after the object is ready we can put version label
	MakeObjectVersionLabel(&cm.ObjectMeta, cm)
	return cm
}

// CreateConfigMapHost creates new corev1.ConfigMap
func (c *Creator) CreateConfigMapHost(host *chiv1.ChiHost) *corev1.ConfigMap {
	return c.createConfigMapHost(host, CreateConfigMapHostName(host), c.chConfigFilesGenerator.CreateConfigFilesGroupHost(host))
}

// CreateConfigMapHostMigration creates new corev1.ConfigMap
//func (c *Creator) CreateConfigMapHostMigration(host *chiv1.ChiHost, data map[string]string) *corev1.ConfigMap {
//	return c.createConfigMapHost(host, CreateConfigMapHostMigrationName(host), data)
//}

// MakeConfigMapData makes data for a config mao
func (c *Creator) MakeConfigMapData(names, files []string) map[string]string {
	if len(names) < 1 {
		return nil
	}
	res := make(map[string]string)
	for i := range names {
		name := fmt.Sprintf("%08d_%s.sql", i+1, slug.Make(names[i]))
		file := files[i]
		res[name] = file
	}
	return res
}

// CreateStatefulSet creates new apps.StatefulSet
func (c *Creator) CreateStatefulSet(host *chiv1.ChiHost, shutdown bool) *apps.StatefulSet {
	statefulSet := &apps.StatefulSet{
		ObjectMeta: metav1.ObjectMeta{
			Name:            CreateStatefulSetName(host),
			Namespace:       host.Address.Namespace,
			Labels:          macro(host).Map(c.labels.getHostScope(host, true)),
			Annotations:     macro(host).Map(c.annotations.getHostScope(host)),
			OwnerReferences: getOwnerReferences(c.chi),
		},
		Spec: apps.StatefulSetSpec{
			Replicas:    host.GetStatefulSetReplicasNum(shutdown),
			ServiceName: CreateStatefulSetServiceName(host),
			Selector: &metav1.LabelSelector{
				MatchLabels: GetSelectorHostScope(host),
			},

			// IMPORTANT
			// Template is to be setup later
			Template: corev1.PodTemplateSpec{},

			// IMPORTANT
			// VolumeClaimTemplates are to be setup later
			VolumeClaimTemplates: nil,

			PodManagementPolicy: apps.OrderedReadyPodManagement,
			UpdateStrategy: apps.StatefulSetUpdateStrategy{
				Type: apps.RollingUpdateStatefulSetStrategyType,
			},
			RevisionHistoryLimit: chop.Config().GetRevisionHistoryLimit(),
		},
	}

	c.setupStatefulSetPodTemplate(statefulSet, host)
	c.setupStatefulSetVolumeClaimTemplates(statefulSet, host)
	c.setupStatefulSetVersion(statefulSet)

	host.StatefulSet = statefulSet
	host.DesiredStatefulSet = statefulSet

	return statefulSet
}

// setupStatefulSetVersion
// TODO property of the labeler?
func (c *Creator) setupStatefulSetVersion(statefulSet *apps.StatefulSet) {
	// Version can drift from instance to instance of the CHI StatefulSet even for the same CHI because
	// StatefulSet has owner already specified, which has UID of owner, which is different for different CHIs
	statefulSet.Labels = util.MergeStringMapsOverwrite(
		statefulSet.Labels,
		map[string]string{
			LabelObjectVersion: util.Fingerprint(statefulSet),
		},
	)
	// TODO fix this with verbosity update
	// c.a.V(3).F().Info("StatefulSet(%s/%s)\n%s", statefulSet.Namespace, statefulSet.Name, util.Dump(statefulSet))
}

<<<<<<< HEAD
// GetObjectVersion gets version of the StatefulSet
=======
// SetupStatefulSetVersion
func (c *Creator) SetupStatefulSetVersion(statefulSet *apps.StatefulSet) {
	// Existing LabelObjectVersion label must be removed first
	delete(statefulSet.Labels, LabelObjectVersion)
	c.setupStatefulSetVersion(statefulSet)
}

// GetStatefulSetVersion gets version of the StatefulSet
>>>>>>> bb790e06
// TODO property of the labeler?
func (c *Creator) GetObjectVersion(meta metav1.ObjectMeta) (string, bool) {
	label, ok := meta.Labels[LabelObjectVersion]
	return label, ok
}

// PreparePersistentVolume prepares PV labels
func (c *Creator) PreparePersistentVolume(pv *corev1.PersistentVolume, host *chiv1.ChiHost) *corev1.PersistentVolume {
	pv.Labels = macro(host).Map(c.labels.getPV(pv, host))
	pv.Annotations = macro(host).Map(c.annotations.getPV(pv, host))
	// And after the object is ready we can put version label
	MakeObjectVersionLabel(&pv.ObjectMeta, pv)
	return pv
}

// PreparePersistentVolumeClaim prepares labels and annotations of the PVC
func (c *Creator) PreparePersistentVolumeClaim(
	pvc *corev1.PersistentVolumeClaim,
	host *chiv1.ChiHost,
	template *chiv1.ChiVolumeClaimTemplate,
) *corev1.PersistentVolumeClaim {
	pvc.Labels = macro(host).Map(c.labels.getPVC(pvc, host, template))
	pvc.Annotations = macro(host).Map(c.annotations.getPVC(pvc, host, template))
	// And after the object is ready we can put version label
	MakeObjectVersionLabel(&pvc.ObjectMeta, pvc)
	return pvc
}

// setupStatefulSetPodTemplate performs PodTemplate setup of StatefulSet
func (c *Creator) setupStatefulSetPodTemplate(statefulSet *apps.StatefulSet, host *chiv1.ChiHost) {
	// Process Pod Template
	podTemplate := c.getPodTemplate(host)
	c.statefulSetApplyPodTemplate(statefulSet, podTemplate, host)

	// Post-process StatefulSet
	ensureStatefulSetTemplateIntegrity(statefulSet, host)
	setupEnvVars(statefulSet, host)
	c.personalizeStatefulSetTemplate(statefulSet, host)
}

// ensureStatefulSetTemplateIntegrity
func ensureStatefulSetTemplateIntegrity(statefulSet *apps.StatefulSet, host *chiv1.ChiHost) {
	ensureClickHouseContainerSpecified(statefulSet)
	ensureProbesSpecified(statefulSet)
	ensureNamedPortsSpecified(statefulSet, host)
}

func setupEnvVars(statefulSet *apps.StatefulSet, host *chiv1.ChiHost) {
	container, ok := getClickHouseContainer(statefulSet)
	if !ok {
		return
	}

	container.Env = append(container.Env, host.GetCHI().Attributes.ExchangeEnv...)
}

// ensureClickHouseContainerSpecified
func ensureClickHouseContainerSpecified(statefulSet *apps.StatefulSet) {
	_, ok := getClickHouseContainer(statefulSet)
	if ok {
		return
	}

	// No ClickHouse container available, let's add one
	addContainer(
		&statefulSet.Spec.Template.Spec,
		newDefaultClickHouseContainer(),
	)
}

// ensureProbesSpecified
func ensureProbesSpecified(statefulSet *apps.StatefulSet) {
	container, ok := getClickHouseContainer(statefulSet)
	if !ok {
		return
	}
	if container.LivenessProbe == nil {
		container.LivenessProbe = newDefaultLivenessProbe()
	}
	if container.ReadinessProbe == nil {
		container.ReadinessProbe = newDefaultReadinessProbe()
	}
}

// personalizeStatefulSetTemplate
func (c *Creator) personalizeStatefulSetTemplate(statefulSet *apps.StatefulSet, host *chiv1.ChiHost) {
	// Ensure pod created by this StatefulSet has alias 127.0.0.1
	statefulSet.Spec.Template.Spec.HostAliases = []corev1.HostAlias{
		{
			IP:        "127.0.0.1",
			Hostnames: []string{CreatePodHostname(host)},
		},
	}

	// Setup volumes based on ConfigMaps into Pod Template
	c.setupConfigMapVolumes(statefulSet, host)
	// Setup statefulSet according to troubleshoot mode (if any)
	c.setupTroubleshoot(statefulSet)
	// Setup dedicated log container
	c.setupLogContainer(statefulSet, host)
}

// setupTroubleshoot
func (c *Creator) setupTroubleshoot(statefulSet *apps.StatefulSet) {
	if !c.chi.IsTroubleshoot() {
		// We are not troubleshooting
		return
	}

	container, ok := getClickHouseContainer(statefulSet)
	if !ok {
		// Unable to locate ClickHouse container
		return
	}

	// Let's setup troubleshooting in ClickHouse container

	sleep := " || sleep 1800"
	if len(container.Command) > 0 {
		// In case we have user-specified command, let's
		// append troubleshooting-capable tail and hope for the best
		container.Command[len(container.Command)-1] += sleep
	} else {
		// Assume standard ClickHouse container is used
		// Substitute entrypoint with troubleshooting-capable command
		container.Command = []string{
			"/bin/sh",
			"-c",
			"/entrypoint.sh" + sleep,
		}
	}
	// Appended `sleep` is not able to respond to probes, and probes would cause unexpected restart.
	// Thus we need to disable all probes.
	container.LivenessProbe = nil
	container.ReadinessProbe = nil
}

// setupLogContainer
func (c *Creator) setupLogContainer(statefulSet *apps.StatefulSet, host *chiv1.ChiHost) {
	statefulSetName := CreateStatefulSetName(host)
	// In case we have default LogVolumeClaimTemplate specified - need to append log container to Pod Template
	if host.Templates.HasLogVolumeClaimTemplate() {
		addContainer(&statefulSet.Spec.Template.Spec, newDefaultLogContainer())
		c.a.V(1).F().Info("add log container for statefulSet %s", statefulSetName)
	}
}

// getPodTemplate gets Pod Template to be used to create StatefulSet
func (c *Creator) getPodTemplate(host *chiv1.ChiHost) *chiv1.ChiPodTemplate {
	statefulSetName := CreateStatefulSetName(host)

	// Which pod template would be used - either explicitly defined in or a default one
	podTemplate, ok := host.GetPodTemplate()
	if ok {
		// Host references known PodTemplate
		// Make local copy of this PodTemplate, in order not to spoil the original common-used template
		podTemplate = podTemplate.DeepCopy()
		c.a.V(1).F().Info("statefulSet %s use custom template %s", statefulSetName, podTemplate.Name)
	} else {
		// Host references UNKNOWN PodTemplate, will use default one
		podTemplate = newDefaultPodTemplate(statefulSetName)
		c.a.V(1).F().Info("statefulSet %s use default generated template", statefulSetName)
	}

	// Here we have local copy of Pod Template, to be used to create StatefulSet
	// Now we can customize this Pod Template for particular host

	prepareAffinity(podTemplate, host)

	return podTemplate
}

// setupConfigMapVolumes adds to each container in the Pod VolumeMount objects with
func (c *Creator) setupConfigMapVolumes(statefulSetObject *apps.StatefulSet, host *chiv1.ChiHost) {
	configMapHostName := CreateConfigMapHostName(host)
	//configMapHostMigrationName := CreateConfigMapHostMigrationName(host)
	configMapCommonName := CreateConfigMapCommonName(c.chi)
	configMapCommonUsersName := CreateConfigMapCommonUsersName(c.chi)

	// Add all ConfigMap objects as Volume objects of type ConfigMap
	statefulSetObject.Spec.Template.Spec.Volumes = append(
		statefulSetObject.Spec.Template.Spec.Volumes,
		newVolumeForConfigMap(configMapCommonName),
		newVolumeForConfigMap(configMapCommonUsersName),
		newVolumeForConfigMap(configMapHostName),
		//newVolumeForConfigMap(configMapHostMigrationName),
	)

	// And reference these Volumes in each Container via VolumeMount
	// So Pod will have ConfigMaps mounted as Volumes
	for i := range statefulSetObject.Spec.Template.Spec.Containers {
		// Convenience wrapper
		container := &statefulSetObject.Spec.Template.Spec.Containers[i]
		// Append to each Container current VolumeMount's to VolumeMount's declared in template
		container.VolumeMounts = append(
			container.VolumeMounts,
			newVolumeMount(configMapCommonName, dirPathCommonConfig),
			newVolumeMount(configMapCommonUsersName, dirPathUsersConfig),
			newVolumeMount(configMapHostName, dirPathHostConfig),
			//newVolumeMount(configMapHostMigrationName, dirPathDockerEntrypointInit),
		)
	}
}

// setupStatefulSetApplyVolumeMounts applies `volumeMounts` of a `container`
func (c *Creator) setupStatefulSetApplyVolumeMounts(statefulSet *apps.StatefulSet, host *chiv1.ChiHost) {
	// Deal with `volumeMounts` of a `container`, located by the path:
	// .spec.templates.podTemplates.*.spec.containers.volumeMounts.*
	// VolumeClaimTemplates, that are directly referenced in Containers' VolumeMount object(s)
	// are appended to StatefulSet's Spec.VolumeClaimTemplates slice
	for i := range statefulSet.Spec.Template.Spec.Containers {
		// Convenience wrapper
		container := &statefulSet.Spec.Template.Spec.Containers[i]
		for j := range container.VolumeMounts {
			// Convenience wrapper
			volumeMount := &container.VolumeMounts[j]
			if volumeClaimTemplate, ok := c.chi.GetVolumeClaimTemplate(volumeMount.Name); ok {
				// Found VolumeClaimTemplate to mount by VolumeMount
				c.statefulSetAppendPVCTemplate(host, statefulSet, volumeClaimTemplate)
			}
		}
	}
}

// setupStatefulSetApplyVolumeClaimTemplates applies Data and Log VolumeClaimTemplates on all containers
func (c *Creator) setupStatefulSetApplyVolumeClaimTemplates(statefulSet *apps.StatefulSet, host *chiv1.ChiHost) {
	// Mount all named (data and log so far) VolumeClaimTemplates into all containers
	for i := range statefulSet.Spec.Template.Spec.Containers {
		// Convenience wrapper
		container := &statefulSet.Spec.Template.Spec.Containers[i]
		_ = c.setupStatefulSetApplyVolumeMount(host, statefulSet, container.Name, newVolumeMount(host.Templates.GetDataVolumeClaimTemplate(), dirPathClickHouseData))
		_ = c.setupStatefulSetApplyVolumeMount(host, statefulSet, container.Name, newVolumeMount(host.Templates.GetLogVolumeClaimTemplate(), dirPathClickHouseLog))
	}
}

// setupStatefulSetVolumeClaimTemplates performs VolumeClaimTemplate setup for Containers in PodTemplate of a StatefulSet
func (c *Creator) setupStatefulSetVolumeClaimTemplates(statefulSet *apps.StatefulSet, host *chiv1.ChiHost) {
	c.setupStatefulSetApplyVolumeMounts(statefulSet, host)
	c.setupStatefulSetApplyVolumeClaimTemplates(statefulSet, host)
}

// statefulSetApplyPodTemplate fills StatefulSet.Spec.Template with data from provided ChiPodTemplate
func (c *Creator) statefulSetApplyPodTemplate(
	statefulSet *apps.StatefulSet,
	template *chiv1.ChiPodTemplate,
	host *chiv1.ChiHost,
) {
	// StatefulSet's pod template is not directly compatible with ChiPodTemplate,
	// we need to extract some fields from ChiPodTemplate and apply on StatefulSet
	statefulSet.Spec.Template = corev1.PodTemplateSpec{
		ObjectMeta: metav1.ObjectMeta{
			Name: template.Name,
			Labels: macro(host).Map(util.MergeStringMapsOverwrite(
				c.labels.getHostScopeReady(host, true),
				template.ObjectMeta.Labels,
			)),
			Annotations: macro(host).Map(util.MergeStringMapsOverwrite(
				c.annotations.getHostScope(host),
				template.ObjectMeta.Annotations,
			)),
		},
		Spec: *template.Spec.DeepCopy(),
	}

	if statefulSet.Spec.Template.Spec.TerminationGracePeriodSeconds == nil {
		statefulSet.Spec.Template.Spec.TerminationGracePeriodSeconds = chop.Config().GetTerminationGracePeriod()
	}
}

// getClickHouseContainer
func getClickHouseContainer(statefulSet *apps.StatefulSet) (*corev1.Container, bool) {
	// Find by name
	for i := range statefulSet.Spec.Template.Spec.Containers {
		container := &statefulSet.Spec.Template.Spec.Containers[i]
		if container.Name == ClickHouseContainerName {
			return container, true
		}
	}

	// Find by index
	if len(statefulSet.Spec.Template.Spec.Containers) > 0 {
		return &statefulSet.Spec.Template.Spec.Containers[0], true
	}

	return nil, false
}

// getClickHouseContainerStatus
func getClickHouseContainerStatus(pod *corev1.Pod) (*corev1.ContainerStatus, bool) {
	// Find by name
	for i := range pod.Status.ContainerStatuses {
		status := &pod.Status.ContainerStatuses[i]
		if status.Name == ClickHouseContainerName {
			return status, true
		}
	}

	// Find by index
	if len(pod.Status.ContainerStatuses) > 0 {
		return &pod.Status.ContainerStatuses[0], true
	}

	return nil, false
}

// IsStatefulSetGeneration returns whether StatefulSet has requested generation or not
func IsStatefulSetGeneration(statefulSet *apps.StatefulSet, generation int64) bool {
	if statefulSet == nil {
		return false
	}

	// StatefulSet has .spec generation we are looking for
	return (statefulSet.Generation == generation) &&
		// and this .spec generation is being applied to replicas - it is observed right now
		(statefulSet.Status.ObservedGeneration == statefulSet.Generation) &&
		// and all replicas are of expected generation
		(statefulSet.Status.CurrentReplicas == *statefulSet.Spec.Replicas) &&
		// and all replicas are updated - meaning rolling update completed over all replicas
		(statefulSet.Status.UpdatedReplicas == *statefulSet.Spec.Replicas) &&
		// and current revision is an updated one - meaning rolling update completed over all replicas
		(statefulSet.Status.CurrentRevision == statefulSet.Status.UpdateRevision)
}

// IsStatefulSetReady returns whether StatefulSet is ready
func IsStatefulSetReady(statefulSet *apps.StatefulSet) bool {
	if statefulSet == nil {
		return false
	}

	if statefulSet.Spec.Replicas == nil {
		return false
	}
	// All replicas are in "Ready" status - meaning ready to be used - no failure inside
	return statefulSet.Status.ReadyReplicas == *statefulSet.Spec.Replicas
}

// IsStatefulSetNotReady returns whether StatefulSet is not ready
func IsStatefulSetNotReady(statefulSet *apps.StatefulSet) bool {
	if statefulSet == nil {
		return false
	}

	return !IsStatefulSetReady(statefulSet)
}

// StrStatefulSetStatus returns human-friendly string representation of StatefulSet status
func StrStatefulSetStatus(status *apps.StatefulSetStatus) string {
	return fmt.Sprintf(
		"ObservedGeneration:%d Replicas:%d ReadyReplicas:%d CurrentReplicas:%d UpdatedReplicas:%d CurrentRevision:%s UpdateRevision:%s",
		status.ObservedGeneration,
		status.Replicas,
		status.ReadyReplicas,
		status.CurrentReplicas,
		status.UpdatedReplicas,
		status.CurrentRevision,
		status.UpdateRevision,
	)
}

// ensureNamedPortsSpecified
func ensureNamedPortsSpecified(statefulSet *apps.StatefulSet, host *chiv1.ChiHost) {
	// Ensure ClickHouse container has all named ports specified
	container, ok := getClickHouseContainer(statefulSet)
	if !ok {
		return
	}
	ensurePortByName(container, chDefaultTCPPortName, host.TCPPort)
	ensurePortByName(container, chDefaultHTTPPortName, host.HTTPPort)
	ensurePortByName(container, chDefaultInterserverHTTPPortName, host.InterserverHTTPPort)
}

// ensurePortByName
func ensurePortByName(container *corev1.Container, name string, port int32) {
	// Find port with specified name
	for i := range container.Ports {
		containerPort := &container.Ports[i]
		if containerPort.Name == name {
			containerPort.HostPort = 0
			containerPort.ContainerPort = port
			return
		}
	}

	// Port with specified name not found. Need to append
	container.Ports = append(container.Ports, corev1.ContainerPort{
		Name:          name,
		ContainerPort: port,
	})
}

// NewPodDisruptionBudget creates new PodDisruptionBudget
func (c *Creator) NewPodDisruptionBudget() *v1beta1.PodDisruptionBudget {
	ownerReferences := getOwnerReferences(c.chi)
	return &v1beta1.PodDisruptionBudget{
		ObjectMeta: metav1.ObjectMeta{
			Name:            c.chi.Name,
			Namespace:       c.chi.Namespace,
			Labels:          macro(c.chi).Map(c.labels.getCHIScope()),
			Annotations:     macro(c.chi).Map(c.annotations.getCHIScope()),
			OwnerReferences: ownerReferences,
		},
		Spec: v1beta1.PodDisruptionBudgetSpec{
			Selector: &metav1.LabelSelector{
				MatchLabels: c.labels.GetSelectorCHIScope(),
			},
			MaxUnavailable: &intstr.IntOrString{
				Type:   intstr.Int,
				IntVal: 1,
			},
		},
	}
}

// setupStatefulSetApplyVolumeMount applies .templates.volumeClaimTemplates.* to a StatefulSet
func (c *Creator) setupStatefulSetApplyVolumeMount(
	host *chiv1.ChiHost,
	statefulSet *apps.StatefulSet,
	containerName string,
	volumeMount corev1.VolumeMount,
) error {

	// Sanity checks

	// 1. mountPath has to be reasonable
	if volumeMount.MountPath == "" {
		// No mount path specified
		return nil
	}

	volumeClaimTemplateName := volumeMount.Name

	// 2. volumeClaimTemplateName has to be reasonable
	if volumeClaimTemplateName == "" {
		// No VolumeClaimTemplate specified
		return nil
	}

	// 3. Specified (by volumeClaimTemplateName) VolumeClaimTemplate has to be available as well
	if _, ok := c.chi.GetVolumeClaimTemplate(volumeClaimTemplateName); !ok {
		// Incorrect/unknown .templates.VolumeClaimTemplate specified
		c.a.V(1).F().Warning("Can not find volumeClaimTemplate %s. Volume claim can not be mounted", volumeClaimTemplateName)
		return nil
	}

	// 4. Specified container has to be available
	container := getContainerByName(statefulSet, containerName)
	if container == nil {
		c.a.V(1).F().Warning("Can not find container %s. Volume claim can not be mounted", containerName)
		return nil
	}

	// Looks like all components are in place

	// Mount specified (by volumeMount.Name) VolumeClaimTemplate into volumeMount.Path (say into '/var/lib/clickhouse')
	//
	// A container wants to have this VolumeClaimTemplate mounted into `mountPath` in case:
	// 1. This VolumeClaimTemplate is NOT already mounted in the container with any VolumeMount (to avoid double-mount of a VolumeClaimTemplate)
	// 2. And specified `mountPath` (say '/var/lib/clickhouse') is NOT already mounted with any VolumeMount (to avoid double-mount/rewrite into single `mountPath`)

	for i := range container.VolumeMounts {
		// Convenience wrapper
		existingVolumeMount := &container.VolumeMounts[i]

		// 1. Check whether this VolumeClaimTemplate is already listed in VolumeMount of this container
		if volumeMount.Name == existingVolumeMount.Name {
			// This .templates.VolumeClaimTemplate is already used in VolumeMount
			c.a.V(1).F().Warning(
				"StatefulSet:%s container:%s volumeClaimTemplateName:%s already used",
				statefulSet.Name,
				container.Name,
				volumeMount.Name,
			)
			return nil
		}

		// 2. Check whether `mountPath` (say '/var/lib/clickhouse') is already mounted
		if volumeMount.MountPath == existingVolumeMount.MountPath {
			// `mountPath` (say /var/lib/clickhouse) is already mounted
			c.a.V(1).F().Warning(
				"StatefulSet:%s container:%s mountPath:%s already used",
				statefulSet.Name,
				container.Name,
				volumeMount.MountPath,
			)
			return nil
		}
	}

	// This VolumeClaimTemplate is not used explicitly by name and `mountPath` (say /var/lib/clickhouse) is not used also.
	// Let's mount this VolumeClaimTemplate into `mountPath` (say '/var/lib/clickhouse') of a container
	if template, ok := c.chi.GetVolumeClaimTemplate(volumeClaimTemplateName); ok {
		// Add VolumeClaimTemplate to StatefulSet
		c.statefulSetAppendPVCTemplate(host, statefulSet, template)
		// Add VolumeMount to ClickHouse container to `mountPath` point
		container.VolumeMounts = append(
			container.VolumeMounts,
			volumeMount,
		)
	}

	c.a.V(1).F().Info(
		"StatefulSet:%s container:%s mounted %s on %s",
		statefulSet.Name,
		container.Name,
		volumeMount.Name,
		volumeMount.MountPath,
	)

	return nil
}

// statefulSetAppendPVCTemplate appends to StatefulSet.Spec.VolumeClaimTemplates new entry with data from provided 'src' ChiVolumeClaimTemplate
func (c *Creator) statefulSetAppendPVCTemplate(
	host *chiv1.ChiHost,
	statefulSet *apps.StatefulSet,
	volumeClaimTemplate *chiv1.ChiVolumeClaimTemplate,
) {
	// Ensure VolumeClaimTemplates slice is in place
	if statefulSet.Spec.VolumeClaimTemplates == nil {
		statefulSet.Spec.VolumeClaimTemplates = make([]corev1.PersistentVolumeClaim, 0, 0)
	}

	// Check whether this VolumeClaimTemplate is already listed in statefulSet.Spec.VolumeClaimTemplates
	for i := range statefulSet.Spec.VolumeClaimTemplates {
		// Convenience wrapper
		volumeClaimTemplates := &statefulSet.Spec.VolumeClaimTemplates[i]
		if volumeClaimTemplates.Name == volumeClaimTemplate.Name {
			// This VolumeClaimTemplate is already listed in statefulSet.Spec.VolumeClaimTemplates
			// No need to add it second time
			return
		}
	}

	// VolumeClaimTemplate is not listed in statefulSet.Spec.VolumeClaimTemplates - let's add it
	persistentVolumeClaim := corev1.PersistentVolumeClaim{
		TypeMeta: metav1.TypeMeta{
			Kind:       "PersistentVolumeClaim",
			APIVersion: "v1",
		},
		ObjectMeta: metav1.ObjectMeta{
			Name: volumeClaimTemplate.Name,
			// TODO
			//  this has to wait until proper disk inheritance procedure will be available
			// UPDATE
			//  we are close to proper disk inheritance
			// Right now we hit the following error:
			// "Forbidden: updates to statefulset spec for fields other than 'replicas', 'template', and 'updateStrategy' are forbidden"
			Labels:      macro(host).Map(c.labels.getHostScope(host, false)),
			Annotations: macro(host).Map(c.annotations.getHostScope(host)),
		},
		Spec: *volumeClaimTemplate.Spec.DeepCopy(),
	}
	// TODO introduce normalization
	volumeMode := corev1.PersistentVolumeFilesystem
	persistentVolumeClaim.Spec.VolumeMode = &volumeMode

	// Append copy of PersistentVolumeClaimSpec
	statefulSet.Spec.VolumeClaimTemplates = append(statefulSet.Spec.VolumeClaimTemplates, persistentVolumeClaim)
}

// newDefaultHostTemplate returns default Host Template to be used with StatefulSet
func newDefaultHostTemplate(name string) *chiv1.ChiHostTemplate {
	return &chiv1.ChiHostTemplate{
		Name: name,
		PortDistribution: []chiv1.ChiPortDistribution{
			{
				Type: chiv1.PortDistributionUnspecified,
			},
		},
		Spec: chiv1.ChiHost{
			Name:                "",
			TCPPort:             chPortNumberMustBeAssignedLater,
			HTTPPort:            chPortNumberMustBeAssignedLater,
			InterserverHTTPPort: chPortNumberMustBeAssignedLater,
			Templates:           nil,
		},
	}
}

// newDefaultHostTemplateForHostNetwork
func newDefaultHostTemplateForHostNetwork(name string) *chiv1.ChiHostTemplate {
	return &chiv1.ChiHostTemplate{
		Name: name,
		PortDistribution: []chiv1.ChiPortDistribution{
			{
				Type: chiv1.PortDistributionClusterScopeIndex,
			},
		},
		Spec: chiv1.ChiHost{
			Name:                "",
			TCPPort:             chPortNumberMustBeAssignedLater,
			HTTPPort:            chPortNumberMustBeAssignedLater,
			InterserverHTTPPort: chPortNumberMustBeAssignedLater,
			Templates:           nil,
		},
	}
}

// newDefaultPodTemplate returns default Pod Template to be used with StatefulSet
func newDefaultPodTemplate(name string) *chiv1.ChiPodTemplate {
	podTemplate := &chiv1.ChiPodTemplate{
		Name: name,
		Spec: corev1.PodSpec{
			Containers: []corev1.Container{},
			Volumes:    []corev1.Volume{},
		},
	}

	addContainer(
		&podTemplate.Spec,
		newDefaultClickHouseContainer(),
	)

	return podTemplate
}

// newDefaultLivenessProbe
func newDefaultLivenessProbe() *corev1.Probe {
	return &corev1.Probe{
		Handler: corev1.Handler{
			HTTPGet: &corev1.HTTPGetAction{
				Path: "/ping",
				Port: intstr.Parse(chDefaultHTTPPortName), // What if it is not a default?
			},
		},
		InitialDelaySeconds: 60,
		PeriodSeconds:       3,
		FailureThreshold:    10,
	}
}

// newDefaultReadinessProbe
func newDefaultReadinessProbe() *corev1.Probe {
	return &corev1.Probe{
		Handler: corev1.Handler{
			HTTPGet: &corev1.HTTPGetAction{
				Path: "/ping",
				Port: intstr.Parse(chDefaultHTTPPortName), // What if it is not a default?
			},
		},
		InitialDelaySeconds: 10,
		PeriodSeconds:       3,
	}
}

// newDefaultClickHouseContainer returns default ClickHouse Container
func newDefaultClickHouseContainer() corev1.Container {
	return corev1.Container{
		Name:  ClickHouseContainerName,
		Image: defaultClickHouseDockerImage,
		Ports: []corev1.ContainerPort{
			{
				Name:          chDefaultHTTPPortName,
				ContainerPort: chDefaultHTTPPortNumber,
			},
			{
				Name:          chDefaultTCPPortName,
				ContainerPort: chDefaultTCPPortNumber,
			},
			{
				Name:          chDefaultInterserverHTTPPortName,
				ContainerPort: chDefaultInterserverHTTPPortNumber,
			},
		},
		LivenessProbe:  newDefaultLivenessProbe(),
		ReadinessProbe: newDefaultReadinessProbe(),
	}
}

// newDefaultLogContainer returns default Log Container
func newDefaultLogContainer() corev1.Container {
	return corev1.Container{
		Name:  ClickHouseLogContainerName,
		Image: defaultUbiDockerImage,
		Command: []string{
			"/bin/sh", "-c", "--",
		},
		Args: []string{
			"while true; do sleep 30; done;",
		},
	}
}

// addContainer adds container to ChiPodTemplate
func addContainer(podSpec *corev1.PodSpec, container corev1.Container) {
	podSpec.Containers = append(podSpec.Containers, container)
}

// newVolumeForConfigMap returns corev1.Volume object with defined name
func newVolumeForConfigMap(name string) corev1.Volume {
	var defaultMode int32 = 0644
	return corev1.Volume{
		Name: name,
		VolumeSource: corev1.VolumeSource{
			ConfigMap: &corev1.ConfigMapVolumeSource{
				LocalObjectReference: corev1.LocalObjectReference{
					Name: name,
				},
				DefaultMode: &defaultMode,
			},
		},
	}
}

// newVolumeMount returns corev1.VolumeMount object with name and mount path
func newVolumeMount(name, mountPath string) corev1.VolumeMount {
	return corev1.VolumeMount{
		Name:      name,
		MountPath: mountPath,
	}
}

// getContainerByName finds Container with specified name among all containers of Pod Template in StatefulSet
func getContainerByName(statefulSet *apps.StatefulSet, name string) *corev1.Container {
	for i := range statefulSet.Spec.Template.Spec.Containers {
		// Convenience wrapper
		container := &statefulSet.Spec.Template.Spec.Containers[i]
		if container.Name == name {
			return container
		}
	}

	return nil
}

func getOwnerReferences(chi *chiv1.ClickHouseInstallation) []metav1.OwnerReference {
	if chi.Attributes.SkipOwnerRef {
		return nil
	}
	controller := true
	block := true
	return []metav1.OwnerReference{
		{
			APIVersion:         chiv1.SchemeGroupVersion.String(),
			Kind:               chiv1.ClickHouseInstallationCRDResourceKind,
			Name:               chi.Name,
			UID:                chi.UID,
			Controller:         &controller,
			BlockOwnerDeletion: &block,
		},
	}
}<|MERGE_RESOLUTION|>--- conflicted
+++ resolved
@@ -403,9 +403,6 @@
 	// c.a.V(3).F().Info("StatefulSet(%s/%s)\n%s", statefulSet.Namespace, statefulSet.Name, util.Dump(statefulSet))
 }
 
-<<<<<<< HEAD
-// GetObjectVersion gets version of the StatefulSet
-=======
 // SetupStatefulSetVersion
 func (c *Creator) SetupStatefulSetVersion(statefulSet *apps.StatefulSet) {
 	// Existing LabelObjectVersion label must be removed first
@@ -413,8 +410,7 @@
 	c.setupStatefulSetVersion(statefulSet)
 }
 
-// GetStatefulSetVersion gets version of the StatefulSet
->>>>>>> bb790e06
+// GetObjectVersion gets version of the StatefulSet
 // TODO property of the labeler?
 func (c *Creator) GetObjectVersion(meta metav1.ObjectMeta) (string, bool) {
 	label, ok := meta.Labels[LabelObjectVersion]
