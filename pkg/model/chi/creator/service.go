--- conflicted
+++ resolved
@@ -15,116 +15,11 @@
 package creator
 
 import (
-<<<<<<< HEAD
-	"github.com/altinity/clickhouse-operator/pkg/model/chi/namer/macro"
-	"github.com/altinity/clickhouse-operator/pkg/model/chi/tags/labeler"
-=======
->>>>>>> 4d72d1d0
 	core "k8s.io/api/core/v1"
 	meta "k8s.io/apimachinery/pkg/apis/meta/v1"
 	"k8s.io/apimachinery/pkg/util/intstr"
 
 	api "github.com/altinity/clickhouse-operator/pkg/apis/clickhouse.altinity.com/v1"
-<<<<<<< HEAD
-	"github.com/altinity/clickhouse-operator/pkg/model/k8s"
-	"github.com/altinity/clickhouse-operator/pkg/util"
-)
-
-type ServiceType string
-
-const (
-	ServiceCHI        ServiceType = "svc chi"
-	ServiceCHICluster ServiceType = "svc chi cluster"
-	ServiceCHIShard   ServiceType = "svc chi shard"
-	ServiceCHIHost    ServiceType = "svc chi host"
-)
-
-type IServiceManager interface {
-	CreateService(what ServiceType, params ...any) *core.Service
-	SetCR(cr api.ICustomResource)
-	SetTagger(tagger iTagger)
-}
-
-type ServiceManagerType string
-
-const (
-	ServiceManagerTypeClickHouse ServiceManagerType = "clickhouse"
-	ServiceManagerTypeKeeper     ServiceManagerType = "keeper"
-)
-
-func NewServiceManager(what ServiceManagerType) IServiceManager {
-	switch what {
-	case ServiceManagerTypeClickHouse:
-		return NewServiceManagerClickHouse()
-	}
-	panic("unknown service manager type")
-}
-
-func (c *Creator) CreateService(what ServiceType, params ...any) *core.Service {
-	c.sm.SetCR(c.cr)
-	c.sm.SetTagger(c.tagger)
-	return c.sm.CreateService(what, params...)
-}
-
-func svcAppendSpecifiedPorts(service *core.Service, host *api.Host) {
-	// Walk over all assigned ports of the host and append each port to the list of service's ports
-	host.WalkAssignedPorts(
-		func(name string, port *api.Int32, protocol core.Protocol) bool {
-			// Append assigned port to the list of service's ports
-			service.Spec.Ports = append(service.Spec.Ports,
-				core.ServicePort{
-					Name:       name,
-					Protocol:   protocol,
-					Port:       port.Value(),
-					TargetPort: intstr.FromInt(port.IntValue()),
-				},
-			)
-			// Do not abort, continue iterating
-			return false
-		},
-	)
-}
-
-// createServiceFromTemplate create Service from ServiceTemplate and additional info
-func createServiceFromTemplate(
-	template *api.ServiceTemplate,
-	namespace string,
-	name string,
-	labels map[string]string,
-	annotations map[string]string,
-	selector map[string]string,
-	ownerReferences []meta.OwnerReference,
-	macro *macro.MacrosEngine,
-) *core.Service {
-
-	// Verify Ports
-	if err := k8s.ServiceSpecVerifyPorts(&template.Spec); err != nil {
-		return nil
-	}
-
-	// Create Service
-	service := &core.Service{
-		ObjectMeta: *template.ObjectMeta.DeepCopy(),
-		Spec:       *template.Spec.DeepCopy(),
-	}
-
-	// Overwrite .name and .namespace - they are not allowed to be specified in template
-	service.Name = name
-	service.Namespace = namespace
-	service.OwnerReferences = ownerReferences
-
-	// Combine labels and annotations
-	service.Labels = macro.Map(util.MergeStringMapsOverwrite(service.Labels, labels))
-	service.Annotations = macro.Map(util.MergeStringMapsOverwrite(service.Annotations, annotations))
-
-	// Append provided Selector to already specified Selector in template
-	service.Spec.Selector = util.MergeStringMapsOverwrite(service.Spec.Selector, selector)
-
-	// And after the object is ready we can put version label
-	labeler.MakeObjectVersion(service.GetObjectMeta(), service)
-
-	return service
-=======
 	"github.com/altinity/clickhouse-operator/pkg/interfaces"
 	"github.com/altinity/clickhouse-operator/pkg/model/chi/macro"
 	"github.com/altinity/clickhouse-operator/pkg/model/chi/namer"
@@ -322,5 +217,4 @@
 	creator.SvcAppendSpecifiedPorts(svc, host)
 	m.labeler.MakeObjectVersion(svc.GetObjectMeta(), svc)
 	return svc
->>>>>>> 4d72d1d0
 }