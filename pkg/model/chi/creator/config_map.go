--- conflicted
+++ resolved
@@ -16,48 +16,9 @@
 
 import (
 	core "k8s.io/api/core/v1"
+	meta "k8s.io/apimachinery/pkg/apis/meta/v1"
 
 	api "github.com/altinity/clickhouse-operator/pkg/apis/clickhouse.altinity.com/v1"
-<<<<<<< HEAD
-	"github.com/altinity/clickhouse-operator/pkg/model/chi/config"
-)
-
-type ConfigMapType string
-
-const (
-	ConfigMapCHICommon      ConfigMapType = "chi common"
-	ConfigMapCHICommonUsers ConfigMapType = "chi common users"
-	ConfigMapCHIHost        ConfigMapType = "chi host"
-)
-
-type IConfigMapManager interface {
-	CreateConfigMap(what ConfigMapType, params ...any) *core.ConfigMap
-	SetCR(cr api.ICustomResource)
-	SetTagger(tagger iTagger)
-	SetConfigFilesGenerator(configFilesGenerator config.IConfigFilesGenerator)
-}
-
-type ConfigMapManagerType string
-
-const (
-	ConfigMapManagerTypeClickHouse ConfigMapManagerType = "clickhouse"
-	ConfigMapManagerTypeKeeper     ConfigMapManagerType = "keeper"
-)
-
-func NewConfigMapManager(what ConfigMapManagerType) IConfigMapManager {
-	switch what {
-	case ConfigMapManagerTypeClickHouse:
-		return NewConfigMapManagerClickHouse()
-	}
-	panic("unknown config map manager type")
-}
-
-func (c *Creator) CreateConfigMap(what ConfigMapType, params ...any) *core.ConfigMap {
-	c.cmm.SetCR(c.cr)
-	c.cmm.SetTagger(c.tagger)
-	c.cmm.SetConfigFilesGenerator(c.configFilesGenerator)
-	return c.cmm.CreateConfigMap(what, params...)
-=======
 	"github.com/altinity/clickhouse-operator/pkg/interfaces"
 	"github.com/altinity/clickhouse-operator/pkg/model/chi/config"
 	"github.com/altinity/clickhouse-operator/pkg/model/chi/macro"
@@ -179,5 +140,4 @@
 	// And after the object is ready we can put version label
 	m.labeler.MakeObjectVersion(cm.GetObjectMeta(), cm)
 	return cm
->>>>>>> 4d72d1d0
 }