--- conflicted
+++ resolved
@@ -16,16 +16,16 @@
 
 import (
 	sqlmodule "database/sql"
+	"fmt"
+	"strings"
+
+	"github.com/MakeNowJust/heredoc"
+	log "github.com/golang/glog"
+	// log "k8s.io/klog"
 
 	chop "github.com/altinity/clickhouse-operator/pkg/apis/clickhouse.altinity.com/v1"
 	"github.com/altinity/clickhouse-operator/pkg/model/clickhouse"
 	"github.com/altinity/clickhouse-operator/pkg/util"
-
-	"fmt"
-	"github.com/MakeNowJust/heredoc"
-	log "github.com/golang/glog"
-	// log "k8s.io/klog"
-	"strings"
 )
 
 const (
@@ -139,21 +139,16 @@
 		cluster_tables,
 	))
 
-<<<<<<< HEAD
-	names, sqlStatements, _ := s.getObjectListFromClickHouse(CreatePodFQDNsOfCHI(cluster.GetCHI()), sql)
-	return names, sqlStatements, nil
-=======
-	names1, sqlStatements1, _ := s.getObjectListFromClickHouse(CreatePodFQDNsOfChi(cluster.GetCHI()), sqlDBs)
-	names2, sqlStatements2, _ := s.getObjectListFromClickHouse(CreatePodFQDNsOfChi(cluster.GetCHI()), sqlTables)
-	return append(names1, names2...), append(sqlStatements1, sqlStatements2...) , nil
->>>>>>> e14e0f80
+	names1, sqlStatements1, _ := s.getObjectListFromClickHouse(CreatePodFQDNsOfCHI(cluster.GetCHI()), sqlDBs)
+	names2, sqlStatements2, _ := s.getObjectListFromClickHouse(CreatePodFQDNsOfCHI(cluster.GetCHI()), sqlTables)
+	return append(names1, names2...), append(sqlStatements1, sqlStatements2...), nil
 }
 
 // getCreateReplicaObjects returns a list of objects that needs to be created on a host in a cluster
 func (s *Schemer) getCreateReplicaObjects(host *chop.ChiHost) ([]string, []string, error) {
 
 	var shard *chop.ChiShard = nil
-    var replicaIndex int
+	var replicaIndex int
 	for shardIndex := range host.GetCluster().Layout.Shards {
 		shard = &host.GetCluster().Layout.Shards[shardIndex]
 		for replicaIndex = range shard.Hosts {
@@ -169,7 +164,7 @@
 	}
 	replicas := CreatePodFQDNsOfShard(shard)
 	nReplicas := len(replicas)
-	if nReplicas <=1 {
+	if nReplicas <= 1 {
 		log.V(1).Info("Single replica in a shard. Nothing to create from")
 		return nil, nil, nil
 	}
@@ -177,16 +172,16 @@
 	replicas[replicaIndex] = replicas[nReplicas-1]
 	replicas = replicas[:nReplicas-1]
 	log.V(1).Infof("Extracting table definitions from %v", replicas)
-	
+
 	system_tables := fmt.Sprintf("remote('%s', system, tables)", strings.Join(replicas, ","))
-	
+
 	sqlDBs := heredoc.Doc(strings.ReplaceAll(`
 		SELECT DISTINCT 
 			database AS name, 
 			concat('CREATE DATABASE IF NOT EXISTS "', name, '"') AS create_db_query
 		FROM system.tables
 		WHERE database != 'system'
-		SETTINGS skip_unavailable_shards = 1`, 
+		SETTINGS skip_unavailable_shards = 1`,
 		"system.tables", system_tables,
 	))
 	sqlTables := heredoc.Doc(strings.ReplaceAll(`
@@ -200,53 +195,9 @@
 		system_tables,
 	))
 
-<<<<<<< HEAD
-	names, sqlStatements, _ := s.getObjectListFromClickHouse(CreatePodFQDNsOfCHI(host.GetCHI()), sql)
-	return names, sqlStatements, nil
-}
-
-// clusterGetCreateDatabases returns list of DB names and list of 'CREATE DATABASE ...' SQLs for these DBs
-func (s *Schemer) clusterGetCreateDatabases(cluster *chop.ChiCluster) ([]string, []string, error) {
-	sql := heredoc.Docf(`
-		SELECT
-			distinct name AS name,
-			concat('CREATE DATABASE IF NOT EXISTS "', name, "'") AS create_db_query
-		FROM cluster('%s', system, databases) 
-		WHERE name not in (%s)
-		ORDER BY name
-		SETTINGS skip_unavailable_shards = 1
-		`,
-		cluster.Name,
-		ignoredDBs,
-	)
-
-	names, sqlStatements, _ := s.getObjectListFromClickHouse(CreatePodFQDNsOfCHI(cluster.GetCHI()), sql)
-	return names, sqlStatements, nil
-}
-
-// clusterGetCreateTables returns list of table names and list of 'CREATE TABLE ...' SQLs for these tables
-func (s *Schemer) clusterGetCreateTables(cluster *chop.ChiCluster) ([]string, []string, error) {
-	sql := heredoc.Docf(`
-		SELECT
-			distinct name, 
-			replaceRegexpOne(create_table_query, 'CREATE (TABLE|VIEW|MATERIALIZED VIEW)', 'CREATE \\1 IF NOT EXISTS') 
-		FROM cluster('%s', system, tables)
-		WHERE database not in (%s)
-			AND name not like '.inner.%%'
-		ORDER BY multiIf(engine not in ('Distributed', 'View', 'MaterializedView'), 1, engine = 'MaterializedView', 2, engine = 'Distributed', 3, 4), name
-		SETTINGS skip_unavailable_shards = 1
-		`,
-		cluster.Name,
-		ignoredDBs,
-	)
-
-	names, sqlStatements, _ := s.getObjectListFromClickHouse(CreatePodFQDNsOfCHI(cluster.GetCHI()), sql)
-	return names, sqlStatements, nil
-=======
-	names1, sqlStatements1, _ := s.getObjectListFromClickHouse(CreatePodFQDNsOfChi(host.GetCHI()), sqlDBs)
-	names2, sqlStatements2, _ := s.getObjectListFromClickHouse(CreatePodFQDNsOfChi(host.GetCHI()), sqlTables)
-	return append(names1, names2...), append(sqlStatements1, sqlStatements2...) , nil
->>>>>>> e14e0f80
+	names1, sqlStatements1, _ := s.getObjectListFromClickHouse(CreatePodFQDNsOfCHI(host.GetCHI()), sqlDBs)
+	names2, sqlStatements2, _ := s.getObjectListFromClickHouse(CreatePodFQDNsOfCHI(host.GetCHI()), sqlTables)
+	return append(names1, names2...), append(sqlStatements1, sqlStatements2...), nil
 }
 
 // hostGetDropTables returns set of 'DROP TABLE ...' SQLs
@@ -345,7 +296,7 @@
 					sqls[i] = "" // Query is executed, removing from the list
 				} else {
 					runErr = err
-				} 
+				}
 			}
 			return runErr
 		})
