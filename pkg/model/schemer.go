--- conflicted
+++ resolved
@@ -93,13 +93,13 @@
 func (s *Schemer) getCreateDistributedObjects(host *chop.ChiHost) ([]string, []string, error) {
 	hosts := CreatePodFQDNsOfCluster(host.GetCluster())
 	nHosts := len(hosts)
-	if nHosts <=1 {
+	if nHosts <= 1 {
 		log.V(1).Info("Single host in a cluster. Nothing to create a schema from.")
 		return nil, nil, nil
 	}
-	
+
 	var hostIndex int
-	for i,h := range hosts {
+	for i, h := range hosts {
 		if h == CreatePodFQDN(host) {
 			hostIndex = i
 			break
@@ -110,7 +110,7 @@
 	hosts[hostIndex] = hosts[nHosts-1]
 	hosts = hosts[:nHosts-1]
 	log.V(1).Infof("Extracting distributed table definitions from %v", hosts)
-	
+
 	cluster_tables := fmt.Sprintf("remote('%s', system, tables)", strings.Join(hosts, ","))
 
 	sqlDBs := heredoc.Doc(strings.ReplaceAll(`
@@ -158,15 +158,9 @@
 		cluster_tables,
 	))
 
-<<<<<<< HEAD
-	names1, sqlStatements1, _ := s.getObjectListFromClickHouse(CreatePodFQDNsOfCHI(cluster.GetCHI()), sqlDBs)
-	names2, sqlStatements2, _ := s.getObjectListFromClickHouse(CreatePodFQDNsOfCHI(cluster.GetCHI()), sqlTables)
+	names1, sqlStatements1, _ := s.getObjectListFromClickHouse(CreatePodFQDNsOfCHI(host.GetCHI()), sqlDBs)
+	names2, sqlStatements2, _ := s.getObjectListFromClickHouse(CreatePodFQDNsOfCHI(host.GetCHI()), sqlTables)
 	return append(names1, names2...), append(sqlStatements1, sqlStatements2...), nil
-=======
-	names1, sqlStatements1, _ := s.getObjectListFromClickHouse(CreatePodFQDNsOfChi(host.GetCHI()), sqlDBs)
-	names2, sqlStatements2, _ := s.getObjectListFromClickHouse(CreatePodFQDNsOfChi(host.GetCHI()), sqlTables)
-	return append(names1, names2...), append(sqlStatements1, sqlStatements2...) , nil
->>>>>>> 016efecd
 }
 
 // getCreateReplicaObjects returns a list of objects that needs to be created on a host in a cluster
@@ -189,25 +183,15 @@
 	}
 	replicas := CreatePodFQDNsOfShard(shard)
 	nReplicas := len(replicas)
-<<<<<<< HEAD
 	if nReplicas <= 1 {
-		log.V(1).Info("Single replica in a shard. Nothing to create from")
-=======
-	if nReplicas <=1 {
 		log.V(1).Info("Single replica in a shard. Nothing to create a schema from.")
->>>>>>> 016efecd
 		return nil, nil, nil
 	}
 	// remove new replica from the list. See https://stackoverflow.com/questions/37334119/how-to-delete-an-element-from-a-slice-in-golang
 	replicas[replicaIndex] = replicas[nReplicas-1]
 	replicas = replicas[:nReplicas-1]
-<<<<<<< HEAD
-	log.V(1).Infof("Extracting table definitions from %v", replicas)
-
-=======
 	log.V(1).Infof("Extracting replicated table definitions from %v", replicas)
-	
->>>>>>> 016efecd
+
 	system_tables := fmt.Sprintf("remote('%s', system, tables)", strings.Join(replicas, ","))
 
 	sqlDBs := heredoc.Doc(strings.ReplaceAll(`
