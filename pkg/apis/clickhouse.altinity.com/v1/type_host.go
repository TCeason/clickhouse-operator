--- conflicted
+++ resolved
@@ -251,8 +251,6 @@
 		}
 	})
 	return
-<<<<<<< HEAD
-=======
 }
 
 // IsSecure checks whether host requires secure communication
@@ -261,5 +259,4 @@
 		return false
 	}
 	return host.Secure.Value()
->>>>>>> 69315536
 }