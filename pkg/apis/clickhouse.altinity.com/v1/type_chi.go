// Copyright 2019 Altinity Ltd and/or its affiliates. All rights reserved.
//
// Licensed under the Apache License, Version 2.0 (the "License");
// you may not use this file except in compliance with the License.
// You may obtain a copy of the License at
//
//     http://www.apache.org/licenses/LICENSE-2.0
//
// Unless required by applicable law or agreed to in writing, software
// distributed under the License is distributed on an "AS IS" BASIS,
// WITHOUT WARRANTIES OR CONDITIONS OF ANY KIND, either express or implied.
// See the License for the specific language governing permissions and
// limitations under the License.

package v1

import (
	"context"
	"encoding/json"
	"fmt"

	"github.com/imdario/mergo"
	"gopkg.in/yaml.v3"

<<<<<<< HEAD
	meta "k8s.io/apimachinery/pkg/apis/meta/v1"

	"github.com/altinity/clickhouse-operator/pkg/apis/deployment"
	"github.com/altinity/clickhouse-operator/pkg/util"
)

type IRoot interface {
	GetName() string
	WalkHosts(f func(host *Host) error) []error
}

func (chi *ClickHouseInstallation) GetObjectMeta() meta.Object {
	return &chi.ObjectMeta
}

func (chi *ClickHouseInstallation) GetSpec() *ChiSpec {
	return &chi.Spec
}

func (chi *ClickHouseInstallation) GetUsedTemplates() []*TemplateRef {
	return chi.GetSpec().UseTemplates
}

// FillStatus fills .Status
func (chi *ClickHouseInstallation) FillStatus(endpoint string, pods, fqdns []string, ip string) {
	chi.EnsureStatus().Fill(&FillStatusParams{
		CHOpIP:              ip,
		ClustersCount:       chi.ClustersCount(),
		ShardsCount:         chi.ShardsCount(),
		HostsCount:          chi.HostsCount(),
		TaskID:              chi.GetSpec().GetTaskID(),
		HostsUpdatedCount:   0,
		HostsAddedCount:     0,
		HostsUnchangedCount: 0,
		HostsCompletedCount: 0,
		HostsDeleteCount:    0,
		HostsDeletedCount:   0,
		Pods:                pods,
		FQDNs:               fqdns,
		Endpoint:            endpoint,
		NormalizedCHI: chi.Copy(CopyCHIOptions{
			SkipStatus:        true,
			SkipManagedFields: true,
		}),
	})
=======
	"github.com/altinity/clickhouse-operator/pkg/apis/common/types"
	"github.com/altinity/clickhouse-operator/pkg/util"
)

func (cr *ClickHouseInstallation) IsNonZero() bool {
	return cr != nil
>>>>>>> 4d72d1d0
}

func (cr *ClickHouseInstallation) GetSpec() ICRSpec {
	return &cr.Spec
}

<<<<<<< HEAD
	//          1perNode   2perNode  3perNode  4perNode  5perNode
	// sh1r1    n1   a     n1  a     n1 a      n1  a     n1  a
	// sh1r2    n2   a     n2  a     n2 a      n2  a     n2  a
	// sh1r3    n3   a     n3  a     n3 a      n3  a     n3  a
	// sh2r1    n4   a     n4  a     n4 a      n4  a     n1  b
	// sh2r2    n5   a     n5  a     n5 a      n1  b     n2  b
	// sh2r3    n6   a     n6  a     n1 b      n2  b     n3  b
	// sh3r1    n7   a     n7  a     n2 b      n3  b     n1  c
	// sh3r2    n8   a     n8  a     n3 b      n4  b     n2  c
	// sh3r3    n9   a     n1  b     n4 b      n1  c     n3  c
	// sh4r1    n10  a     n2  b     n5 b      n2  c     n1  d
	// sh4r2    n11  a     n3  b     n1 c      n3  c     n2  d
	// sh4r3    n12  a     n4  b     n2 c      n4  c     n3  d
	// sh5r1    n13  a     n5  b     n3 c      n1  d     n1  e
	// sh5r2    n14  a     n6  b     n4 c      n2  d     n2  e
	// sh5r3    n15  a     n7  b     n5 c      n3  d     n3  e
	// 1perNode = ceil(15 / 1 'cycles num') = 15 'cycle len'
	// 2perNode = ceil(15 / 2 'cycles num') = 8  'cycle len'
	// 3perNode = ceil(15 / 3 'cycles num') = 5  'cycle len'
	// 4perNode = ceil(15 / 4 'cycles num') = 4  'cycle len'
	// 5perNode = ceil(15 / 5 'cycles num') = 3  'cycle len'

	// Number of requested cycles equals to max number of ClickHouses per node, but can't be less than 1
	requestedClusterScopeCyclesNum := maxNumberOfPodsPerNode
	if requestedClusterScopeCyclesNum <= 0 {
		requestedClusterScopeCyclesNum = 1
	}

	chiScopeCycleSize := 0 // Unlimited
	clusterScopeCycleSize := 0
	if requestedClusterScopeCyclesNum == 1 {
		// One cycle only requested
		clusterScopeCycleSize = 0 // Unlimited
	} else {
		clusterScopeCycleSize = int(math.Ceil(float64(chi.HostsCount()) / float64(requestedClusterScopeCyclesNum)))
	}

	chi.WalkHostsFullPathAndScope(
		chiScopeCycleSize,
		clusterScopeCycleSize,
		func(
			chi *ClickHouseInstallation,
			cluster *Cluster,
			shard *ChiShard,
			replica *ChiReplica,
			host *Host,
			address *HostScopeAddress,
		) error {
			cluster.Runtime.Address.Namespace = chi.Namespace
			cluster.Runtime.Address.CHIName = chi.Name
			cluster.Runtime.Address.ClusterName = cluster.Name
			cluster.Runtime.Address.ClusterIndex = address.ClusterIndex

			shard.Runtime.Address.Namespace = chi.Namespace
			shard.Runtime.Address.CHIName = chi.Name
			shard.Runtime.Address.ClusterName = cluster.Name
			shard.Runtime.Address.ClusterIndex = address.ClusterIndex
			shard.Runtime.Address.ShardName = shard.Name
			shard.Runtime.Address.ShardIndex = address.ShardIndex

			replica.Runtime.Address.Namespace = chi.Namespace
			replica.Runtime.Address.CHIName = chi.Name
			replica.Runtime.Address.ClusterName = cluster.Name
			replica.Runtime.Address.ClusterIndex = address.ClusterIndex
			replica.Runtime.Address.ReplicaName = replica.Name
			replica.Runtime.Address.ReplicaIndex = address.ReplicaIndex

			host.Runtime.Address.Namespace = chi.Namespace
			// Skip StatefulSet as impossible to self-calculate
			// host.Address.StatefulSet = CreateStatefulSetName(host)
			host.Runtime.Address.CHIName = chi.Name
			host.Runtime.Address.ClusterName = cluster.Name
			host.Runtime.Address.ClusterIndex = address.ClusterIndex
			host.Runtime.Address.ShardName = shard.Name
			host.Runtime.Address.ShardIndex = address.ShardIndex
			host.Runtime.Address.ReplicaName = replica.Name
			host.Runtime.Address.ReplicaIndex = address.ReplicaIndex
			host.Runtime.Address.HostName = host.Name
			host.Runtime.Address.CHIScopeIndex = address.CHIScopeAddress.Index
			host.Runtime.Address.CHIScopeCycleSize = address.CHIScopeAddress.CycleSpec.Size
			host.Runtime.Address.CHIScopeCycleIndex = address.CHIScopeAddress.CycleAddress.CycleIndex
			host.Runtime.Address.CHIScopeCycleOffset = address.CHIScopeAddress.CycleAddress.Index
			host.Runtime.Address.ClusterScopeIndex = address.ClusterScopeAddress.Index
			host.Runtime.Address.ClusterScopeCycleSize = address.ClusterScopeAddress.CycleSpec.Size
			host.Runtime.Address.ClusterScopeCycleIndex = address.ClusterScopeAddress.CycleAddress.CycleIndex
			host.Runtime.Address.ClusterScopeCycleOffset = address.ClusterScopeAddress.CycleAddress.Index
			host.Runtime.Address.ShardScopeIndex = address.ReplicaIndex
			host.Runtime.Address.ReplicaScopeIndex = address.ShardIndex

			return nil
		},
	)
}

// FillCHIPointer fills CHI pointer
func (chi *ClickHouseInstallation) FillCHIPointer() {
	chi.WalkHostsFullPath(
		func(
			chi *ClickHouseInstallation,
			cluster *Cluster,
			shard *ChiShard,
			replica *ChiReplica,
			host *Host,
			address *HostScopeAddress,
		) error {
			cluster.Runtime.CHI = chi
			shard.Runtime.CHI = chi
			replica.Runtime.CHI = chi
			host.SetCR(chi)
			return nil
		},
	)
}

func (chi *ClickHouseInstallation) Fill() {
	chi.FillSelfCalculatedAddressInfo()
	chi.FillCHIPointer()
}

// WalkClustersFullPath walks clusters with full path
func (chi *ClickHouseInstallation) WalkClustersFullPath(
	f func(chi *ClickHouseInstallation, clusterIndex int, cluster *Cluster) error,
) []error {
	if chi == nil {
=======
func (cr *ClickHouseInstallation) GetSpecT() *ChiSpec {
	return &cr.Spec
}

func (cr *ClickHouseInstallation) GetSpecA() any {
	return &cr.Spec
}

func (cr *ClickHouseInstallation) GetRuntime() ICustomResourceRuntime {
	return cr.ensureRuntime()
}

func (cr *ClickHouseInstallation) ensureRuntime() *ClickHouseInstallationRuntime {
	if cr == nil {
>>>>>>> 4d72d1d0
		return nil
	}

<<<<<<< HEAD
	for clusterIndex := range chi.GetSpec().Configuration.Clusters {
		res = append(res, f(chi, clusterIndex, chi.GetSpec().Configuration.Clusters[clusterIndex]))
=======
	// Assume that most of the time, we'll see a non-nil value.
	if cr.runtime != nil {
		return cr.runtime
>>>>>>> 4d72d1d0
	}

	// Otherwise, we need to acquire a lock to initialize the field.
	cr.runtimeCreatorMutex.Lock()
	defer cr.runtimeCreatorMutex.Unlock()
	// Note that we have to check this property again to avoid a TOCTOU bug.
	if cr.runtime == nil {
		cr.runtime = newClickHouseInstallationRuntime()
	}
	return cr.runtime
}

<<<<<<< HEAD
// WalkClusters walks clusters
func (chi *ClickHouseInstallation) WalkClusters(f func(i ICluster) error) []error {
	if chi == nil {
=======
func (cr *ClickHouseInstallation) IEnsureStatus() IStatus {
	return any(cr.EnsureStatus()).(IStatus)
}

// EnsureStatus ensures status
func (cr *ClickHouseInstallation) EnsureStatus() *Status {
	if cr == nil {
>>>>>>> 4d72d1d0
		return nil
	}

<<<<<<< HEAD
	for clusterIndex := range chi.GetSpec().Configuration.Clusters {
		res = append(res, f(chi.GetSpec().Configuration.Clusters[clusterIndex]))
=======
	// Assume that most of the time, we'll see a non-nil value.
	if cr.Status != nil {
		return cr.Status
>>>>>>> 4d72d1d0
	}

	// Otherwise, we need to acquire a lock to initialize the field.
	cr.statusCreatorMutex.Lock()
	defer cr.statusCreatorMutex.Unlock()
	// Note that we have to check this property again to avoid a TOCTOU bug.
	if cr.Status == nil {
		cr.Status = &Status{}
	}
	return cr.Status
}

// GetStatus gets Status
func (cr *ClickHouseInstallation) GetStatus() IStatus {
	if cr == nil {
		return (*Status)(nil)
	}
	return cr.Status
}

<<<<<<< HEAD
	for clusterIndex := range chi.GetSpec().Configuration.Clusters {
		cluster := chi.GetSpec().Configuration.Clusters[clusterIndex]
		for shardIndex := range cluster.Layout.Shards {
			shard := &cluster.Layout.Shards[shardIndex]
			res = append(res, f(shard))
		}
=======
// HasStatus checks whether CHI has Status
func (cr *ClickHouseInstallation) HasStatus() bool {
	if cr == nil {
		return false
>>>>>>> 4d72d1d0
	}
	return cr.Status != nil
}

<<<<<<< HEAD
// WalkHostsFullPathAndScope walks hosts with full path
func (chi *ClickHouseInstallation) WalkHostsFullPathAndScope(
	chiScopeCycleSize int,
	clusterScopeCycleSize int,
	f WalkHostsAddressFn,
) (res []error) {
	if chi == nil {
		return nil
	}
	address := NewHostScopeAddress(chiScopeCycleSize, clusterScopeCycleSize)
	for clusterIndex := range chi.GetSpec().Configuration.Clusters {
		cluster := chi.GetSpec().Configuration.Clusters[clusterIndex]
		address.ClusterScopeAddress.Init()
		for shardIndex := range cluster.Layout.Shards {
			shard := cluster.GetShard(shardIndex)
			for replicaIndex, host := range shard.Hosts {
				replica := cluster.GetReplica(replicaIndex)
				address.ClusterIndex = clusterIndex
				address.ShardIndex = shardIndex
				address.ReplicaIndex = replicaIndex
				res = append(res, f(chi, cluster, shard, replica, host, address))
				address.CHIScopeAddress.Inc()
				address.ClusterScopeAddress.Inc()
			}
		}
=======
// HasAncestor checks whether CR has an ancestor
func (cr *ClickHouseInstallation) HasAncestor() bool {
	if !cr.HasStatus() {
		return false
>>>>>>> 4d72d1d0
	}
	return cr.Status.HasNormalizedCRCompleted()
}

// GetAncestor gets ancestor of a CR
func (cr *ClickHouseInstallation) GetAncestor() ICustomResource {
	if !cr.HasAncestor() {
		return (*ClickHouseInstallation)(nil)
	}
	return cr.Status.GetNormalizedCRCompleted()
}

<<<<<<< HEAD
// WalkHosts walks hosts with a function
func (chi *ClickHouseInstallation) WalkHosts(f func(host *Host) error) []error {
	if chi == nil {
=======
// GetAncestorT gets ancestor of a CR
func (cr *ClickHouseInstallation) GetAncestorT() *ClickHouseInstallation {
	if !cr.HasAncestor() {
>>>>>>> 4d72d1d0
		return nil
	}
	return cr.Status.GetNormalizedCRCompleted()
}

<<<<<<< HEAD
	for clusterIndex := range chi.GetSpec().Configuration.Clusters {
		cluster := chi.GetSpec().Configuration.Clusters[clusterIndex]
		for shardIndex := range cluster.Layout.Shards {
			shard := &cluster.Layout.Shards[shardIndex]
			for replicaIndex := range shard.Hosts {
				host := shard.Hosts[replicaIndex]
				res = append(res, f(host))
			}
		}
=======
// SetAncestor sets ancestor of a CR
func (cr *ClickHouseInstallation) SetAncestor(a *ClickHouseInstallation) {
	if cr == nil {
		return
>>>>>>> 4d72d1d0
	}
	cr.EnsureStatus().NormalizedCRCompleted = a
}

// HasTarget checks whether CR has a target
func (cr *ClickHouseInstallation) HasTarget() bool {
	if !cr.HasStatus() {
		return false
	}
	return cr.Status.HasNormalizedCR()
}

<<<<<<< HEAD
	for clusterIndex := range chi.GetSpec().Configuration.Clusters {
		cluster := chi.GetSpec().Configuration.Clusters[clusterIndex]
		if err := fCluster(ctx, cluster); err != nil {
			return err
		}

		shards := make([]*ChiShard, 0, len(cluster.Layout.Shards))
		for shardIndex := range cluster.Layout.Shards {
			shards = append(shards, &cluster.Layout.Shards[shardIndex])
		}
		if err := fShards(ctx, shards); err != nil {
			return err
		}
=======
// GetTarget gets target of a CR
func (cr *ClickHouseInstallation) GetTarget() *ClickHouseInstallation {
	if !cr.HasTarget() {
		return nil
>>>>>>> 4d72d1d0
	}
	return cr.Status.GetNormalizedCR()
}

// SetTarget sets target of a CR
func (cr *ClickHouseInstallation) SetTarget(a *ClickHouseInstallation) {
	if cr == nil {
		return
	}
	cr.EnsureStatus().NormalizedCR = a
}

func (cr *ClickHouseInstallation) GetUsedTemplates() []*TemplateRef {
	return cr.GetSpecT().UseTemplates
}

// FillStatus fills .Status
func (cr *ClickHouseInstallation) FillStatus(endpoint string, pods, fqdns []string, ip string) {
	cr.EnsureStatus().Fill(&FillStatusParams{
		CHOpIP:              ip,
		ClustersCount:       cr.ClustersCount(),
		ShardsCount:         cr.ShardsCount(),
		HostsCount:          cr.HostsCount(),
		TaskID:              cr.GetSpecT().GetTaskID(),
		HostsUpdatedCount:   0,
		HostsAddedCount:     0,
		HostsUnchangedCount: 0,
		HostsCompletedCount: 0,
		HostsDeleteCount:    0,
		HostsDeletedCount:   0,
		Pods:                pods,
		FQDNs:               fqdns,
		Endpoint:            endpoint,
		NormalizedCR: cr.Copy(types.CopyCROptions{
			SkipStatus:        true,
			SkipManagedFields: true,
		}),
	})
}

func (cr *ClickHouseInstallation) Fill() {
	FillCR(cr)
}

// MergeFrom merges from CHI
func (cr *ClickHouseInstallation) MergeFrom(from *ClickHouseInstallation, _type MergeType) {
	if from == nil {
		return
	}

	// Merge Meta
	switch _type {
	case MergeTypeFillEmptyValues:
		_ = mergo.Merge(&cr.TypeMeta, from.TypeMeta)
		_ = mergo.Merge(&cr.ObjectMeta, from.ObjectMeta)
	case MergeTypeOverrideByNonEmptyValues:
		_ = mergo.Merge(&cr.TypeMeta, from.TypeMeta, mergo.WithOverride)
		_ = mergo.Merge(&cr.ObjectMeta, from.ObjectMeta, mergo.WithOverride)
	}
	// Exclude skipped annotations
	cr.SetAnnotations(
		util.CopyMapFilter(
			cr.GetAnnotations(),
			nil,
			util.ListSkippedAnnotations(),
		),
	)

	// Do actual merge for Spec
<<<<<<< HEAD
	chi.GetSpec().MergeFrom(from.GetSpec(), _type)

	// Copy service attributes
	chi.ensureRuntime().attributes = from.ensureRuntime().attributes
=======
	cr.GetSpecT().MergeFrom(from.GetSpecT(), _type)

	// Copy service attributes
	cr.ensureRuntime().attributes = from.ensureRuntime().attributes
>>>>>>> 4d72d1d0

	cr.EnsureStatus().CopyFrom(from.Status, types.CopyStatusOptions{
		InheritableFields: true,
	})
}

<<<<<<< HEAD
// HasTaskID checks whether task id is specified
func (spec *ChiSpec) HasTaskID() bool {
	return len(spec.TaskID.Value()) > 0
}

// GetTaskID gets task id as a string
func (spec *ChiSpec) GetTaskID() string {
	return spec.TaskID.Value()
}

// MergeFrom merges from spec
func (spec *ChiSpec) MergeFrom(from *ChiSpec, _type MergeType) {
	if from == nil {
		return
	}

	switch _type {
	case MergeTypeFillEmptyValues:
		if !spec.HasTaskID() {
			spec.TaskID = spec.TaskID.MergeFrom(from.TaskID)
		}
		if !spec.Stop.HasValue() {
			spec.Stop = spec.Stop.MergeFrom(from.Stop)
		}
		if !spec.Restart.HasValue() {
			spec.Restart = spec.Restart.MergeFrom(from.Restart)
		}
		if !spec.Troubleshoot.HasValue() {
			spec.Troubleshoot = spec.Troubleshoot.MergeFrom(from.Troubleshoot)
		}
		if !spec.NamespaceDomainPattern.HasValue() {
			spec.NamespaceDomainPattern = spec.NamespaceDomainPattern.MergeFrom(from.NamespaceDomainPattern)
		}
	case MergeTypeOverrideByNonEmptyValues:
		if from.HasTaskID() {
			spec.TaskID = spec.TaskID.MergeFrom(from.TaskID)
		}
		if from.Stop.HasValue() {
			// Override by non-empty values only
			spec.Stop = from.Stop
		}
		if from.Restart.HasValue() {
			// Override by non-empty values only
			spec.Restart = spec.Restart.MergeFrom(from.Restart)
		}
		if from.Troubleshoot.HasValue() {
			// Override by non-empty values only
			spec.Troubleshoot = from.Troubleshoot
		}
		if from.NamespaceDomainPattern.HasValue() {
			spec.NamespaceDomainPattern = spec.NamespaceDomainPattern.MergeFrom(from.NamespaceDomainPattern)
		}
	}

	spec.Templating = spec.Templating.MergeFrom(from.Templating, _type)
	spec.Reconciling = spec.Reconciling.MergeFrom(from.Reconciling, _type)
	spec.Defaults = spec.Defaults.MergeFrom(from.Defaults, _type)
	spec.Configuration = spec.Configuration.MergeFrom(from.Configuration, _type)
	spec.Templates = spec.Templates.MergeFrom(from.Templates, _type)
	// TODO may be it would be wiser to make more intelligent merge
	spec.UseTemplates = append(spec.UseTemplates, from.UseTemplates...)
}

=======
>>>>>>> 4d72d1d0
// FindCluster finds cluster by name or index.
// Expectations: name is expected to be a string, index is expected to be an int.
func (cr *ClickHouseInstallation) FindCluster(needle interface{}) ICluster {
	var resultCluster *ChiCluster
	cr.WalkClustersFullPath(func(chi *ClickHouseInstallation, clusterIndex int, cluster *ChiCluster) error {
		switch v := needle.(type) {
		case string:
			if cluster.Name == v {
				resultCluster = cluster
			}
		case int:
			if clusterIndex == v {
				resultCluster = cluster
			}
		}
		return nil
	})
	return resultCluster
}

// FindShard finds shard by name or index
// Expectations: name is expected to be a string, index is expected to be an int.
func (cr *ClickHouseInstallation) FindShard(needleCluster interface{}, needleShard interface{}) IShard {
	return cr.FindCluster(needleCluster).FindShard(needleShard)
}

// FindHost finds shard by name or index
// Expectations: name is expected to be a string, index is expected to be an int.
<<<<<<< HEAD
func (chi *ClickHouseInstallation) FindHost(needleCluster interface{}, needleShard interface{}, needleHost interface{}) *Host {
	return chi.FindCluster(needleCluster).FindHost(needleShard, needleHost)
=======
func (cr *ClickHouseInstallation) FindHost(needleCluster interface{}, needleShard interface{}, needleHost interface{}) *Host {
	return cr.FindCluster(needleCluster).FindHost(needleShard, needleHost)
>>>>>>> 4d72d1d0
}

// ClustersCount counts clusters
func (cr *ClickHouseInstallation) ClustersCount() int {
	count := 0
<<<<<<< HEAD
	chi.WalkClusters(func(cluster ICluster) error {
=======
	cr.WalkClusters(func(cluster ICluster) error {
>>>>>>> 4d72d1d0
		count++
		return nil
	})
	return count
}

// ShardsCount counts shards
func (cr *ClickHouseInstallation) ShardsCount() int {
	count := 0
	cr.WalkShards(func(shard *ChiShard) error {
		count++
		return nil
	})
	return count
}

// HostsCount counts hosts
func (cr *ClickHouseInstallation) HostsCount() int {
	count := 0
<<<<<<< HEAD
	chi.WalkHosts(func(host *Host) error {
=======
	cr.WalkHosts(func(host *Host) error {
>>>>>>> 4d72d1d0
		count++
		return nil
	})
	return count
}

// HostsCountAttributes counts hosts by attributes
func (cr *ClickHouseInstallation) HostsCountAttributes(a *HostReconcileAttributes) int {
	count := 0
<<<<<<< HEAD
	chi.WalkHosts(func(host *Host) error {
=======
	cr.WalkHosts(func(host *Host) error {
>>>>>>> 4d72d1d0
		if host.GetReconcileAttributes().Any(a) {
			count++
		}
		return nil
	})
	return count
}

// GetHostTemplate gets HostTemplate by name
<<<<<<< HEAD
func (chi *ClickHouseInstallation) GetHostTemplate(name string) (*HostTemplate, bool) {
	if !chi.GetSpec().Templates.GetHostTemplatesIndex().Has(name) {
		return nil, false
	}
	return chi.GetSpec().Templates.GetHostTemplatesIndex().Get(name), true
}

// GetPodTemplate gets PodTemplate by name
func (chi *ClickHouseInstallation) GetPodTemplate(name string) (*PodTemplate, bool) {
	if !chi.GetSpec().Templates.GetPodTemplatesIndex().Has(name) {
		return nil, false
	}
	return chi.GetSpec().Templates.GetPodTemplatesIndex().Get(name), true
}

// WalkPodTemplates walks over all PodTemplates
func (chi *ClickHouseInstallation) WalkPodTemplates(f func(template *PodTemplate)) {
	chi.GetSpec().Templates.GetPodTemplatesIndex().Walk(f)
}

// GetVolumeClaimTemplate gets VolumeClaimTemplate by name
func (chi *ClickHouseInstallation) GetVolumeClaimTemplate(name string) (*VolumeClaimTemplate, bool) {
	if chi.GetSpec().Templates.GetVolumeClaimTemplatesIndex().Has(name) {
		return chi.GetSpec().Templates.GetVolumeClaimTemplatesIndex().Get(name), true
=======
func (cr *ClickHouseInstallation) GetHostTemplate(name string) (*HostTemplate, bool) {
	if !cr.GetSpecT().GetTemplates().GetHostTemplatesIndex().Has(name) {
		return nil, false
	}
	return cr.GetSpecT().GetTemplates().GetHostTemplatesIndex().Get(name), true
}

// GetPodTemplate gets PodTemplate by name
func (cr *ClickHouseInstallation) GetPodTemplate(name string) (*PodTemplate, bool) {
	if !cr.GetSpecT().GetTemplates().GetPodTemplatesIndex().Has(name) {
		return nil, false
	}
	return cr.GetSpecT().GetTemplates().GetPodTemplatesIndex().Get(name), true
}

// WalkPodTemplates walks over all PodTemplates
func (cr *ClickHouseInstallation) WalkPodTemplates(f func(template *PodTemplate)) {
	cr.GetSpecT().GetTemplates().GetPodTemplatesIndex().Walk(f)
}

// GetVolumeClaimTemplate gets VolumeClaimTemplate by name
func (cr *ClickHouseInstallation) GetVolumeClaimTemplate(name string) (*VolumeClaimTemplate, bool) {
	if cr.GetSpecT().GetTemplates().GetVolumeClaimTemplatesIndex().Has(name) {
		return cr.GetSpecT().GetTemplates().GetVolumeClaimTemplatesIndex().Get(name), true
>>>>>>> 4d72d1d0
	}
	return nil, false
}

// WalkVolumeClaimTemplates walks over all VolumeClaimTemplates
func (cr *ClickHouseInstallation) WalkVolumeClaimTemplates(f func(template *VolumeClaimTemplate)) {
	if cr == nil {
		return
	}
<<<<<<< HEAD
	chi.GetSpec().Templates.GetVolumeClaimTemplatesIndex().Walk(f)
}

// GetServiceTemplate gets ServiceTemplate by name
func (chi *ClickHouseInstallation) GetServiceTemplate(name string) (*ServiceTemplate, bool) {
	if !chi.GetSpec().Templates.GetServiceTemplatesIndex().Has(name) {
		return nil, false
	}
	return chi.GetSpec().Templates.GetServiceTemplatesIndex().Get(name), true
}

// GetRootServiceTemplate gets ServiceTemplate of a CHI
func (chi *ClickHouseInstallation) GetRootServiceTemplate() (*ServiceTemplate, bool) {
	if !chi.GetSpec().Defaults.Templates.HasServiceTemplate() {
		return nil, false
	}
	name := chi.GetSpec().Defaults.Templates.GetServiceTemplate()
	return chi.GetServiceTemplate(name)
=======
	cr.GetSpecT().GetTemplates().GetVolumeClaimTemplatesIndex().Walk(f)
}

// GetServiceTemplate gets ServiceTemplate by name
func (cr *ClickHouseInstallation) GetServiceTemplate(name string) (*ServiceTemplate, bool) {
	if !cr.GetSpecT().GetTemplates().GetServiceTemplatesIndex().Has(name) {
		return nil, false
	}
	return cr.GetSpecT().GetTemplates().GetServiceTemplatesIndex().Get(name), true
}

// GetRootServiceTemplate gets ServiceTemplate of a CHI
func (cr *ClickHouseInstallation) GetRootServiceTemplate() (*ServiceTemplate, bool) {
	if !cr.GetSpec().GetDefaults().Templates.HasServiceTemplate() {
		return nil, false
	}
	name := cr.GetSpec().GetDefaults().Templates.GetServiceTemplate()
	return cr.GetServiceTemplate(name)
>>>>>>> 4d72d1d0
}

// MatchNamespace matches namespace
func (cr *ClickHouseInstallation) MatchNamespace(namespace string) bool {
	if cr == nil {
		return false
	}
	return cr.Namespace == namespace
}

// MatchFullName matches full name
func (cr *ClickHouseInstallation) MatchFullName(namespace, name string) bool {
	if cr == nil {
		return false
	}
	return (cr.Namespace == namespace) && (cr.Name == name)
}

// FoundIn checks whether CHI can be found in haystack
func (cr *ClickHouseInstallation) FoundIn(haystack []*ClickHouseInstallation) bool {
	if cr == nil {
		return false
	}

	for _, candidate := range haystack {
		if candidate.MatchFullName(cr.Namespace, cr.Name) {
			return true
		}
	}

	return false
}

// Possible templating policies
const (
	TemplatingPolicyAuto   = "auto"
	TemplatingPolicyManual = "manual"
)

// IsAuto checks whether templating policy is auto
func (cr *ClickHouseInstallation) IsAuto() bool {
	if cr == nil {
		return false
	}
	if (cr.Namespace == "") && (cr.Name == "") {
		return false
	}
<<<<<<< HEAD
	return chi.GetSpec().Templating.GetPolicy() == TemplatingPolicyAuto
=======
	return cr.GetSpecT().GetTemplating().GetPolicy() == TemplatingPolicyAuto
>>>>>>> 4d72d1d0
}

// IsStopped checks whether CHI is stopped
func (cr *ClickHouseInstallation) IsStopped() bool {
	if cr == nil {
		return false
	}
<<<<<<< HEAD
	return chi.GetSpec().Stop.Value()
=======
	return cr.GetSpecT().GetStop().Value()
>>>>>>> 4d72d1d0
}

// Restart constants present available values for .spec.restart
// Controlling the operator's Clickhouse instances restart policy
const (
	// RestartRollingUpdate requires to roll over all hosts in the cluster and shutdown and reconcile each of it.
	// This restart policy means that all hosts in the cluster would pass through shutdown/reconcile cycle.
	RestartRollingUpdate = "RollingUpdate"
)

// IsRollingUpdate checks whether CHI should perform rolling update
func (cr *ClickHouseInstallation) IsRollingUpdate() bool {
	if cr == nil {
		return false
	}
<<<<<<< HEAD
	return chi.GetSpec().Restart.Value() == RestartRollingUpdate
=======
	return cr.GetSpecT().GetRestart().Value() == RestartRollingUpdate
>>>>>>> 4d72d1d0
}

// IsTroubleshoot checks whether CHI is in troubleshoot mode
func (cr *ClickHouseInstallation) IsTroubleshoot() bool {
	if cr == nil {
		return false
	}
<<<<<<< HEAD
	return chi.GetSpec().Troubleshoot.Value()
=======
	return cr.GetSpecT().GetTroubleshoot().Value()
>>>>>>> 4d72d1d0
}

// GetReconciling gets reconciling spec
func (cr *ClickHouseInstallation) GetReconciling() *Reconciling {
	if cr == nil {
		return nil
	}
<<<<<<< HEAD
	return chi.GetSpec().Reconciling
}

// CopyCHIOptions specifies options for CHI copier
type CopyCHIOptions struct {
	// SkipStatus specifies whether to copy status
	SkipStatus bool
	// SkipManagedFields specifies whether to copy managed fields
	SkipManagedFields bool
=======
	return cr.GetSpecT().Reconciling
>>>>>>> 4d72d1d0
}

// Copy makes copy of a CHI, filtering fields according to specified CopyOptions
func (cr *ClickHouseInstallation) Copy(opts types.CopyCROptions) *ClickHouseInstallation {
	if cr == nil {
		return nil
	}
	jsonBytes, err := json.Marshal(cr)
	if err != nil {
		return nil
	}

	var chi2 *ClickHouseInstallation
	if err := json.Unmarshal(jsonBytes, &chi2); err != nil {
		return nil
	}

	if opts.SkipStatus {
		chi2.Status = nil
	}

	if opts.SkipManagedFields {
<<<<<<< HEAD
		chi2.GetObjectMeta().SetManagedFields(nil)
=======
		chi2.SetManagedFields(nil)
>>>>>>> 4d72d1d0
	}

	return chi2
}

// JSON returns JSON string
func (cr *ClickHouseInstallation) JSON(opts types.CopyCROptions) string {
	if cr == nil {
		return ""
	}

	filtered := cr.Copy(opts)
	jsonBytes, err := json.MarshalIndent(filtered, "", "  ")
	if err != nil {
		return fmt.Sprintf("unable to parse. err: %v", err)
	}
	return string(jsonBytes)

}

// YAML return YAML string
func (cr *ClickHouseInstallation) YAML(opts types.CopyCROptions) string {
	if cr == nil {
		return ""
	}

	filtered := cr.Copy(opts)
	yamlBytes, err := yaml.Marshal(filtered)
	if err != nil {
		return fmt.Sprintf("unable to parse. err: %v", err)
	}
	return string(yamlBytes)
}

<<<<<<< HEAD
func (chi *ClickHouseInstallation) GetRuntime() ICustomResourceRuntime {
	return chi.ensureRuntime()
}

func (chi *ClickHouseInstallation) ensureRuntime() *ClickHouseInstallationRuntime {
	if chi == nil {
=======
// FirstHost returns first host of the CHI
func (cr *ClickHouseInstallation) FirstHost() *Host {
	var result *Host
	cr.WalkHosts(func(host *Host) error {
		if result == nil {
			result = host
		}
>>>>>>> 4d72d1d0
		return nil
	})
	return result
}

func (cr *ClickHouseInstallation) GetName() string {
	if cr == nil {
		return ""
	}
	return cr.Name
}

func (cr *ClickHouseInstallation) GetNamespace() string {
	if cr == nil {
		return ""
	}
	return cr.Namespace
}

func (cr *ClickHouseInstallation) GetLabels() map[string]string {
	if cr == nil {
		return nil
	}
	return cr.Labels
}

func (cr *ClickHouseInstallation) GetAnnotations() map[string]string {
	if cr == nil {
		return nil
	}
	return cr.Annotations
}

// WalkClustersFullPath walks clusters with full path
func (cr *ClickHouseInstallation) WalkClustersFullPath(
	f func(chi *ClickHouseInstallation, clusterIndex int, cluster *ChiCluster) error,
) []error {
	if cr == nil {
		return nil
	}
	res := make([]error, 0)

	for clusterIndex := range cr.GetSpecT().Configuration.Clusters {
		res = append(res, f(cr, clusterIndex, cr.GetSpecT().Configuration.Clusters[clusterIndex]))
	}

	return res
}

// WalkClusters walks clusters
func (cr *ClickHouseInstallation) WalkClusters(f func(i ICluster) error) []error {
	if cr == nil {
		return nil
	}
	res := make([]error, 0)

	for clusterIndex := range cr.GetSpecT().Configuration.Clusters {
		res = append(res, f(cr.GetSpecT().Configuration.Clusters[clusterIndex]))
	}

	return res
}

// WalkShards walks shards
func (cr *ClickHouseInstallation) WalkShards(
	f func(
		shard *ChiShard,
	) error,
) []error {
	if cr == nil {
		return nil
	}
	res := make([]error, 0)

	for clusterIndex := range cr.GetSpecT().Configuration.Clusters {
		cluster := cr.GetSpecT().Configuration.Clusters[clusterIndex]
		for shardIndex := range cluster.Layout.Shards {
			shard := cluster.Layout.Shards[shardIndex]
			res = append(res, f(shard))
		}
	}

	return res
}

// WalkHostsFullPathAndScope walks hosts with full path
func (cr *ClickHouseInstallation) WalkHostsFullPathAndScope(
	crScopeCycleSize int,
	clusterScopeCycleSize int,
	f WalkHostsAddressFn,
) (res []error) {
	if cr == nil {
		return nil
	}
	address := types.NewHostScopeAddress(crScopeCycleSize, clusterScopeCycleSize)
	for clusterIndex := range cr.GetSpecT().Configuration.Clusters {
		cluster := cr.GetSpecT().Configuration.Clusters[clusterIndex]
		address.ClusterScopeAddress.Init()
		for shardIndex := range cluster.Layout.Shards {
			shard := cluster.GetShard(shardIndex)
			for replicaIndex, host := range shard.Hosts {
				replica := cluster.GetReplica(replicaIndex)
				address.ClusterIndex = clusterIndex
				address.ShardIndex = shardIndex
				address.ReplicaIndex = replicaIndex
				res = append(res, f(cr, cluster, shard, replica, host, address))
				address.CRScopeAddress.Inc()
				address.ClusterScopeAddress.Inc()
			}
		}
	}
	return res
}

// WalkHostsFullPath walks hosts with a function
func (cr *ClickHouseInstallation) WalkHostsFullPath(f WalkHostsAddressFn) []error {
	return cr.WalkHostsFullPathAndScope(0, 0, f)
}

<<<<<<< HEAD
// FirstHost returns first host of the CHI
func (chi *ClickHouseInstallation) FirstHost() *Host {
	var result *Host
	chi.WalkHosts(func(host *Host) error {
		if result == nil {
			result = host
		}
=======
// WalkHosts walks hosts with a function
func (cr *ClickHouseInstallation) WalkHosts(f func(host *Host) error) []error {
	if cr == nil {
>>>>>>> 4d72d1d0
		return nil
	}
	res := make([]error, 0)

	for clusterIndex := range cr.GetSpecT().Configuration.Clusters {
		cluster := cr.GetSpecT().Configuration.Clusters[clusterIndex]
		for shardIndex := range cluster.Layout.Shards {
			shard := cluster.Layout.Shards[shardIndex]
			for replicaIndex := range shard.Hosts {
				host := shard.Hosts[replicaIndex]
				res = append(res, f(host))
			}
		}
	}

	return res
}

// WalkTillError walks hosts with a function until an error met
func (cr *ClickHouseInstallation) WalkTillError(
	ctx context.Context,
	fCRPreliminary func(ctx context.Context, chi *ClickHouseInstallation) error,
	fCluster func(ctx context.Context, cluster *ChiCluster) error,
	fShards func(ctx context.Context, shards []*ChiShard) error,
	fCRFinal func(ctx context.Context, chi *ClickHouseInstallation) error,
) error {
	if err := fCRPreliminary(ctx, cr); err != nil {
		return err
	}

	for clusterIndex := range cr.GetSpecT().Configuration.Clusters {
		cluster := cr.GetSpecT().Configuration.Clusters[clusterIndex]
		if err := fCluster(ctx, cluster); err != nil {
			return err
		}

		shards := make([]*ChiShard, 0, len(cluster.Layout.Shards))
		for shardIndex := range cluster.Layout.Shards {
			shards = append(shards, cluster.Layout.Shards[shardIndex])
		}
		if err := fShards(ctx, shards); err != nil {
			return err
		}
	}

	if err := fCRFinal(ctx, cr); err != nil {
		return err
	}

	return nil
}<|MERGE_RESOLUTION|>--- conflicted
+++ resolved
@@ -22,192 +22,18 @@
 	"github.com/imdario/mergo"
 	"gopkg.in/yaml.v3"
 
-<<<<<<< HEAD
-	meta "k8s.io/apimachinery/pkg/apis/meta/v1"
-
-	"github.com/altinity/clickhouse-operator/pkg/apis/deployment"
-	"github.com/altinity/clickhouse-operator/pkg/util"
-)
-
-type IRoot interface {
-	GetName() string
-	WalkHosts(f func(host *Host) error) []error
-}
-
-func (chi *ClickHouseInstallation) GetObjectMeta() meta.Object {
-	return &chi.ObjectMeta
-}
-
-func (chi *ClickHouseInstallation) GetSpec() *ChiSpec {
-	return &chi.Spec
-}
-
-func (chi *ClickHouseInstallation) GetUsedTemplates() []*TemplateRef {
-	return chi.GetSpec().UseTemplates
-}
-
-// FillStatus fills .Status
-func (chi *ClickHouseInstallation) FillStatus(endpoint string, pods, fqdns []string, ip string) {
-	chi.EnsureStatus().Fill(&FillStatusParams{
-		CHOpIP:              ip,
-		ClustersCount:       chi.ClustersCount(),
-		ShardsCount:         chi.ShardsCount(),
-		HostsCount:          chi.HostsCount(),
-		TaskID:              chi.GetSpec().GetTaskID(),
-		HostsUpdatedCount:   0,
-		HostsAddedCount:     0,
-		HostsUnchangedCount: 0,
-		HostsCompletedCount: 0,
-		HostsDeleteCount:    0,
-		HostsDeletedCount:   0,
-		Pods:                pods,
-		FQDNs:               fqdns,
-		Endpoint:            endpoint,
-		NormalizedCHI: chi.Copy(CopyCHIOptions{
-			SkipStatus:        true,
-			SkipManagedFields: true,
-		}),
-	})
-=======
 	"github.com/altinity/clickhouse-operator/pkg/apis/common/types"
 	"github.com/altinity/clickhouse-operator/pkg/util"
 )
 
 func (cr *ClickHouseInstallation) IsNonZero() bool {
 	return cr != nil
->>>>>>> 4d72d1d0
 }
 
 func (cr *ClickHouseInstallation) GetSpec() ICRSpec {
 	return &cr.Spec
 }
 
-<<<<<<< HEAD
-	//          1perNode   2perNode  3perNode  4perNode  5perNode
-	// sh1r1    n1   a     n1  a     n1 a      n1  a     n1  a
-	// sh1r2    n2   a     n2  a     n2 a      n2  a     n2  a
-	// sh1r3    n3   a     n3  a     n3 a      n3  a     n3  a
-	// sh2r1    n4   a     n4  a     n4 a      n4  a     n1  b
-	// sh2r2    n5   a     n5  a     n5 a      n1  b     n2  b
-	// sh2r3    n6   a     n6  a     n1 b      n2  b     n3  b
-	// sh3r1    n7   a     n7  a     n2 b      n3  b     n1  c
-	// sh3r2    n8   a     n8  a     n3 b      n4  b     n2  c
-	// sh3r3    n9   a     n1  b     n4 b      n1  c     n3  c
-	// sh4r1    n10  a     n2  b     n5 b      n2  c     n1  d
-	// sh4r2    n11  a     n3  b     n1 c      n3  c     n2  d
-	// sh4r3    n12  a     n4  b     n2 c      n4  c     n3  d
-	// sh5r1    n13  a     n5  b     n3 c      n1  d     n1  e
-	// sh5r2    n14  a     n6  b     n4 c      n2  d     n2  e
-	// sh5r3    n15  a     n7  b     n5 c      n3  d     n3  e
-	// 1perNode = ceil(15 / 1 'cycles num') = 15 'cycle len'
-	// 2perNode = ceil(15 / 2 'cycles num') = 8  'cycle len'
-	// 3perNode = ceil(15 / 3 'cycles num') = 5  'cycle len'
-	// 4perNode = ceil(15 / 4 'cycles num') = 4  'cycle len'
-	// 5perNode = ceil(15 / 5 'cycles num') = 3  'cycle len'
-
-	// Number of requested cycles equals to max number of ClickHouses per node, but can't be less than 1
-	requestedClusterScopeCyclesNum := maxNumberOfPodsPerNode
-	if requestedClusterScopeCyclesNum <= 0 {
-		requestedClusterScopeCyclesNum = 1
-	}
-
-	chiScopeCycleSize := 0 // Unlimited
-	clusterScopeCycleSize := 0
-	if requestedClusterScopeCyclesNum == 1 {
-		// One cycle only requested
-		clusterScopeCycleSize = 0 // Unlimited
-	} else {
-		clusterScopeCycleSize = int(math.Ceil(float64(chi.HostsCount()) / float64(requestedClusterScopeCyclesNum)))
-	}
-
-	chi.WalkHostsFullPathAndScope(
-		chiScopeCycleSize,
-		clusterScopeCycleSize,
-		func(
-			chi *ClickHouseInstallation,
-			cluster *Cluster,
-			shard *ChiShard,
-			replica *ChiReplica,
-			host *Host,
-			address *HostScopeAddress,
-		) error {
-			cluster.Runtime.Address.Namespace = chi.Namespace
-			cluster.Runtime.Address.CHIName = chi.Name
-			cluster.Runtime.Address.ClusterName = cluster.Name
-			cluster.Runtime.Address.ClusterIndex = address.ClusterIndex
-
-			shard.Runtime.Address.Namespace = chi.Namespace
-			shard.Runtime.Address.CHIName = chi.Name
-			shard.Runtime.Address.ClusterName = cluster.Name
-			shard.Runtime.Address.ClusterIndex = address.ClusterIndex
-			shard.Runtime.Address.ShardName = shard.Name
-			shard.Runtime.Address.ShardIndex = address.ShardIndex
-
-			replica.Runtime.Address.Namespace = chi.Namespace
-			replica.Runtime.Address.CHIName = chi.Name
-			replica.Runtime.Address.ClusterName = cluster.Name
-			replica.Runtime.Address.ClusterIndex = address.ClusterIndex
-			replica.Runtime.Address.ReplicaName = replica.Name
-			replica.Runtime.Address.ReplicaIndex = address.ReplicaIndex
-
-			host.Runtime.Address.Namespace = chi.Namespace
-			// Skip StatefulSet as impossible to self-calculate
-			// host.Address.StatefulSet = CreateStatefulSetName(host)
-			host.Runtime.Address.CHIName = chi.Name
-			host.Runtime.Address.ClusterName = cluster.Name
-			host.Runtime.Address.ClusterIndex = address.ClusterIndex
-			host.Runtime.Address.ShardName = shard.Name
-			host.Runtime.Address.ShardIndex = address.ShardIndex
-			host.Runtime.Address.ReplicaName = replica.Name
-			host.Runtime.Address.ReplicaIndex = address.ReplicaIndex
-			host.Runtime.Address.HostName = host.Name
-			host.Runtime.Address.CHIScopeIndex = address.CHIScopeAddress.Index
-			host.Runtime.Address.CHIScopeCycleSize = address.CHIScopeAddress.CycleSpec.Size
-			host.Runtime.Address.CHIScopeCycleIndex = address.CHIScopeAddress.CycleAddress.CycleIndex
-			host.Runtime.Address.CHIScopeCycleOffset = address.CHIScopeAddress.CycleAddress.Index
-			host.Runtime.Address.ClusterScopeIndex = address.ClusterScopeAddress.Index
-			host.Runtime.Address.ClusterScopeCycleSize = address.ClusterScopeAddress.CycleSpec.Size
-			host.Runtime.Address.ClusterScopeCycleIndex = address.ClusterScopeAddress.CycleAddress.CycleIndex
-			host.Runtime.Address.ClusterScopeCycleOffset = address.ClusterScopeAddress.CycleAddress.Index
-			host.Runtime.Address.ShardScopeIndex = address.ReplicaIndex
-			host.Runtime.Address.ReplicaScopeIndex = address.ShardIndex
-
-			return nil
-		},
-	)
-}
-
-// FillCHIPointer fills CHI pointer
-func (chi *ClickHouseInstallation) FillCHIPointer() {
-	chi.WalkHostsFullPath(
-		func(
-			chi *ClickHouseInstallation,
-			cluster *Cluster,
-			shard *ChiShard,
-			replica *ChiReplica,
-			host *Host,
-			address *HostScopeAddress,
-		) error {
-			cluster.Runtime.CHI = chi
-			shard.Runtime.CHI = chi
-			replica.Runtime.CHI = chi
-			host.SetCR(chi)
-			return nil
-		},
-	)
-}
-
-func (chi *ClickHouseInstallation) Fill() {
-	chi.FillSelfCalculatedAddressInfo()
-	chi.FillCHIPointer()
-}
-
-// WalkClustersFullPath walks clusters with full path
-func (chi *ClickHouseInstallation) WalkClustersFullPath(
-	f func(chi *ClickHouseInstallation, clusterIndex int, cluster *Cluster) error,
-) []error {
-	if chi == nil {
-=======
 func (cr *ClickHouseInstallation) GetSpecT() *ChiSpec {
 	return &cr.Spec
 }
@@ -222,18 +48,12 @@
 
 func (cr *ClickHouseInstallation) ensureRuntime() *ClickHouseInstallationRuntime {
 	if cr == nil {
->>>>>>> 4d72d1d0
-		return nil
-	}
-
-<<<<<<< HEAD
-	for clusterIndex := range chi.GetSpec().Configuration.Clusters {
-		res = append(res, f(chi, clusterIndex, chi.GetSpec().Configuration.Clusters[clusterIndex]))
-=======
+		return nil
+	}
+
 	// Assume that most of the time, we'll see a non-nil value.
 	if cr.runtime != nil {
 		return cr.runtime
->>>>>>> 4d72d1d0
 	}
 
 	// Otherwise, we need to acquire a lock to initialize the field.
@@ -246,11 +66,6 @@
 	return cr.runtime
 }
 
-<<<<<<< HEAD
-// WalkClusters walks clusters
-func (chi *ClickHouseInstallation) WalkClusters(f func(i ICluster) error) []error {
-	if chi == nil {
-=======
 func (cr *ClickHouseInstallation) IEnsureStatus() IStatus {
 	return any(cr.EnsureStatus()).(IStatus)
 }
@@ -258,18 +73,12 @@
 // EnsureStatus ensures status
 func (cr *ClickHouseInstallation) EnsureStatus() *Status {
 	if cr == nil {
->>>>>>> 4d72d1d0
-		return nil
-	}
-
-<<<<<<< HEAD
-	for clusterIndex := range chi.GetSpec().Configuration.Clusters {
-		res = append(res, f(chi.GetSpec().Configuration.Clusters[clusterIndex]))
-=======
+		return nil
+	}
+
 	// Assume that most of the time, we'll see a non-nil value.
 	if cr.Status != nil {
 		return cr.Status
->>>>>>> 4d72d1d0
 	}
 
 	// Otherwise, we need to acquire a lock to initialize the field.
@@ -290,55 +99,18 @@
 	return cr.Status
 }
 
-<<<<<<< HEAD
-	for clusterIndex := range chi.GetSpec().Configuration.Clusters {
-		cluster := chi.GetSpec().Configuration.Clusters[clusterIndex]
-		for shardIndex := range cluster.Layout.Shards {
-			shard := &cluster.Layout.Shards[shardIndex]
-			res = append(res, f(shard))
-		}
-=======
 // HasStatus checks whether CHI has Status
 func (cr *ClickHouseInstallation) HasStatus() bool {
 	if cr == nil {
 		return false
->>>>>>> 4d72d1d0
 	}
 	return cr.Status != nil
 }
 
-<<<<<<< HEAD
-// WalkHostsFullPathAndScope walks hosts with full path
-func (chi *ClickHouseInstallation) WalkHostsFullPathAndScope(
-	chiScopeCycleSize int,
-	clusterScopeCycleSize int,
-	f WalkHostsAddressFn,
-) (res []error) {
-	if chi == nil {
-		return nil
-	}
-	address := NewHostScopeAddress(chiScopeCycleSize, clusterScopeCycleSize)
-	for clusterIndex := range chi.GetSpec().Configuration.Clusters {
-		cluster := chi.GetSpec().Configuration.Clusters[clusterIndex]
-		address.ClusterScopeAddress.Init()
-		for shardIndex := range cluster.Layout.Shards {
-			shard := cluster.GetShard(shardIndex)
-			for replicaIndex, host := range shard.Hosts {
-				replica := cluster.GetReplica(replicaIndex)
-				address.ClusterIndex = clusterIndex
-				address.ShardIndex = shardIndex
-				address.ReplicaIndex = replicaIndex
-				res = append(res, f(chi, cluster, shard, replica, host, address))
-				address.CHIScopeAddress.Inc()
-				address.ClusterScopeAddress.Inc()
-			}
-		}
-=======
 // HasAncestor checks whether CR has an ancestor
 func (cr *ClickHouseInstallation) HasAncestor() bool {
 	if !cr.HasStatus() {
 		return false
->>>>>>> 4d72d1d0
 	}
 	return cr.Status.HasNormalizedCRCompleted()
 }
@@ -351,36 +123,18 @@
 	return cr.Status.GetNormalizedCRCompleted()
 }
 
-<<<<<<< HEAD
-// WalkHosts walks hosts with a function
-func (chi *ClickHouseInstallation) WalkHosts(f func(host *Host) error) []error {
-	if chi == nil {
-=======
 // GetAncestorT gets ancestor of a CR
 func (cr *ClickHouseInstallation) GetAncestorT() *ClickHouseInstallation {
 	if !cr.HasAncestor() {
->>>>>>> 4d72d1d0
 		return nil
 	}
 	return cr.Status.GetNormalizedCRCompleted()
 }
 
-<<<<<<< HEAD
-	for clusterIndex := range chi.GetSpec().Configuration.Clusters {
-		cluster := chi.GetSpec().Configuration.Clusters[clusterIndex]
-		for shardIndex := range cluster.Layout.Shards {
-			shard := &cluster.Layout.Shards[shardIndex]
-			for replicaIndex := range shard.Hosts {
-				host := shard.Hosts[replicaIndex]
-				res = append(res, f(host))
-			}
-		}
-=======
 // SetAncestor sets ancestor of a CR
 func (cr *ClickHouseInstallation) SetAncestor(a *ClickHouseInstallation) {
 	if cr == nil {
 		return
->>>>>>> 4d72d1d0
 	}
 	cr.EnsureStatus().NormalizedCRCompleted = a
 }
@@ -393,26 +147,10 @@
 	return cr.Status.HasNormalizedCR()
 }
 
-<<<<<<< HEAD
-	for clusterIndex := range chi.GetSpec().Configuration.Clusters {
-		cluster := chi.GetSpec().Configuration.Clusters[clusterIndex]
-		if err := fCluster(ctx, cluster); err != nil {
-			return err
-		}
-
-		shards := make([]*ChiShard, 0, len(cluster.Layout.Shards))
-		for shardIndex := range cluster.Layout.Shards {
-			shards = append(shards, &cluster.Layout.Shards[shardIndex])
-		}
-		if err := fShards(ctx, shards); err != nil {
-			return err
-		}
-=======
 // GetTarget gets target of a CR
 func (cr *ClickHouseInstallation) GetTarget() *ClickHouseInstallation {
 	if !cr.HasTarget() {
 		return nil
->>>>>>> 4d72d1d0
 	}
 	return cr.Status.GetNormalizedCR()
 }
@@ -482,89 +220,16 @@
 	)
 
 	// Do actual merge for Spec
-<<<<<<< HEAD
-	chi.GetSpec().MergeFrom(from.GetSpec(), _type)
-
-	// Copy service attributes
-	chi.ensureRuntime().attributes = from.ensureRuntime().attributes
-=======
 	cr.GetSpecT().MergeFrom(from.GetSpecT(), _type)
 
 	// Copy service attributes
 	cr.ensureRuntime().attributes = from.ensureRuntime().attributes
->>>>>>> 4d72d1d0
 
 	cr.EnsureStatus().CopyFrom(from.Status, types.CopyStatusOptions{
 		InheritableFields: true,
 	})
 }
 
-<<<<<<< HEAD
-// HasTaskID checks whether task id is specified
-func (spec *ChiSpec) HasTaskID() bool {
-	return len(spec.TaskID.Value()) > 0
-}
-
-// GetTaskID gets task id as a string
-func (spec *ChiSpec) GetTaskID() string {
-	return spec.TaskID.Value()
-}
-
-// MergeFrom merges from spec
-func (spec *ChiSpec) MergeFrom(from *ChiSpec, _type MergeType) {
-	if from == nil {
-		return
-	}
-
-	switch _type {
-	case MergeTypeFillEmptyValues:
-		if !spec.HasTaskID() {
-			spec.TaskID = spec.TaskID.MergeFrom(from.TaskID)
-		}
-		if !spec.Stop.HasValue() {
-			spec.Stop = spec.Stop.MergeFrom(from.Stop)
-		}
-		if !spec.Restart.HasValue() {
-			spec.Restart = spec.Restart.MergeFrom(from.Restart)
-		}
-		if !spec.Troubleshoot.HasValue() {
-			spec.Troubleshoot = spec.Troubleshoot.MergeFrom(from.Troubleshoot)
-		}
-		if !spec.NamespaceDomainPattern.HasValue() {
-			spec.NamespaceDomainPattern = spec.NamespaceDomainPattern.MergeFrom(from.NamespaceDomainPattern)
-		}
-	case MergeTypeOverrideByNonEmptyValues:
-		if from.HasTaskID() {
-			spec.TaskID = spec.TaskID.MergeFrom(from.TaskID)
-		}
-		if from.Stop.HasValue() {
-			// Override by non-empty values only
-			spec.Stop = from.Stop
-		}
-		if from.Restart.HasValue() {
-			// Override by non-empty values only
-			spec.Restart = spec.Restart.MergeFrom(from.Restart)
-		}
-		if from.Troubleshoot.HasValue() {
-			// Override by non-empty values only
-			spec.Troubleshoot = from.Troubleshoot
-		}
-		if from.NamespaceDomainPattern.HasValue() {
-			spec.NamespaceDomainPattern = spec.NamespaceDomainPattern.MergeFrom(from.NamespaceDomainPattern)
-		}
-	}
-
-	spec.Templating = spec.Templating.MergeFrom(from.Templating, _type)
-	spec.Reconciling = spec.Reconciling.MergeFrom(from.Reconciling, _type)
-	spec.Defaults = spec.Defaults.MergeFrom(from.Defaults, _type)
-	spec.Configuration = spec.Configuration.MergeFrom(from.Configuration, _type)
-	spec.Templates = spec.Templates.MergeFrom(from.Templates, _type)
-	// TODO may be it would be wiser to make more intelligent merge
-	spec.UseTemplates = append(spec.UseTemplates, from.UseTemplates...)
-}
-
-=======
->>>>>>> 4d72d1d0
 // FindCluster finds cluster by name or index.
 // Expectations: name is expected to be a string, index is expected to be an int.
 func (cr *ClickHouseInstallation) FindCluster(needle interface{}) ICluster {
@@ -593,23 +258,14 @@
 
 // FindHost finds shard by name or index
 // Expectations: name is expected to be a string, index is expected to be an int.
-<<<<<<< HEAD
-func (chi *ClickHouseInstallation) FindHost(needleCluster interface{}, needleShard interface{}, needleHost interface{}) *Host {
-	return chi.FindCluster(needleCluster).FindHost(needleShard, needleHost)
-=======
 func (cr *ClickHouseInstallation) FindHost(needleCluster interface{}, needleShard interface{}, needleHost interface{}) *Host {
 	return cr.FindCluster(needleCluster).FindHost(needleShard, needleHost)
->>>>>>> 4d72d1d0
 }
 
 // ClustersCount counts clusters
 func (cr *ClickHouseInstallation) ClustersCount() int {
 	count := 0
-<<<<<<< HEAD
-	chi.WalkClusters(func(cluster ICluster) error {
-=======
 	cr.WalkClusters(func(cluster ICluster) error {
->>>>>>> 4d72d1d0
 		count++
 		return nil
 	})
@@ -629,11 +285,7 @@
 // HostsCount counts hosts
 func (cr *ClickHouseInstallation) HostsCount() int {
 	count := 0
-<<<<<<< HEAD
-	chi.WalkHosts(func(host *Host) error {
-=======
 	cr.WalkHosts(func(host *Host) error {
->>>>>>> 4d72d1d0
 		count++
 		return nil
 	})
@@ -643,11 +295,7 @@
 // HostsCountAttributes counts hosts by attributes
 func (cr *ClickHouseInstallation) HostsCountAttributes(a *HostReconcileAttributes) int {
 	count := 0
-<<<<<<< HEAD
-	chi.WalkHosts(func(host *Host) error {
-=======
 	cr.WalkHosts(func(host *Host) error {
->>>>>>> 4d72d1d0
 		if host.GetReconcileAttributes().Any(a) {
 			count++
 		}
@@ -657,32 +305,6 @@
 }
 
 // GetHostTemplate gets HostTemplate by name
-<<<<<<< HEAD
-func (chi *ClickHouseInstallation) GetHostTemplate(name string) (*HostTemplate, bool) {
-	if !chi.GetSpec().Templates.GetHostTemplatesIndex().Has(name) {
-		return nil, false
-	}
-	return chi.GetSpec().Templates.GetHostTemplatesIndex().Get(name), true
-}
-
-// GetPodTemplate gets PodTemplate by name
-func (chi *ClickHouseInstallation) GetPodTemplate(name string) (*PodTemplate, bool) {
-	if !chi.GetSpec().Templates.GetPodTemplatesIndex().Has(name) {
-		return nil, false
-	}
-	return chi.GetSpec().Templates.GetPodTemplatesIndex().Get(name), true
-}
-
-// WalkPodTemplates walks over all PodTemplates
-func (chi *ClickHouseInstallation) WalkPodTemplates(f func(template *PodTemplate)) {
-	chi.GetSpec().Templates.GetPodTemplatesIndex().Walk(f)
-}
-
-// GetVolumeClaimTemplate gets VolumeClaimTemplate by name
-func (chi *ClickHouseInstallation) GetVolumeClaimTemplate(name string) (*VolumeClaimTemplate, bool) {
-	if chi.GetSpec().Templates.GetVolumeClaimTemplatesIndex().Has(name) {
-		return chi.GetSpec().Templates.GetVolumeClaimTemplatesIndex().Get(name), true
-=======
 func (cr *ClickHouseInstallation) GetHostTemplate(name string) (*HostTemplate, bool) {
 	if !cr.GetSpecT().GetTemplates().GetHostTemplatesIndex().Has(name) {
 		return nil, false
@@ -707,7 +329,6 @@
 func (cr *ClickHouseInstallation) GetVolumeClaimTemplate(name string) (*VolumeClaimTemplate, bool) {
 	if cr.GetSpecT().GetTemplates().GetVolumeClaimTemplatesIndex().Has(name) {
 		return cr.GetSpecT().GetTemplates().GetVolumeClaimTemplatesIndex().Get(name), true
->>>>>>> 4d72d1d0
 	}
 	return nil, false
 }
@@ -717,26 +338,6 @@
 	if cr == nil {
 		return
 	}
-<<<<<<< HEAD
-	chi.GetSpec().Templates.GetVolumeClaimTemplatesIndex().Walk(f)
-}
-
-// GetServiceTemplate gets ServiceTemplate by name
-func (chi *ClickHouseInstallation) GetServiceTemplate(name string) (*ServiceTemplate, bool) {
-	if !chi.GetSpec().Templates.GetServiceTemplatesIndex().Has(name) {
-		return nil, false
-	}
-	return chi.GetSpec().Templates.GetServiceTemplatesIndex().Get(name), true
-}
-
-// GetRootServiceTemplate gets ServiceTemplate of a CHI
-func (chi *ClickHouseInstallation) GetRootServiceTemplate() (*ServiceTemplate, bool) {
-	if !chi.GetSpec().Defaults.Templates.HasServiceTemplate() {
-		return nil, false
-	}
-	name := chi.GetSpec().Defaults.Templates.GetServiceTemplate()
-	return chi.GetServiceTemplate(name)
-=======
 	cr.GetSpecT().GetTemplates().GetVolumeClaimTemplatesIndex().Walk(f)
 }
 
@@ -755,7 +356,6 @@
 	}
 	name := cr.GetSpec().GetDefaults().Templates.GetServiceTemplate()
 	return cr.GetServiceTemplate(name)
->>>>>>> 4d72d1d0
 }
 
 // MatchNamespace matches namespace
@@ -803,11 +403,7 @@
 	if (cr.Namespace == "") && (cr.Name == "") {
 		return false
 	}
-<<<<<<< HEAD
-	return chi.GetSpec().Templating.GetPolicy() == TemplatingPolicyAuto
-=======
 	return cr.GetSpecT().GetTemplating().GetPolicy() == TemplatingPolicyAuto
->>>>>>> 4d72d1d0
 }
 
 // IsStopped checks whether CHI is stopped
@@ -815,11 +411,7 @@
 	if cr == nil {
 		return false
 	}
-<<<<<<< HEAD
-	return chi.GetSpec().Stop.Value()
-=======
 	return cr.GetSpecT().GetStop().Value()
->>>>>>> 4d72d1d0
 }
 
 // Restart constants present available values for .spec.restart
@@ -835,11 +427,7 @@
 	if cr == nil {
 		return false
 	}
-<<<<<<< HEAD
-	return chi.GetSpec().Restart.Value() == RestartRollingUpdate
-=======
 	return cr.GetSpecT().GetRestart().Value() == RestartRollingUpdate
->>>>>>> 4d72d1d0
 }
 
 // IsTroubleshoot checks whether CHI is in troubleshoot mode
@@ -847,11 +435,7 @@
 	if cr == nil {
 		return false
 	}
-<<<<<<< HEAD
-	return chi.GetSpec().Troubleshoot.Value()
-=======
 	return cr.GetSpecT().GetTroubleshoot().Value()
->>>>>>> 4d72d1d0
 }
 
 // GetReconciling gets reconciling spec
@@ -859,19 +443,7 @@
 	if cr == nil {
 		return nil
 	}
-<<<<<<< HEAD
-	return chi.GetSpec().Reconciling
-}
-
-// CopyCHIOptions specifies options for CHI copier
-type CopyCHIOptions struct {
-	// SkipStatus specifies whether to copy status
-	SkipStatus bool
-	// SkipManagedFields specifies whether to copy managed fields
-	SkipManagedFields bool
-=======
 	return cr.GetSpecT().Reconciling
->>>>>>> 4d72d1d0
 }
 
 // Copy makes copy of a CHI, filtering fields according to specified CopyOptions
@@ -894,11 +466,7 @@
 	}
 
 	if opts.SkipManagedFields {
-<<<<<<< HEAD
-		chi2.GetObjectMeta().SetManagedFields(nil)
-=======
 		chi2.SetManagedFields(nil)
->>>>>>> 4d72d1d0
 	}
 
 	return chi2
@@ -933,14 +501,6 @@
 	return string(yamlBytes)
 }
 
-<<<<<<< HEAD
-func (chi *ClickHouseInstallation) GetRuntime() ICustomResourceRuntime {
-	return chi.ensureRuntime()
-}
-
-func (chi *ClickHouseInstallation) ensureRuntime() *ClickHouseInstallationRuntime {
-	if chi == nil {
-=======
 // FirstHost returns first host of the CHI
 func (cr *ClickHouseInstallation) FirstHost() *Host {
 	var result *Host
@@ -948,7 +508,6 @@
 		if result == nil {
 			result = host
 		}
->>>>>>> 4d72d1d0
 		return nil
 	})
 	return result
@@ -1068,19 +627,9 @@
 	return cr.WalkHostsFullPathAndScope(0, 0, f)
 }
 
-<<<<<<< HEAD
-// FirstHost returns first host of the CHI
-func (chi *ClickHouseInstallation) FirstHost() *Host {
-	var result *Host
-	chi.WalkHosts(func(host *Host) error {
-		if result == nil {
-			result = host
-		}
-=======
 // WalkHosts walks hosts with a function
 func (cr *ClickHouseInstallation) WalkHosts(f func(host *Host) error) []error {
 	if cr == nil {
->>>>>>> 4d72d1d0
 		return nil
 	}
 	res := make([]error, 0)
