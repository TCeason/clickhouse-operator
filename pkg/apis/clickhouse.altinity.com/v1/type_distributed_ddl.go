--- conflicted
+++ resolved
@@ -14,14 +14,11 @@
 
 package v1
 
-<<<<<<< HEAD
-=======
 // DistributedDDL defines distributedDDL section of .spec.defaults
 type DistributedDDL struct {
 	Profile string `json:"profile,omitempty" yaml:"profile"`
 }
 
->>>>>>> 4d72d1d0
 // NewDistributedDDL creates new DistributedDDL
 func NewDistributedDDL() *DistributedDDL {
 	return new(DistributedDDL)
