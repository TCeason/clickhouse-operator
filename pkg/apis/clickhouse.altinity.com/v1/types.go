// Copyright 2019 Altinity Ltd and/or its affiliates. All rights reserved.
//
// Licensed under the Apache License, Version 2.0 (the "License");
// you may not use this file except in compliance with the License.
// You may obtain a copy of the License at
//
//     http://www.apache.org/licenses/LICENSE-2.0
//
// Unless required by applicable law or agreed to in writing, software
// distributed under the License is distributed on an "AS IS" BASIS,
// WITHOUT WARRANTIES OR CONDITIONS OF ANY KIND, either express or implied.
// See the License for the specific language governing permissions and
// limitations under the License.

package v1

import (
	"sync"

	meta "k8s.io/apimachinery/pkg/apis/meta/v1"
)

// MergeType specifies merge types type
type MergeType string

// Possible merge types
const (
	MergeTypeFillEmptyValues          MergeType = "fillempty"
	MergeTypeOverrideByNonEmptyValues MergeType = "override"
)

// +genclient
// +k8s:deepcopy-gen:interfaces=k8s.io/apimachinery/pkg/runtime.Object

// ClickHouseInstallation defines the Installation of a ClickHouse Database Cluster
type ClickHouseInstallation struct {
	meta.TypeMeta   `json:",inline"            yaml:",inline"`
	meta.ObjectMeta `json:"metadata,omitempty" yaml:"metadata,omitempty"`

	Spec   ChiSpec `json:"spec"               yaml:"spec"`
	Status *Status `json:"status,omitempty"   yaml:"status,omitempty"`

	runtime             *ClickHouseInstallationRuntime `json:"-" yaml:"-"`
	statusCreatorMutex  sync.Mutex                     `json:"-" yaml:"-"`
	runtimeCreatorMutex sync.Mutex                     `json:"-" yaml:"-"`
}

type ClickHouseInstallationRuntime struct {
	attributes        *ComparableAttributes `json:"-" yaml:"-"`
	commonConfigMutex sync.Mutex            `json:"-" yaml:"-"`
}

func newClickHouseInstallationRuntime() *ClickHouseInstallationRuntime {
	return &ClickHouseInstallationRuntime{
		attributes: &ComparableAttributes{},
	}
}

type ICustomResourceRuntime interface {
	GetAttributes() *ComparableAttributes
	LockCommonConfig()
	UnlockCommonConfig()
}

func (runtime *ClickHouseInstallationRuntime) GetAttributes() *ComparableAttributes {
	return runtime.attributes
}

func (runtime *ClickHouseInstallationRuntime) LockCommonConfig() {
	runtime.commonConfigMutex.Lock()
}

func (runtime *ClickHouseInstallationRuntime) UnlockCommonConfig() {
	runtime.commonConfigMutex.Unlock()
}

<<<<<<< HEAD
// ComparableAttributes specifies CHI attributes that are comparable
type ComparableAttributes struct {
	AdditionalEnvVars      []core.EnvVar      `json:"-" yaml:"-"`
	AdditionalVolumes      []core.Volume      `json:"-" yaml:"-"`
	AdditionalVolumeMounts []core.VolumeMount `json:"-" yaml:"-"`
	SkipOwnerRef           bool               `json:"-" yaml:"-"`
}

func (a *ComparableAttributes) GetAdditionalEnvVars() []core.EnvVar {
	if a == nil {
		return nil
	}
	return a.AdditionalEnvVars
}

func (a *ComparableAttributes) AppendAdditionalEnvVars(envVars ...core.EnvVar) {
	if a == nil {
		return
	}
	a.AdditionalEnvVars = append(a.AdditionalEnvVars, envVars...)
}

func (a *ComparableAttributes) GetAdditionalVolumes() []core.Volume {
	if a == nil {
		return nil
	}
	return a.AdditionalVolumes
}

func (a *ComparableAttributes) AppendAdditionalVolumes(volumes ...core.Volume) {
	if a == nil {
		return
	}
	a.AdditionalVolumes = append(a.AdditionalVolumes, volumes...)
}

func (a *ComparableAttributes) GetAdditionalVolumeMounts() []core.VolumeMount {
	if a == nil {
		return nil
	}
	return a.AdditionalVolumeMounts
}

func (a *ComparableAttributes) AppendAdditionalVolumeMounts(volumeMounts ...core.VolumeMount) {
	if a == nil {
		return
	}
	a.AdditionalVolumeMounts = append(a.AdditionalVolumeMounts, volumeMounts...)
}

func (a *ComparableAttributes) GetSkipOwnerRef() bool {
	if a == nil {
		return false
	}
	return a.SkipOwnerRef
}

func (a *ComparableAttributes) SetSkipOwnerRef(skip bool) {
	if a == nil {
		return
	}
	a.SkipOwnerRef = skip
}

=======
>>>>>>> 4d72d1d0
// +genclient
// +genclient:noStatus
// +k8s:deepcopy-gen:interfaces=k8s.io/apimachinery/pkg/runtime.Object

// ClickHouseInstallationTemplate defines ClickHouseInstallation template
type ClickHouseInstallationTemplate ClickHouseInstallation

// +genclient
// +genclient:noStatus
// +k8s:deepcopy-gen:interfaces=k8s.io/apimachinery/pkg/runtime.Object

// ClickHouseOperatorConfiguration defines CHOp config
type ClickHouseOperatorConfiguration struct {
	meta.TypeMeta   `json:",inline"               yaml:",inline"`
	meta.ObjectMeta `json:"metadata,omitempty"    yaml:"metadata,omitempty"`
	Spec            OperatorConfig `json:"spec"   yaml:"spec"`
	Status          string         `json:"status" yaml:"status"`
}

<<<<<<< HEAD
// ChiSpec defines spec section of ClickHouseInstallation resource
type ChiSpec struct {
	TaskID                 *String         `json:"taskID,omitempty"                 yaml:"taskID,omitempty"`
	Stop                   *StringBool     `json:"stop,omitempty"                   yaml:"stop,omitempty"`
	Restart                *String         `json:"restart,omitempty"                yaml:"restart,omitempty"`
	Troubleshoot           *StringBool     `json:"troubleshoot,omitempty"           yaml:"troubleshoot,omitempty"`
	NamespaceDomainPattern *String         `json:"namespaceDomainPattern,omitempty" yaml:"namespaceDomainPattern,omitempty"`
	Templating             *ChiTemplating  `json:"templating,omitempty"             yaml:"templating,omitempty"`
	Reconciling            *ChiReconciling `json:"reconciling,omitempty"            yaml:"reconciling,omitempty"`
	Defaults               *ChiDefaults    `json:"defaults,omitempty"               yaml:"defaults,omitempty"`
	Configuration          *Configuration  `json:"configuration,omitempty"          yaml:"configuration,omitempty"`
	Templates              *Templates      `json:"templates,omitempty"              yaml:"templates,omitempty"`
	UseTemplates           []*TemplateRef  `json:"useTemplates,omitempty"           yaml:"useTemplates,omitempty"`
}

func (s *ChiSpec) GetNamespaceDomainPattern() *String {
	return s.NamespaceDomainPattern
}

type ICHISpec interface {
	GetNamespaceDomainPattern() *String
}

// TemplateRef defines UseTemplate section of ClickHouseInstallation resource
type TemplateRef struct {
	Name      string `json:"name,omitempty"      yaml:"name,omitempty"`
	Namespace string `json:"namespace,omitempty" yaml:"namespace,omitempty"`
	UseType   string `json:"useType,omitempty"   yaml:"useType,omitempty"`
}

// ChiTemplating defines templating policy struct
type ChiTemplating struct {
	Policy      string         `json:"policy,omitempty"      yaml:"policy,omitempty"`
	CHISelector TargetSelector `json:"chiSelector,omitempty" yaml:"chiSelector,omitempty"`
}

// NewChiTemplating creates new templating
func NewChiTemplating() *ChiTemplating {
	return new(ChiTemplating)
}

// GetPolicy gets policy
func (t *ChiTemplating) GetPolicy() string {
	if t == nil {
		return ""
	}
	return t.Policy
}

// SetPolicy sets policy
func (t *ChiTemplating) SetPolicy(p string) {
	if t == nil {
		return
	}
	t.Policy = p
}

// GetSelector gets CHI selector
func (t *ChiTemplating) GetSelector() TargetSelector {
	if t == nil {
		return nil
	}
	return t.CHISelector
}

// MergeFrom merges from specified templating
func (t *ChiTemplating) MergeFrom(from *ChiTemplating, _type MergeType) *ChiTemplating {
	if from == nil {
		return t
	}

	if t == nil {
		t = NewChiTemplating()
	}

	switch _type {
	case MergeTypeFillEmptyValues:
		if t.Policy == "" {
			t.Policy = from.Policy
		}
		if t.CHISelector == nil {
			t.CHISelector = from.CHISelector
		}
	case MergeTypeOverrideByNonEmptyValues:
		if from.Policy != "" {
			// Override by non-empty values only
			t.Policy = from.Policy
		}
		if from.CHISelector != nil {
			// Override by non-empty values only
			t.CHISelector = from.CHISelector
		}
	}

	return t
}

// TargetSelector specifies target selector based on labels
type TargetSelector map[string]string

// Matches checks whether TargetSelector matches provided set of labels
func (s TargetSelector) Matches(labels map[string]string) bool {
	if s == nil {
		// Empty selector matches all labels
		return true
	}

	// Walk over selector keys
	for key, selectorValue := range s {
		if labelValue, ok := labels[key]; !ok {
			// Labels have no key specified in selector.
			// Selector does not match the labels
			return false
		} else if selectorValue != labelValue {
			// Labels have the key specified in selector, but selector value is not the same as labels value
			// Selector does not match the labels
			return false
		} else {
			// Selector value and label value are equal
			// So far label matches selector
			// Continue iteration to next value
		}
	}

	// All keys are in place with the same values
	// Selector matches the labels

	return true
}

// Possible objects cleanup options
const (
	ObjectsCleanupUnspecified = "Unspecified"
	ObjectsCleanupRetain      = "Retain"
	ObjectsCleanupDelete      = "Delete"
)

// ChiObjectsCleanup specifies object cleanup struct
type ChiObjectsCleanup struct {
	StatefulSet string `json:"statefulSet,omitempty" yaml:"statefulSet,omitempty"`
	PVC         string `json:"pvc,omitempty"         yaml:"pvc,omitempty"`
	ConfigMap   string `json:"configMap,omitempty"   yaml:"configMap,omitempty"`
	Service     string `json:"service,omitempty"     yaml:"service,omitempty"`
	Secret      string `json:"secret,omitempty"      yaml:"secret,omitempty"`
}

// NewChiObjectsCleanup creates new object cleanup
func NewChiObjectsCleanup() *ChiObjectsCleanup {
	return new(ChiObjectsCleanup)
}

// MergeFrom merges from specified cleanup
func (c *ChiObjectsCleanup) MergeFrom(from *ChiObjectsCleanup, _type MergeType) *ChiObjectsCleanup {
	if from == nil {
		return c
	}

	if c == nil {
		c = NewChiObjectsCleanup()
	}

	switch _type {
	case MergeTypeFillEmptyValues:
		if c.StatefulSet == "" {
			c.StatefulSet = from.StatefulSet
		}
		if c.PVC == "" {
			c.PVC = from.PVC
		}
		if c.ConfigMap == "" {
			c.ConfigMap = from.ConfigMap
		}
		if c.Service == "" {
			c.Service = from.Service
		}
		if c.Secret == "" {
			c.Secret = from.Secret
		}
	case MergeTypeOverrideByNonEmptyValues:
		if from.StatefulSet != "" {
			// Override by non-empty values only
			c.StatefulSet = from.StatefulSet
		}
		if from.PVC != "" {
			// Override by non-empty values only
			c.PVC = from.PVC
		}
		if from.ConfigMap != "" {
			// Override by non-empty values only
			c.ConfigMap = from.ConfigMap
		}
		if from.Service != "" {
			// Override by non-empty values only
			c.Service = from.Service
		}
		if from.Secret != "" {
			// Override by non-empty values only
			c.Secret = from.Secret
		}
	}

	return c
}

// GetStatefulSet gets stateful set
func (c *ChiObjectsCleanup) GetStatefulSet() string {
	if c == nil {
		return ""
	}
	return c.StatefulSet
}

// SetStatefulSet sets stateful set
func (c *ChiObjectsCleanup) SetStatefulSet(v string) *ChiObjectsCleanup {
	if c == nil {
		return nil
	}
	c.StatefulSet = v
	return c
}

// GetPVC gets PVC
func (c *ChiObjectsCleanup) GetPVC() string {
	if c == nil {
		return ""
	}
	return c.PVC
}

// SetPVC sets PVC
func (c *ChiObjectsCleanup) SetPVC(v string) *ChiObjectsCleanup {
	if c == nil {
		return nil
	}
	c.PVC = v
	return c
}

// GetConfigMap gets config map
func (c *ChiObjectsCleanup) GetConfigMap() string {
	if c == nil {
		return ""
	}
	return c.ConfigMap
}

// SetConfigMap sets config map
func (c *ChiObjectsCleanup) SetConfigMap(v string) *ChiObjectsCleanup {
	if c == nil {
		return nil
	}
	c.ConfigMap = v
	return c
}

// GetService gets service
func (c *ChiObjectsCleanup) GetService() string {
	if c == nil {
		return ""
	}
	return c.Service
}

// SetService sets service
func (c *ChiObjectsCleanup) SetService(v string) *ChiObjectsCleanup {
	if c == nil {
		return nil
	}
	c.Service = v
	return c
}

// GetSecret gets secret
func (c *ChiObjectsCleanup) GetSecret() string {
	if c == nil {
		return ""
	}
	return c.Secret
}

// SetSecret sets service
func (c *ChiObjectsCleanup) SetSecret(v string) *ChiObjectsCleanup {
	if c == nil {
		return nil
	}
	c.Secret = v
	return c
}

// ChiCleanup defines cleanup
type ChiCleanup struct {
	// UnknownObjects specifies cleanup of unknown objects
	UnknownObjects *ChiObjectsCleanup `json:"unknownObjects,omitempty" yaml:"unknownObjects,omitempty"`
	// ReconcileFailedObjects specifies cleanup of failed objects
	ReconcileFailedObjects *ChiObjectsCleanup `json:"reconcileFailedObjects,omitempty" yaml:"reconcileFailedObjects,omitempty"`
}

// NewChiCleanup creates new cleanup
func NewChiCleanup() *ChiCleanup {
	return new(ChiCleanup)
}

// MergeFrom merges from specified cleanup
func (t *ChiCleanup) MergeFrom(from *ChiCleanup, _type MergeType) *ChiCleanup {
	if from == nil {
		return t
	}

	if t == nil {
		t = NewChiCleanup()
	}

	switch _type {
	case MergeTypeFillEmptyValues:
	case MergeTypeOverrideByNonEmptyValues:
	}

	t.UnknownObjects = t.UnknownObjects.MergeFrom(from.UnknownObjects, _type)
	t.ReconcileFailedObjects = t.ReconcileFailedObjects.MergeFrom(from.ReconcileFailedObjects, _type)

	return t
}

// GetUnknownObjects gets unknown objects cleanup
func (t *ChiCleanup) GetUnknownObjects() *ChiObjectsCleanup {
	if t == nil {
		return nil
	}
	return t.UnknownObjects
}

// DefaultUnknownObjects makes default cleanup for known objects
func (t *ChiCleanup) DefaultUnknownObjects() *ChiObjectsCleanup {
	return NewChiObjectsCleanup().
		SetStatefulSet(ObjectsCleanupDelete).
		SetPVC(ObjectsCleanupDelete).
		SetConfigMap(ObjectsCleanupDelete).
		SetService(ObjectsCleanupDelete)
}

// GetReconcileFailedObjects gets failed objects cleanup
func (t *ChiCleanup) GetReconcileFailedObjects() *ChiObjectsCleanup {
	if t == nil {
		return nil
	}
	return t.ReconcileFailedObjects
}

// DefaultReconcileFailedObjects makes default cleanup for failed objects
func (t *ChiCleanup) DefaultReconcileFailedObjects() *ChiObjectsCleanup {
	return NewChiObjectsCleanup().
		SetStatefulSet(ObjectsCleanupRetain).
		SetPVC(ObjectsCleanupRetain).
		SetConfigMap(ObjectsCleanupRetain).
		SetService(ObjectsCleanupRetain)
}

// SetDefaults set defaults for cleanup
func (t *ChiCleanup) SetDefaults() *ChiCleanup {
	if t == nil {
		return nil
	}
	t.UnknownObjects = t.DefaultUnknownObjects()
	t.ReconcileFailedObjects = t.DefaultReconcileFailedObjects()
	return t
}

// ChiReconciling defines CHI reconciling struct
type ChiReconciling struct {
	// About to be DEPRECATED
	Policy string `json:"policy,omitempty" yaml:"policy,omitempty"`
	// ConfigMapPropagationTimeout specifies timeout for ConfigMap to propagate
	ConfigMapPropagationTimeout int `json:"configMapPropagationTimeout,omitempty" yaml:"configMapPropagationTimeout,omitempty"`
	// Cleanup specifies cleanup behavior
	Cleanup *ChiCleanup `json:"cleanup,omitempty" yaml:"cleanup,omitempty"`
}

// NewChiReconciling creates new reconciling
func NewChiReconciling() *ChiReconciling {
	return new(ChiReconciling)
}

// MergeFrom merges from specified reconciling
func (t *ChiReconciling) MergeFrom(from *ChiReconciling, _type MergeType) *ChiReconciling {
	if from == nil {
		return t
	}

	if t == nil {
		t = NewChiReconciling()
	}

	switch _type {
	case MergeTypeFillEmptyValues:
		if t.Policy == "" {
			t.Policy = from.Policy
		}
		if t.ConfigMapPropagationTimeout == 0 {
			t.ConfigMapPropagationTimeout = from.ConfigMapPropagationTimeout
		}
	case MergeTypeOverrideByNonEmptyValues:
		if from.Policy != "" {
			// Override by non-empty values only
			t.Policy = from.Policy
		}
		if from.ConfigMapPropagationTimeout != 0 {
			// Override by non-empty values only
			t.ConfigMapPropagationTimeout = from.ConfigMapPropagationTimeout
		}
	}

	t.Cleanup = t.Cleanup.MergeFrom(from.Cleanup, _type)

	return t
}

// SetDefaults set default values for reconciling
func (t *ChiReconciling) SetDefaults() *ChiReconciling {
	if t == nil {
		return nil
	}
	t.Policy = ReconcilingPolicyUnspecified
	t.ConfigMapPropagationTimeout = 10
	t.Cleanup = NewChiCleanup().SetDefaults()
	return t
}

// GetPolicy gets policy
func (t *ChiReconciling) GetPolicy() string {
	if t == nil {
		return ""
	}
	return t.Policy
}

// SetPolicy sets policy
func (t *ChiReconciling) SetPolicy(p string) {
	if t == nil {
		return
	}
	t.Policy = p
}

// GetConfigMapPropagationTimeout gets config map propagation timeout
func (t *ChiReconciling) GetConfigMapPropagationTimeout() int {
	if t == nil {
		return 0
	}
	return t.ConfigMapPropagationTimeout
}

// SetConfigMapPropagationTimeout sets config map propagation timeout
func (t *ChiReconciling) SetConfigMapPropagationTimeout(timeout int) {
	if t == nil {
		return
	}
	t.ConfigMapPropagationTimeout = timeout
}

// GetConfigMapPropagationTimeoutDuration gets config map propagation timeout duration
func (t *ChiReconciling) GetConfigMapPropagationTimeoutDuration() time.Duration {
	if t == nil {
		return 0
	}
	return time.Duration(t.GetConfigMapPropagationTimeout()) * time.Second
}

// Possible reconcile policy values
const (
	ReconcilingPolicyUnspecified = "unspecified"
	ReconcilingPolicyWait        = "wait"
	ReconcilingPolicyNoWait      = "nowait"
)

// IsReconcilingPolicyWait checks whether reconcile policy is "wait"
func (t *ChiReconciling) IsReconcilingPolicyWait() bool {
	return strings.ToLower(t.GetPolicy()) == ReconcilingPolicyWait
}

// IsReconcilingPolicyNoWait checks whether reconcile policy is "no wait"
func (t *ChiReconciling) IsReconcilingPolicyNoWait() bool {
	return strings.ToLower(t.GetPolicy()) == ReconcilingPolicyNoWait
}

// GetCleanup gets cleanup
func (t *ChiReconciling) GetCleanup() *ChiCleanup {
	if t == nil {
		return nil
	}
	return t.Cleanup
}

// TemplatesList defines references to .spec.templates to be used
type TemplatesList struct {
	HostTemplate            string `json:"hostTemplate,omitempty"            yaml:"hostTemplate,omitempty"`
	PodTemplate             string `json:"podTemplate,omitempty"             yaml:"podTemplate,omitempty"`
	DataVolumeClaimTemplate string `json:"dataVolumeClaimTemplate,omitempty" yaml:"dataVolumeClaimTemplate,omitempty"`
	LogVolumeClaimTemplate  string `json:"logVolumeClaimTemplate,omitempty"  yaml:"logVolumeClaimTemplate,omitempty"`
	ServiceTemplate         string `json:"serviceTemplate,omitempty"         yaml:"serviceTemplate,omitempty"`
	ClusterServiceTemplate  string `json:"clusterServiceTemplate,omitempty"  yaml:"clusterServiceTemplate,omitempty"`
	ShardServiceTemplate    string `json:"shardServiceTemplate,omitempty"    yaml:"shardServiceTemplate,omitempty"`
	ReplicaServiceTemplate  string `json:"replicaServiceTemplate,omitempty"  yaml:"replicaServiceTemplate,omitempty"`

	// VolumeClaimTemplate is deprecated in favor of DataVolumeClaimTemplate and LogVolumeClaimTemplate
	// !!! DEPRECATED !!!
	VolumeClaimTemplate string `json:"volumeClaimTemplate,omitempty"     yaml:"volumeClaimTemplate,omitempty"`
}

// ChiShard defines item of a shard section of .spec.configuration.clusters[n].shards
// TODO unify with ChiReplica based on HostsSet
type ChiShard struct {
	Name                string         `json:"name,omitempty"                yaml:"name,omitempty"`
	Weight              *int           `json:"weight,omitempty"              yaml:"weight,omitempty"`
	InternalReplication *StringBool    `json:"internalReplication,omitempty" yaml:"internalReplication,omitempty"`
	Settings            *Settings      `json:"settings,omitempty"            yaml:"settings,omitempty"`
	Files               *Settings      `json:"files,omitempty"               yaml:"files,omitempty"`
	Templates           *TemplatesList `json:"templates,omitempty"           yaml:"templates,omitempty"`
	ReplicasCount       int            `json:"replicasCount,omitempty"       yaml:"replicasCount,omitempty"`
	// TODO refactor into map[string]Host
	Hosts []*Host `json:"replicas,omitempty" yaml:"replicas,omitempty"`

	Runtime ChiShardRuntime `json:"-" yaml:"-"`

	// DefinitionType is DEPRECATED - to be removed soon
	DefinitionType string `json:"definitionType,omitempty" yaml:"definitionType,omitempty"`
}

type ChiShardRuntime struct {
	Address ChiShardAddress         `json:"-" yaml:"-"`
	CHI     *ClickHouseInstallation `json:"-" yaml:"-" testdiff:"ignore"`
}

func (r ChiShardRuntime) GetAddress() IShardAddress {
	return r.Address
}

// ChiReplica defines item of a replica section of .spec.configuration.clusters[n].replicas
// TODO unify with ChiShard based on HostsSet
type ChiReplica struct {
	Name        string         `json:"name,omitempty"        yaml:"name,omitempty"`
	Settings    *Settings      `json:"settings,omitempty"    yaml:"settings,omitempty"`
	Files       *Settings      `json:"files,omitempty"       yaml:"files,omitempty"`
	Templates   *TemplatesList `json:"templates,omitempty"   yaml:"templates,omitempty"`
	ShardsCount int            `json:"shardsCount,omitempty" yaml:"shardsCount,omitempty"`
	// TODO refactor into map[string]Host
	Hosts []*Host `json:"shards,omitempty" yaml:"shards,omitempty"`

	Runtime ChiReplicaRuntime `json:"-" yaml:"-"`
}

type ChiReplicaRuntime struct {
	Address ChiReplicaAddress       `json:"-" yaml:"-"`
	CHI     *ClickHouseInstallation `json:"-" yaml:"-" testdiff:"ignore"`
}

// ChiShardAddress defines address of a shard within ClickHouseInstallation
type ChiShardAddress struct {
	Namespace    string `json:"namespace,omitempty"    yaml:"namespace,omitempty"`
	CHIName      string `json:"chiName,omitempty"      yaml:"chiName,omitempty"`
	ClusterName  string `json:"clusterName,omitempty"  yaml:"clusterName,omitempty"`
	ClusterIndex int    `json:"clusterIndex,omitempty" yaml:"clusterIndex,omitempty"`
	ShardName    string `json:"shardName,omitempty"    yaml:"shardName,omitempty"`
	ShardIndex   int    `json:"shardIndex,omitempty"   yaml:"shardIndex,omitempty"`
}

type IShardAddress interface {
	GetNamespace() string
	GetRootName() string
	GetClusterName() string
	GetClusterIndex() int
	GetShardName() string
	GetShardIndex() int
}

func (a ChiShardAddress) GetNamespace() string {
	return a.Namespace
}
func (a ChiShardAddress) GetRootName() string {
	return a.CHIName
}
func (a ChiShardAddress) GetClusterName() string {
	return a.ClusterName
}
func (a ChiShardAddress) GetClusterIndex() int {
	return a.ClusterIndex
}
func (a ChiShardAddress) GetShardName() string {
	return a.ShardName
}
func (a ChiShardAddress) GetShardIndex() int {
	return a.ShardIndex
}

// ChiReplicaAddress defines address of a replica within ClickHouseInstallation
type ChiReplicaAddress struct {
	Namespace    string `json:"namespace,omitempty"    yaml:"namespace,omitempty"`
	CHIName      string `json:"chiName,omitempty"      yaml:"chiName,omitempty"`
	ClusterName  string `json:"clusterName,omitempty"  yaml:"clusterName,omitempty"`
	ClusterIndex int    `json:"clusterIndex,omitempty" yaml:"clusterIndex,omitempty"`
	ReplicaName  string `json:"replicaName,omitempty"  yaml:"replicaName,omitempty"`
	ReplicaIndex int    `json:"replicaIndex,omitempty" yaml:"replicaIndex,omitempty"`
}

// HostTemplate defines full Host Template
type HostTemplate struct {
	Name             string             `json:"name,omitempty"             yaml:"name,omitempty"`
	PortDistribution []PortDistribution `json:"portDistribution,omitempty" yaml:"portDistribution,omitempty"`
	Spec             Host               `json:"spec,omitempty"             yaml:"spec,omitempty"`
}

// PortDistribution defines port distribution
type PortDistribution struct {
	Type string `json:"type,omitempty"   yaml:"type,omitempty"`
}

// ChiHostConfig defines additional data related to a host
type ChiHostConfig struct {
	ZookeeperFingerprint string `json:"zookeeperfingerprint" yaml:"zookeeperfingerprint"`
	SettingsFingerprint  string `json:"settingsfingerprint"  yaml:"settingsfingerprint"`
	FilesFingerprint     string `json:"filesfingerprint"     yaml:"filesfingerprint"`
}

// Templates defines templates section of .spec
type Templates struct {
	// Templates
	HostTemplates        []HostTemplate        `json:"hostTemplates,omitempty"        yaml:"hostTemplates,omitempty"`
	PodTemplates         []PodTemplate         `json:"podTemplates,omitempty"         yaml:"podTemplates,omitempty"`
	VolumeClaimTemplates []VolumeClaimTemplate `json:"volumeClaimTemplates,omitempty" yaml:"volumeClaimTemplates,omitempty"`
	ServiceTemplates     []ServiceTemplate     `json:"serviceTemplates,omitempty"     yaml:"serviceTemplates,omitempty"`

	// Index maps template name to template itself
	HostTemplatesIndex        *HostTemplatesIndex        `json:",omitempty" yaml:",omitempty" testdiff:"ignore"`
	PodTemplatesIndex         *PodTemplatesIndex         `json:",omitempty" yaml:",omitempty" testdiff:"ignore"`
	VolumeClaimTemplatesIndex *VolumeClaimTemplatesIndex `json:",omitempty" yaml:",omitempty" testdiff:"ignore"`
	ServiceTemplatesIndex     *ServiceTemplatesIndex     `json:",omitempty" yaml:",omitempty" testdiff:"ignore"`
}

// PodTemplate defines full Pod Template, directly used by StatefulSet
type PodTemplate struct {
	Name            string            `json:"name"                      yaml:"name"`
	GenerateName    string            `json:"generateName,omitempty"    yaml:"generateName,omitempty"`
	Zone            PodTemplateZone   `json:"zone,omitempty"            yaml:"zone,omitempty"`
	PodDistribution []PodDistribution `json:"podDistribution,omitempty" yaml:"podDistribution,omitempty"`
	ObjectMeta      meta.ObjectMeta   `json:"metadata,omitempty"        yaml:"metadata,omitempty"`
	Spec            core.PodSpec      `json:"spec,omitempty"            yaml:"spec,omitempty"`
}

// PodTemplateZone defines pod template zone
type PodTemplateZone struct {
	Key    string   `json:"key,omitempty"    yaml:"key,omitempty"`
	Values []string `json:"values,omitempty" yaml:"values,omitempty"`
}

// PodDistribution defines pod distribution
type PodDistribution struct {
	Type        string `json:"type,omitempty"        yaml:"type,omitempty"`
	Scope       string `json:"scope,omitempty"       yaml:"scope,omitempty"`
	Number      int    `json:"number,omitempty"      yaml:"number,omitempty"`
	TopologyKey string `json:"topologyKey,omitempty" yaml:"topologyKey,omitempty"`
}

// ServiceTemplate defines CHI service template
type ServiceTemplate struct {
	Name         string           `json:"name"                   yaml:"name"`
	GenerateName string           `json:"generateName,omitempty" yaml:"generateName,omitempty"`
	ObjectMeta   meta.ObjectMeta  `json:"metadata,omitempty"     yaml:"metadata,omitempty"`
	Spec         core.ServiceSpec `json:"spec,omitempty"         yaml:"spec,omitempty"`
}

// DistributedDDL defines distributedDDL section of .spec.defaults
type DistributedDDL struct {
	Profile string `json:"profile,omitempty" yaml:"profile"`
}

=======
>>>>>>> 4d72d1d0
// +k8s:deepcopy-gen:interfaces=k8s.io/apimachinery/pkg/runtime.Object

// ClickHouseInstallationList defines a list of ClickHouseInstallation resources
type ClickHouseInstallationList struct {
	meta.TypeMeta `json:",inline"  yaml:",inline"`
	meta.ListMeta `json:"metadata" yaml:"metadata"`
	Items         []ClickHouseInstallation `json:"items" yaml:"items"`
}

// +k8s:deepcopy-gen:interfaces=k8s.io/apimachinery/pkg/runtime.Object

// ClickHouseInstallationTemplateList defines CHI template list
type ClickHouseInstallationTemplateList struct {
	meta.TypeMeta `json:",inline"  yaml:",inline"`
	meta.ListMeta `json:"metadata" yaml:"metadata"`
	Items         []ClickHouseInstallationTemplate `json:"items" yaml:"items"`
}

// +k8s:deepcopy-gen:interfaces=k8s.io/apimachinery/pkg/runtime.Object

// ClickHouseOperatorConfigurationList defines CHI operator config list
type ClickHouseOperatorConfigurationList struct {
	meta.TypeMeta `json:",inline"  yaml:",inline"`
	meta.ListMeta `json:"metadata" yaml:"metadata"`
	Items         []ClickHouseOperatorConfiguration `json:"items" yaml:"items"`
}<|MERGE_RESOLUTION|>--- conflicted
+++ resolved
@@ -56,12 +56,6 @@
 	}
 }
 
-type ICustomResourceRuntime interface {
-	GetAttributes() *ComparableAttributes
-	LockCommonConfig()
-	UnlockCommonConfig()
-}
-
 func (runtime *ClickHouseInstallationRuntime) GetAttributes() *ComparableAttributes {
 	return runtime.attributes
 }
@@ -74,73 +68,6 @@
 	runtime.commonConfigMutex.Unlock()
 }
 
-<<<<<<< HEAD
-// ComparableAttributes specifies CHI attributes that are comparable
-type ComparableAttributes struct {
-	AdditionalEnvVars      []core.EnvVar      `json:"-" yaml:"-"`
-	AdditionalVolumes      []core.Volume      `json:"-" yaml:"-"`
-	AdditionalVolumeMounts []core.VolumeMount `json:"-" yaml:"-"`
-	SkipOwnerRef           bool               `json:"-" yaml:"-"`
-}
-
-func (a *ComparableAttributes) GetAdditionalEnvVars() []core.EnvVar {
-	if a == nil {
-		return nil
-	}
-	return a.AdditionalEnvVars
-}
-
-func (a *ComparableAttributes) AppendAdditionalEnvVars(envVars ...core.EnvVar) {
-	if a == nil {
-		return
-	}
-	a.AdditionalEnvVars = append(a.AdditionalEnvVars, envVars...)
-}
-
-func (a *ComparableAttributes) GetAdditionalVolumes() []core.Volume {
-	if a == nil {
-		return nil
-	}
-	return a.AdditionalVolumes
-}
-
-func (a *ComparableAttributes) AppendAdditionalVolumes(volumes ...core.Volume) {
-	if a == nil {
-		return
-	}
-	a.AdditionalVolumes = append(a.AdditionalVolumes, volumes...)
-}
-
-func (a *ComparableAttributes) GetAdditionalVolumeMounts() []core.VolumeMount {
-	if a == nil {
-		return nil
-	}
-	return a.AdditionalVolumeMounts
-}
-
-func (a *ComparableAttributes) AppendAdditionalVolumeMounts(volumeMounts ...core.VolumeMount) {
-	if a == nil {
-		return
-	}
-	a.AdditionalVolumeMounts = append(a.AdditionalVolumeMounts, volumeMounts...)
-}
-
-func (a *ComparableAttributes) GetSkipOwnerRef() bool {
-	if a == nil {
-		return false
-	}
-	return a.SkipOwnerRef
-}
-
-func (a *ComparableAttributes) SetSkipOwnerRef(skip bool) {
-	if a == nil {
-		return
-	}
-	a.SkipOwnerRef = skip
-}
-
-=======
->>>>>>> 4d72d1d0
 // +genclient
 // +genclient:noStatus
 // +k8s:deepcopy-gen:interfaces=k8s.io/apimachinery/pkg/runtime.Object
@@ -160,683 +87,6 @@
 	Status          string         `json:"status" yaml:"status"`
 }
 
-<<<<<<< HEAD
-// ChiSpec defines spec section of ClickHouseInstallation resource
-type ChiSpec struct {
-	TaskID                 *String         `json:"taskID,omitempty"                 yaml:"taskID,omitempty"`
-	Stop                   *StringBool     `json:"stop,omitempty"                   yaml:"stop,omitempty"`
-	Restart                *String         `json:"restart,omitempty"                yaml:"restart,omitempty"`
-	Troubleshoot           *StringBool     `json:"troubleshoot,omitempty"           yaml:"troubleshoot,omitempty"`
-	NamespaceDomainPattern *String         `json:"namespaceDomainPattern,omitempty" yaml:"namespaceDomainPattern,omitempty"`
-	Templating             *ChiTemplating  `json:"templating,omitempty"             yaml:"templating,omitempty"`
-	Reconciling            *ChiReconciling `json:"reconciling,omitempty"            yaml:"reconciling,omitempty"`
-	Defaults               *ChiDefaults    `json:"defaults,omitempty"               yaml:"defaults,omitempty"`
-	Configuration          *Configuration  `json:"configuration,omitempty"          yaml:"configuration,omitempty"`
-	Templates              *Templates      `json:"templates,omitempty"              yaml:"templates,omitempty"`
-	UseTemplates           []*TemplateRef  `json:"useTemplates,omitempty"           yaml:"useTemplates,omitempty"`
-}
-
-func (s *ChiSpec) GetNamespaceDomainPattern() *String {
-	return s.NamespaceDomainPattern
-}
-
-type ICHISpec interface {
-	GetNamespaceDomainPattern() *String
-}
-
-// TemplateRef defines UseTemplate section of ClickHouseInstallation resource
-type TemplateRef struct {
-	Name      string `json:"name,omitempty"      yaml:"name,omitempty"`
-	Namespace string `json:"namespace,omitempty" yaml:"namespace,omitempty"`
-	UseType   string `json:"useType,omitempty"   yaml:"useType,omitempty"`
-}
-
-// ChiTemplating defines templating policy struct
-type ChiTemplating struct {
-	Policy      string         `json:"policy,omitempty"      yaml:"policy,omitempty"`
-	CHISelector TargetSelector `json:"chiSelector,omitempty" yaml:"chiSelector,omitempty"`
-}
-
-// NewChiTemplating creates new templating
-func NewChiTemplating() *ChiTemplating {
-	return new(ChiTemplating)
-}
-
-// GetPolicy gets policy
-func (t *ChiTemplating) GetPolicy() string {
-	if t == nil {
-		return ""
-	}
-	return t.Policy
-}
-
-// SetPolicy sets policy
-func (t *ChiTemplating) SetPolicy(p string) {
-	if t == nil {
-		return
-	}
-	t.Policy = p
-}
-
-// GetSelector gets CHI selector
-func (t *ChiTemplating) GetSelector() TargetSelector {
-	if t == nil {
-		return nil
-	}
-	return t.CHISelector
-}
-
-// MergeFrom merges from specified templating
-func (t *ChiTemplating) MergeFrom(from *ChiTemplating, _type MergeType) *ChiTemplating {
-	if from == nil {
-		return t
-	}
-
-	if t == nil {
-		t = NewChiTemplating()
-	}
-
-	switch _type {
-	case MergeTypeFillEmptyValues:
-		if t.Policy == "" {
-			t.Policy = from.Policy
-		}
-		if t.CHISelector == nil {
-			t.CHISelector = from.CHISelector
-		}
-	case MergeTypeOverrideByNonEmptyValues:
-		if from.Policy != "" {
-			// Override by non-empty values only
-			t.Policy = from.Policy
-		}
-		if from.CHISelector != nil {
-			// Override by non-empty values only
-			t.CHISelector = from.CHISelector
-		}
-	}
-
-	return t
-}
-
-// TargetSelector specifies target selector based on labels
-type TargetSelector map[string]string
-
-// Matches checks whether TargetSelector matches provided set of labels
-func (s TargetSelector) Matches(labels map[string]string) bool {
-	if s == nil {
-		// Empty selector matches all labels
-		return true
-	}
-
-	// Walk over selector keys
-	for key, selectorValue := range s {
-		if labelValue, ok := labels[key]; !ok {
-			// Labels have no key specified in selector.
-			// Selector does not match the labels
-			return false
-		} else if selectorValue != labelValue {
-			// Labels have the key specified in selector, but selector value is not the same as labels value
-			// Selector does not match the labels
-			return false
-		} else {
-			// Selector value and label value are equal
-			// So far label matches selector
-			// Continue iteration to next value
-		}
-	}
-
-	// All keys are in place with the same values
-	// Selector matches the labels
-
-	return true
-}
-
-// Possible objects cleanup options
-const (
-	ObjectsCleanupUnspecified = "Unspecified"
-	ObjectsCleanupRetain      = "Retain"
-	ObjectsCleanupDelete      = "Delete"
-)
-
-// ChiObjectsCleanup specifies object cleanup struct
-type ChiObjectsCleanup struct {
-	StatefulSet string `json:"statefulSet,omitempty" yaml:"statefulSet,omitempty"`
-	PVC         string `json:"pvc,omitempty"         yaml:"pvc,omitempty"`
-	ConfigMap   string `json:"configMap,omitempty"   yaml:"configMap,omitempty"`
-	Service     string `json:"service,omitempty"     yaml:"service,omitempty"`
-	Secret      string `json:"secret,omitempty"      yaml:"secret,omitempty"`
-}
-
-// NewChiObjectsCleanup creates new object cleanup
-func NewChiObjectsCleanup() *ChiObjectsCleanup {
-	return new(ChiObjectsCleanup)
-}
-
-// MergeFrom merges from specified cleanup
-func (c *ChiObjectsCleanup) MergeFrom(from *ChiObjectsCleanup, _type MergeType) *ChiObjectsCleanup {
-	if from == nil {
-		return c
-	}
-
-	if c == nil {
-		c = NewChiObjectsCleanup()
-	}
-
-	switch _type {
-	case MergeTypeFillEmptyValues:
-		if c.StatefulSet == "" {
-			c.StatefulSet = from.StatefulSet
-		}
-		if c.PVC == "" {
-			c.PVC = from.PVC
-		}
-		if c.ConfigMap == "" {
-			c.ConfigMap = from.ConfigMap
-		}
-		if c.Service == "" {
-			c.Service = from.Service
-		}
-		if c.Secret == "" {
-			c.Secret = from.Secret
-		}
-	case MergeTypeOverrideByNonEmptyValues:
-		if from.StatefulSet != "" {
-			// Override by non-empty values only
-			c.StatefulSet = from.StatefulSet
-		}
-		if from.PVC != "" {
-			// Override by non-empty values only
-			c.PVC = from.PVC
-		}
-		if from.ConfigMap != "" {
-			// Override by non-empty values only
-			c.ConfigMap = from.ConfigMap
-		}
-		if from.Service != "" {
-			// Override by non-empty values only
-			c.Service = from.Service
-		}
-		if from.Secret != "" {
-			// Override by non-empty values only
-			c.Secret = from.Secret
-		}
-	}
-
-	return c
-}
-
-// GetStatefulSet gets stateful set
-func (c *ChiObjectsCleanup) GetStatefulSet() string {
-	if c == nil {
-		return ""
-	}
-	return c.StatefulSet
-}
-
-// SetStatefulSet sets stateful set
-func (c *ChiObjectsCleanup) SetStatefulSet(v string) *ChiObjectsCleanup {
-	if c == nil {
-		return nil
-	}
-	c.StatefulSet = v
-	return c
-}
-
-// GetPVC gets PVC
-func (c *ChiObjectsCleanup) GetPVC() string {
-	if c == nil {
-		return ""
-	}
-	return c.PVC
-}
-
-// SetPVC sets PVC
-func (c *ChiObjectsCleanup) SetPVC(v string) *ChiObjectsCleanup {
-	if c == nil {
-		return nil
-	}
-	c.PVC = v
-	return c
-}
-
-// GetConfigMap gets config map
-func (c *ChiObjectsCleanup) GetConfigMap() string {
-	if c == nil {
-		return ""
-	}
-	return c.ConfigMap
-}
-
-// SetConfigMap sets config map
-func (c *ChiObjectsCleanup) SetConfigMap(v string) *ChiObjectsCleanup {
-	if c == nil {
-		return nil
-	}
-	c.ConfigMap = v
-	return c
-}
-
-// GetService gets service
-func (c *ChiObjectsCleanup) GetService() string {
-	if c == nil {
-		return ""
-	}
-	return c.Service
-}
-
-// SetService sets service
-func (c *ChiObjectsCleanup) SetService(v string) *ChiObjectsCleanup {
-	if c == nil {
-		return nil
-	}
-	c.Service = v
-	return c
-}
-
-// GetSecret gets secret
-func (c *ChiObjectsCleanup) GetSecret() string {
-	if c == nil {
-		return ""
-	}
-	return c.Secret
-}
-
-// SetSecret sets service
-func (c *ChiObjectsCleanup) SetSecret(v string) *ChiObjectsCleanup {
-	if c == nil {
-		return nil
-	}
-	c.Secret = v
-	return c
-}
-
-// ChiCleanup defines cleanup
-type ChiCleanup struct {
-	// UnknownObjects specifies cleanup of unknown objects
-	UnknownObjects *ChiObjectsCleanup `json:"unknownObjects,omitempty" yaml:"unknownObjects,omitempty"`
-	// ReconcileFailedObjects specifies cleanup of failed objects
-	ReconcileFailedObjects *ChiObjectsCleanup `json:"reconcileFailedObjects,omitempty" yaml:"reconcileFailedObjects,omitempty"`
-}
-
-// NewChiCleanup creates new cleanup
-func NewChiCleanup() *ChiCleanup {
-	return new(ChiCleanup)
-}
-
-// MergeFrom merges from specified cleanup
-func (t *ChiCleanup) MergeFrom(from *ChiCleanup, _type MergeType) *ChiCleanup {
-	if from == nil {
-		return t
-	}
-
-	if t == nil {
-		t = NewChiCleanup()
-	}
-
-	switch _type {
-	case MergeTypeFillEmptyValues:
-	case MergeTypeOverrideByNonEmptyValues:
-	}
-
-	t.UnknownObjects = t.UnknownObjects.MergeFrom(from.UnknownObjects, _type)
-	t.ReconcileFailedObjects = t.ReconcileFailedObjects.MergeFrom(from.ReconcileFailedObjects, _type)
-
-	return t
-}
-
-// GetUnknownObjects gets unknown objects cleanup
-func (t *ChiCleanup) GetUnknownObjects() *ChiObjectsCleanup {
-	if t == nil {
-		return nil
-	}
-	return t.UnknownObjects
-}
-
-// DefaultUnknownObjects makes default cleanup for known objects
-func (t *ChiCleanup) DefaultUnknownObjects() *ChiObjectsCleanup {
-	return NewChiObjectsCleanup().
-		SetStatefulSet(ObjectsCleanupDelete).
-		SetPVC(ObjectsCleanupDelete).
-		SetConfigMap(ObjectsCleanupDelete).
-		SetService(ObjectsCleanupDelete)
-}
-
-// GetReconcileFailedObjects gets failed objects cleanup
-func (t *ChiCleanup) GetReconcileFailedObjects() *ChiObjectsCleanup {
-	if t == nil {
-		return nil
-	}
-	return t.ReconcileFailedObjects
-}
-
-// DefaultReconcileFailedObjects makes default cleanup for failed objects
-func (t *ChiCleanup) DefaultReconcileFailedObjects() *ChiObjectsCleanup {
-	return NewChiObjectsCleanup().
-		SetStatefulSet(ObjectsCleanupRetain).
-		SetPVC(ObjectsCleanupRetain).
-		SetConfigMap(ObjectsCleanupRetain).
-		SetService(ObjectsCleanupRetain)
-}
-
-// SetDefaults set defaults for cleanup
-func (t *ChiCleanup) SetDefaults() *ChiCleanup {
-	if t == nil {
-		return nil
-	}
-	t.UnknownObjects = t.DefaultUnknownObjects()
-	t.ReconcileFailedObjects = t.DefaultReconcileFailedObjects()
-	return t
-}
-
-// ChiReconciling defines CHI reconciling struct
-type ChiReconciling struct {
-	// About to be DEPRECATED
-	Policy string `json:"policy,omitempty" yaml:"policy,omitempty"`
-	// ConfigMapPropagationTimeout specifies timeout for ConfigMap to propagate
-	ConfigMapPropagationTimeout int `json:"configMapPropagationTimeout,omitempty" yaml:"configMapPropagationTimeout,omitempty"`
-	// Cleanup specifies cleanup behavior
-	Cleanup *ChiCleanup `json:"cleanup,omitempty" yaml:"cleanup,omitempty"`
-}
-
-// NewChiReconciling creates new reconciling
-func NewChiReconciling() *ChiReconciling {
-	return new(ChiReconciling)
-}
-
-// MergeFrom merges from specified reconciling
-func (t *ChiReconciling) MergeFrom(from *ChiReconciling, _type MergeType) *ChiReconciling {
-	if from == nil {
-		return t
-	}
-
-	if t == nil {
-		t = NewChiReconciling()
-	}
-
-	switch _type {
-	case MergeTypeFillEmptyValues:
-		if t.Policy == "" {
-			t.Policy = from.Policy
-		}
-		if t.ConfigMapPropagationTimeout == 0 {
-			t.ConfigMapPropagationTimeout = from.ConfigMapPropagationTimeout
-		}
-	case MergeTypeOverrideByNonEmptyValues:
-		if from.Policy != "" {
-			// Override by non-empty values only
-			t.Policy = from.Policy
-		}
-		if from.ConfigMapPropagationTimeout != 0 {
-			// Override by non-empty values only
-			t.ConfigMapPropagationTimeout = from.ConfigMapPropagationTimeout
-		}
-	}
-
-	t.Cleanup = t.Cleanup.MergeFrom(from.Cleanup, _type)
-
-	return t
-}
-
-// SetDefaults set default values for reconciling
-func (t *ChiReconciling) SetDefaults() *ChiReconciling {
-	if t == nil {
-		return nil
-	}
-	t.Policy = ReconcilingPolicyUnspecified
-	t.ConfigMapPropagationTimeout = 10
-	t.Cleanup = NewChiCleanup().SetDefaults()
-	return t
-}
-
-// GetPolicy gets policy
-func (t *ChiReconciling) GetPolicy() string {
-	if t == nil {
-		return ""
-	}
-	return t.Policy
-}
-
-// SetPolicy sets policy
-func (t *ChiReconciling) SetPolicy(p string) {
-	if t == nil {
-		return
-	}
-	t.Policy = p
-}
-
-// GetConfigMapPropagationTimeout gets config map propagation timeout
-func (t *ChiReconciling) GetConfigMapPropagationTimeout() int {
-	if t == nil {
-		return 0
-	}
-	return t.ConfigMapPropagationTimeout
-}
-
-// SetConfigMapPropagationTimeout sets config map propagation timeout
-func (t *ChiReconciling) SetConfigMapPropagationTimeout(timeout int) {
-	if t == nil {
-		return
-	}
-	t.ConfigMapPropagationTimeout = timeout
-}
-
-// GetConfigMapPropagationTimeoutDuration gets config map propagation timeout duration
-func (t *ChiReconciling) GetConfigMapPropagationTimeoutDuration() time.Duration {
-	if t == nil {
-		return 0
-	}
-	return time.Duration(t.GetConfigMapPropagationTimeout()) * time.Second
-}
-
-// Possible reconcile policy values
-const (
-	ReconcilingPolicyUnspecified = "unspecified"
-	ReconcilingPolicyWait        = "wait"
-	ReconcilingPolicyNoWait      = "nowait"
-)
-
-// IsReconcilingPolicyWait checks whether reconcile policy is "wait"
-func (t *ChiReconciling) IsReconcilingPolicyWait() bool {
-	return strings.ToLower(t.GetPolicy()) == ReconcilingPolicyWait
-}
-
-// IsReconcilingPolicyNoWait checks whether reconcile policy is "no wait"
-func (t *ChiReconciling) IsReconcilingPolicyNoWait() bool {
-	return strings.ToLower(t.GetPolicy()) == ReconcilingPolicyNoWait
-}
-
-// GetCleanup gets cleanup
-func (t *ChiReconciling) GetCleanup() *ChiCleanup {
-	if t == nil {
-		return nil
-	}
-	return t.Cleanup
-}
-
-// TemplatesList defines references to .spec.templates to be used
-type TemplatesList struct {
-	HostTemplate            string `json:"hostTemplate,omitempty"            yaml:"hostTemplate,omitempty"`
-	PodTemplate             string `json:"podTemplate,omitempty"             yaml:"podTemplate,omitempty"`
-	DataVolumeClaimTemplate string `json:"dataVolumeClaimTemplate,omitempty" yaml:"dataVolumeClaimTemplate,omitempty"`
-	LogVolumeClaimTemplate  string `json:"logVolumeClaimTemplate,omitempty"  yaml:"logVolumeClaimTemplate,omitempty"`
-	ServiceTemplate         string `json:"serviceTemplate,omitempty"         yaml:"serviceTemplate,omitempty"`
-	ClusterServiceTemplate  string `json:"clusterServiceTemplate,omitempty"  yaml:"clusterServiceTemplate,omitempty"`
-	ShardServiceTemplate    string `json:"shardServiceTemplate,omitempty"    yaml:"shardServiceTemplate,omitempty"`
-	ReplicaServiceTemplate  string `json:"replicaServiceTemplate,omitempty"  yaml:"replicaServiceTemplate,omitempty"`
-
-	// VolumeClaimTemplate is deprecated in favor of DataVolumeClaimTemplate and LogVolumeClaimTemplate
-	// !!! DEPRECATED !!!
-	VolumeClaimTemplate string `json:"volumeClaimTemplate,omitempty"     yaml:"volumeClaimTemplate,omitempty"`
-}
-
-// ChiShard defines item of a shard section of .spec.configuration.clusters[n].shards
-// TODO unify with ChiReplica based on HostsSet
-type ChiShard struct {
-	Name                string         `json:"name,omitempty"                yaml:"name,omitempty"`
-	Weight              *int           `json:"weight,omitempty"              yaml:"weight,omitempty"`
-	InternalReplication *StringBool    `json:"internalReplication,omitempty" yaml:"internalReplication,omitempty"`
-	Settings            *Settings      `json:"settings,omitempty"            yaml:"settings,omitempty"`
-	Files               *Settings      `json:"files,omitempty"               yaml:"files,omitempty"`
-	Templates           *TemplatesList `json:"templates,omitempty"           yaml:"templates,omitempty"`
-	ReplicasCount       int            `json:"replicasCount,omitempty"       yaml:"replicasCount,omitempty"`
-	// TODO refactor into map[string]Host
-	Hosts []*Host `json:"replicas,omitempty" yaml:"replicas,omitempty"`
-
-	Runtime ChiShardRuntime `json:"-" yaml:"-"`
-
-	// DefinitionType is DEPRECATED - to be removed soon
-	DefinitionType string `json:"definitionType,omitempty" yaml:"definitionType,omitempty"`
-}
-
-type ChiShardRuntime struct {
-	Address ChiShardAddress         `json:"-" yaml:"-"`
-	CHI     *ClickHouseInstallation `json:"-" yaml:"-" testdiff:"ignore"`
-}
-
-func (r ChiShardRuntime) GetAddress() IShardAddress {
-	return r.Address
-}
-
-// ChiReplica defines item of a replica section of .spec.configuration.clusters[n].replicas
-// TODO unify with ChiShard based on HostsSet
-type ChiReplica struct {
-	Name        string         `json:"name,omitempty"        yaml:"name,omitempty"`
-	Settings    *Settings      `json:"settings,omitempty"    yaml:"settings,omitempty"`
-	Files       *Settings      `json:"files,omitempty"       yaml:"files,omitempty"`
-	Templates   *TemplatesList `json:"templates,omitempty"   yaml:"templates,omitempty"`
-	ShardsCount int            `json:"shardsCount,omitempty" yaml:"shardsCount,omitempty"`
-	// TODO refactor into map[string]Host
-	Hosts []*Host `json:"shards,omitempty" yaml:"shards,omitempty"`
-
-	Runtime ChiReplicaRuntime `json:"-" yaml:"-"`
-}
-
-type ChiReplicaRuntime struct {
-	Address ChiReplicaAddress       `json:"-" yaml:"-"`
-	CHI     *ClickHouseInstallation `json:"-" yaml:"-" testdiff:"ignore"`
-}
-
-// ChiShardAddress defines address of a shard within ClickHouseInstallation
-type ChiShardAddress struct {
-	Namespace    string `json:"namespace,omitempty"    yaml:"namespace,omitempty"`
-	CHIName      string `json:"chiName,omitempty"      yaml:"chiName,omitempty"`
-	ClusterName  string `json:"clusterName,omitempty"  yaml:"clusterName,omitempty"`
-	ClusterIndex int    `json:"clusterIndex,omitempty" yaml:"clusterIndex,omitempty"`
-	ShardName    string `json:"shardName,omitempty"    yaml:"shardName,omitempty"`
-	ShardIndex   int    `json:"shardIndex,omitempty"   yaml:"shardIndex,omitempty"`
-}
-
-type IShardAddress interface {
-	GetNamespace() string
-	GetRootName() string
-	GetClusterName() string
-	GetClusterIndex() int
-	GetShardName() string
-	GetShardIndex() int
-}
-
-func (a ChiShardAddress) GetNamespace() string {
-	return a.Namespace
-}
-func (a ChiShardAddress) GetRootName() string {
-	return a.CHIName
-}
-func (a ChiShardAddress) GetClusterName() string {
-	return a.ClusterName
-}
-func (a ChiShardAddress) GetClusterIndex() int {
-	return a.ClusterIndex
-}
-func (a ChiShardAddress) GetShardName() string {
-	return a.ShardName
-}
-func (a ChiShardAddress) GetShardIndex() int {
-	return a.ShardIndex
-}
-
-// ChiReplicaAddress defines address of a replica within ClickHouseInstallation
-type ChiReplicaAddress struct {
-	Namespace    string `json:"namespace,omitempty"    yaml:"namespace,omitempty"`
-	CHIName      string `json:"chiName,omitempty"      yaml:"chiName,omitempty"`
-	ClusterName  string `json:"clusterName,omitempty"  yaml:"clusterName,omitempty"`
-	ClusterIndex int    `json:"clusterIndex,omitempty" yaml:"clusterIndex,omitempty"`
-	ReplicaName  string `json:"replicaName,omitempty"  yaml:"replicaName,omitempty"`
-	ReplicaIndex int    `json:"replicaIndex,omitempty" yaml:"replicaIndex,omitempty"`
-}
-
-// HostTemplate defines full Host Template
-type HostTemplate struct {
-	Name             string             `json:"name,omitempty"             yaml:"name,omitempty"`
-	PortDistribution []PortDistribution `json:"portDistribution,omitempty" yaml:"portDistribution,omitempty"`
-	Spec             Host               `json:"spec,omitempty"             yaml:"spec,omitempty"`
-}
-
-// PortDistribution defines port distribution
-type PortDistribution struct {
-	Type string `json:"type,omitempty"   yaml:"type,omitempty"`
-}
-
-// ChiHostConfig defines additional data related to a host
-type ChiHostConfig struct {
-	ZookeeperFingerprint string `json:"zookeeperfingerprint" yaml:"zookeeperfingerprint"`
-	SettingsFingerprint  string `json:"settingsfingerprint"  yaml:"settingsfingerprint"`
-	FilesFingerprint     string `json:"filesfingerprint"     yaml:"filesfingerprint"`
-}
-
-// Templates defines templates section of .spec
-type Templates struct {
-	// Templates
-	HostTemplates        []HostTemplate        `json:"hostTemplates,omitempty"        yaml:"hostTemplates,omitempty"`
-	PodTemplates         []PodTemplate         `json:"podTemplates,omitempty"         yaml:"podTemplates,omitempty"`
-	VolumeClaimTemplates []VolumeClaimTemplate `json:"volumeClaimTemplates,omitempty" yaml:"volumeClaimTemplates,omitempty"`
-	ServiceTemplates     []ServiceTemplate     `json:"serviceTemplates,omitempty"     yaml:"serviceTemplates,omitempty"`
-
-	// Index maps template name to template itself
-	HostTemplatesIndex        *HostTemplatesIndex        `json:",omitempty" yaml:",omitempty" testdiff:"ignore"`
-	PodTemplatesIndex         *PodTemplatesIndex         `json:",omitempty" yaml:",omitempty" testdiff:"ignore"`
-	VolumeClaimTemplatesIndex *VolumeClaimTemplatesIndex `json:",omitempty" yaml:",omitempty" testdiff:"ignore"`
-	ServiceTemplatesIndex     *ServiceTemplatesIndex     `json:",omitempty" yaml:",omitempty" testdiff:"ignore"`
-}
-
-// PodTemplate defines full Pod Template, directly used by StatefulSet
-type PodTemplate struct {
-	Name            string            `json:"name"                      yaml:"name"`
-	GenerateName    string            `json:"generateName,omitempty"    yaml:"generateName,omitempty"`
-	Zone            PodTemplateZone   `json:"zone,omitempty"            yaml:"zone,omitempty"`
-	PodDistribution []PodDistribution `json:"podDistribution,omitempty" yaml:"podDistribution,omitempty"`
-	ObjectMeta      meta.ObjectMeta   `json:"metadata,omitempty"        yaml:"metadata,omitempty"`
-	Spec            core.PodSpec      `json:"spec,omitempty"            yaml:"spec,omitempty"`
-}
-
-// PodTemplateZone defines pod template zone
-type PodTemplateZone struct {
-	Key    string   `json:"key,omitempty"    yaml:"key,omitempty"`
-	Values []string `json:"values,omitempty" yaml:"values,omitempty"`
-}
-
-// PodDistribution defines pod distribution
-type PodDistribution struct {
-	Type        string `json:"type,omitempty"        yaml:"type,omitempty"`
-	Scope       string `json:"scope,omitempty"       yaml:"scope,omitempty"`
-	Number      int    `json:"number,omitempty"      yaml:"number,omitempty"`
-	TopologyKey string `json:"topologyKey,omitempty" yaml:"topologyKey,omitempty"`
-}
-
-// ServiceTemplate defines CHI service template
-type ServiceTemplate struct {
-	Name         string           `json:"name"                   yaml:"name"`
-	GenerateName string           `json:"generateName,omitempty" yaml:"generateName,omitempty"`
-	ObjectMeta   meta.ObjectMeta  `json:"metadata,omitempty"     yaml:"metadata,omitempty"`
-	Spec         core.ServiceSpec `json:"spec,omitempty"         yaml:"spec,omitempty"`
-}
-
-// DistributedDDL defines distributedDDL section of .spec.defaults
-type DistributedDDL struct {
-	Profile string `json:"profile,omitempty" yaml:"profile"`
-}
-
-=======
->>>>>>> 4d72d1d0
 // +k8s:deepcopy-gen:interfaces=k8s.io/apimachinery/pkg/runtime.Object
 
 // ClickHouseInstallationList defines a list of ClickHouseInstallation resources
