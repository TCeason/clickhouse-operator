// Copyright 2019 Altinity Ltd and/or its affiliates. All rights reserved.
//
// Licensed under the Apache License, Version 2.0 (the "License");
// you may not use this file except in compliance with the License.
// You may obtain a copy of the License at
//
//     http://www.apache.org/licenses/LICENSE-2.0
//
// Unless required by applicable law or agreed to in writing, software
// distributed under the License is distributed on an "AS IS" BASIS,
// WITHOUT WARRANTIES OR CONDITIONS OF ANY KIND, either express or implied.
// See the License for the specific language governing permissions and
// limitations under the License.

package v1

import (
	"encoding/json"
	"fmt"
	"os"
	"regexp"
	"sort"
	"strconv"
	"strings"
	"sync"
	"time"

	log "github.com/golang/glog"
	"github.com/imdario/mergo"
	"gopkg.in/yaml.v3"

	meta "k8s.io/apimachinery/pkg/apis/meta/v1"

	"github.com/altinity/clickhouse-operator/pkg/apis/common/types"
	"github.com/altinity/clickhouse-operator/pkg/apis/deployment"
	"github.com/altinity/clickhouse-operator/pkg/util"
)

const (
	// Default values for update timeout and polling period in seconds
	defaultStatefulSetUpdateTimeout      = 300
	defaultStatefulSetUpdatePollInterval = 15

	// Default values for ClickHouse user configuration
	// 1. user/profile
	// 2. user/quota
	// 3. user/networks/ip
	// 4. user/password
	defaultChConfigUserDefaultProfile   = "default"
	defaultChConfigUserDefaultQuota     = "default"
	defaultChConfigUserDefaultNetworkIP = "::/0"
	defaultChConfigUserDefaultPassword  = "default"

	// Possible values for ClickHouse scheme

	// ChSchemeHTTP specifies HTTP access scheme
	ChSchemeHTTP = "http"
	// ChSchemeHTTPS specifies HTTPS access scheme
	ChSchemeHTTPS = "https"
	// ChSchemeAuto specifies that operator has to decide itself should https or http be used
	ChSchemeAuto = "auto"

	// Username and Password to be used by operator to connect to ClickHouse instances for
	// 1. Metrics requests
	// 2. Schema maintenance
	// User credentials can be specified in additional ClickHouse config files located in `chUsersConfigsPath` folder
	defaultChScheme   = ChSchemeAuto
	defaultChUsername = "clickhouse_operator"
	defaultChPassword = "clickhouse_operator_password"
	defaultChPort     = 8123
	defaultChRootCA   = ""

	// Timeouts used to limit connection and queries from the operator to ClickHouse instances. In seconds
	// defaultTimeoutConnect specifies default timeout to connect to the ClickHouse instance. In seconds
	defaultTimeoutConnect = 2
	// defaultTimeoutQuery specifies default timeout to query the CLickHouse instance. In seconds
	defaultTimeoutQuery = 5
	// defaultTimeoutCollect specifies default timeout to collect metrics from the ClickHouse instance. In seconds
	defaultTimeoutCollect = 8

	// defaultReconcileCHIsThreadsNumber specifies default number of controller threads running concurrently.
	// Used in case no other specified in config
	defaultReconcileCHIsThreadsNumber = 1

	// defaultReconcileShardsThreadsNumber specifies the default number of threads usable for concurrent shard reconciliation
	// within a single cluster reconciliation. Defaults to 1, which means strictly sequential shard reconciliation.
	defaultReconcileShardsThreadsNumber = 1

	// defaultReconcileShardsMaxConcurrencyPercent specifies the maximum integer percentage of shards that may be reconciled
	// concurrently during cluster reconciliation. This counterbalances the fact that this is an operator setting,
	// that different clusters will have different shard counts, and that the shard concurrency capacity is specified
	// above in terms of a number of threads to use (up to). Example: overriding to 100 means all shards may be
	// reconciled concurrently, if the number of shard reconciliation threads is greater than or equal to the number
	// of shards in the cluster.
	defaultReconcileShardsMaxConcurrencyPercent = 50

	// DefaultReconcileThreadsWarmup specifies default reconcile threads warmup time
	DefaultReconcileThreadsWarmup = 10 * time.Second

	// DefaultReconcileSystemThreadsNumber specifies default number of system controller threads running concurrently.
	// Used in case no other specified in config
	DefaultReconcileSystemThreadsNumber = 1

	// defaultTerminationGracePeriod specifies default value for TerminationGracePeriod
	defaultTerminationGracePeriod = 30
	// defaultRevisionHistoryLimit specifies default value for RevisionHistoryLimit
	defaultRevisionHistoryLimit = 10
)

// Username/password replacers
const (
	UsernameReplacer = "***"
	PasswordReplacer = "***"
)

const (
	// What to do in case StatefulSet can't reach new Generation - abort CHI reconcile
	OnStatefulSetCreateFailureActionAbort = "abort"

	// What to do in case StatefulSet can't reach new Generation - delete newly created problematic StatefulSet
	OnStatefulSetCreateFailureActionDelete = "delete"

	// What to do in case StatefulSet can't reach new Generation - do nothing, keep StatefulSet broken and move to the next
	OnStatefulSetCreateFailureActionIgnore = "ignore"
)

const (
	// What to do in case StatefulSet can't reach new Generation - abort CHI reconcile
	OnStatefulSetUpdateFailureActionAbort = "abort"

	// What to do in case StatefulSet can't reach new Generation - delete Pod and rollback StatefulSet to previous Generation
	// Pod would be recreated by StatefulSet based on rollback-ed configuration
	OnStatefulSetUpdateFailureActionRollback = "rollback"

	// What to do in case StatefulSet can't reach new Generation - do nothing, keep StatefulSet broken and move to the next
	OnStatefulSetUpdateFailureActionIgnore = "ignore"
)

const (
	defaultMaxReplicationDelay = 10
)

// OperatorConfig specifies operator configuration
// !!! IMPORTANT !!!
// !!! IMPORTANT !!!
// !!! IMPORTANT !!!
// !!! IMPORTANT !!!
// !!! IMPORTANT !!!
// Do not forget to update func (config *OperatorConfig) String()
// Do not forget to update CRD spec

// OperatorConfigRuntime specifies runtime config
type OperatorConfigRuntime struct {
	// Full path to the config file and folder where file part of this OperatorConfig originates from
	ConfigFilePath   string `json:"configFilePath"   yaml:"configFilePath"`
	ConfigFolderPath string `json:"configFolderPath" yaml:"configFolderPath"`
	// Namespace and Name of the config Custom Resource
	ConfigCRNamespace string `json:"configCRNamespace" yaml:"configCRNamespace"`
	ConfigCRName      string `json:"configCRName"      yaml:"configCRName"`

	// ConfigCRSources specifies list of Custom Resource-based configuration sources
	ConfigCRSources []ConfigCRSource `json:"configCRSources" yaml:"configCRSources"`

	// Namespace specifies namespace where the operator runs
	Namespace string `json:"namespace" yaml:"namespace"`
}

// OperatorConfigWatch specifies watch section
type OperatorConfigWatch struct {
	// Namespaces where operator watches for events
<<<<<<< HEAD
	Namespaces OperatorConfigWatchNamespaces `json:"namespaces" yaml:"namespaces"`
}

type OperatorConfigWatchNamespaces struct {
	Include *types.Strings `json:"include" yaml:"include`
	Exclude *types.Strings `json:"exclude" yaml:"exclude`
}

func (n *OperatorConfigWatchNamespaces) UnmarshalJSON(data []byte) error {
	type OperatorConfigWatchNamespaces2 OperatorConfigWatchNamespaces
	var namespaces OperatorConfigWatchNamespaces2
	if err := json.Unmarshal(data, &namespaces); err == nil {
		s := OperatorConfigWatchNamespaces{
			Include: namespaces.Include,
			Exclude: namespaces.Exclude,
		}
		*n = s
		return nil
	}

	var sl []string
	if err := json.Unmarshal(data, &sl); err == nil {
		s := OperatorConfigWatchNamespaces{
			Include: types.NewStrings(sl),
		}
		*n = s
		return nil
	}

	return fmt.Errorf("unable to OperatorConfigWatchNamespaces.UnmarshalJSON()")
=======
	Namespaces []string `json:"namespaces" yaml:"namespaces"`
	// NamespacesDenyList specifies namespaces that should be excluded from reconciliation
	NamespacesDenyList []string `json:"namespacesDenyList" yaml:"namespacesDenyList"`
>>>>>>> 237b6404
}

// OperatorConfigConfig specifies Config section
type OperatorConfigConfig struct {
	File OperatorConfigFile `json:"file" yaml:"file"`

	User OperatorConfigUser `json:"user" yaml:"user"`

	Network struct {
		HostRegexpTemplate string `json:"hostRegexpTemplate" yaml:"hostRegexpTemplate"`
	} `json:"network" yaml:"network"`
}

// OperatorConfigRestartPolicyRuleSet specifies set of rules
type OperatorConfigRestartPolicyRuleSet map[types.Matchable]types.StringBool

// OperatorConfigRestartPolicyRule specifies ClickHouse version and rules for this version
type OperatorConfigRestartPolicyRule struct {
	Version string                               `json:"version" yaml:"version"`
	Rules   []OperatorConfigRestartPolicyRuleSet `json:"rules"   yaml:"rules"`
}

// OperatorConfigRestartPolicy specifies operator's configuration changes restart policy
type OperatorConfigRestartPolicy struct {
	Rules []OperatorConfigRestartPolicyRule `json:"rules" yaml:"rules"`
}

// OperatorConfigAddonRule specifies ClickHouse version and rules for this version
type OperatorConfigAddonRule struct {
	Version string     `json:"version,omitempty" yaml:"version,omitempty"`
	Spec    *AddonSpec `json:"spec,omitempty"    yaml:"spec,omitempty"`
}

type AddonSpec struct {
	Configuration *AddonConfiguration `json:"configuration,omitempty"          yaml:"configuration,omitempty"`
}

type AddonConfiguration struct {
	Users    map[string]string `json:"users,omitempty"     yaml:"users,omitempty"`
	Profiles map[string]string `json:"profiles,omitempty"  yaml:"profiles,omitempty"`
	Quotas   map[string]string `json:"quotas,omitempty"    yaml:"quotas,omitempty"`
	Settings map[string]string `json:"settings,omitempty"  yaml:"settings,omitempty"`
	Files    map[string]string `json:"files,omitempty"     yaml:"files,omitempty"`
}

// OperatorConfigRestartPolicy specifies operator's configuration changes restart policy
type OperatorConfigAddons struct {
	Rules []OperatorConfigAddonRule `json:"rules" yaml:"rules"`
}

// OperatorConfigFile specifies File section
type OperatorConfigFile struct {
	Path struct {
		// Paths where to look for additional ClickHouse config .xml files to be mounted into Pod
		Common string `json:"common" yaml:"common"`
		Host   string `json:"host"   yaml:"host"`
		User   string `json:"user"   yaml:"user"`
	} `json:"path" yaml:"path"`

	Runtime OperatorConfigFileRuntime `json:"-" yaml:"-"`
}

// OperatorConfigFileRuntime specifies runtime section
type OperatorConfigFileRuntime struct {
	// OperatorConfig files fetched from paths specified above. Maps "file name->file content"
	CommonConfigFiles map[string]string `json:"-" yaml:"-"`
	HostConfigFiles   map[string]string `json:"-" yaml:"-"`
	UsersConfigFiles  map[string]string `json:"-" yaml:"-"`
}

type IOperatorConfigFilesPathsGetter interface {
	GetCommonConfigFiles() map[string]string
	GetHostConfigFiles() map[string]string
	GetUsersConfigFiles() map[string]string
}

func (r OperatorConfigFileRuntime) GetCommonConfigFiles() map[string]string {
	return r.CommonConfigFiles
}

func (r OperatorConfigFileRuntime) GetHostConfigFiles() map[string]string {
	return r.HostConfigFiles
}

func (r OperatorConfigFileRuntime) GetUsersConfigFiles() map[string]string {
	return r.UsersConfigFiles
}

// OperatorConfigUser specifies User section
type OperatorConfigUser struct {
	Default OperatorConfigDefault `json:"default" yaml:"default"`
}

// OperatorConfigDefault specifies user-default section
type OperatorConfigDefault struct {
	// Default values for ClickHouse user configuration
	// 1. user/profile - string
	// 2. user/quota - string
	// 3. user/networks/ip - multiple strings
	// 4. user/password - string
	Profile    string   `json:"profile"    yaml:"profile"`
	Quota      string   `json:"quota"      yaml:"quota"`
	NetworksIP []string `json:"networksIP" yaml:"networksIP"`
	Password   string   `json:"password"   yaml:"password"`
}

// type RestartPolicy map[Matchable]StringBool

// OperatorConfigClickHouse specifies ClickHouse section
type OperatorConfigClickHouse struct {
	Config              OperatorConfigConfig        `json:"configuration"              yaml:"configuration"`
	ConfigRestartPolicy OperatorConfigRestartPolicy `json:"configurationRestartPolicy" yaml:"configurationRestartPolicy"`

	Access struct {
		// Username and Password to be used by operator to connect to ClickHouse instances
		// for
		// 1. Metrics requests
		// 2. Schema maintenance
		// User credentials can be specified in additional ClickHouse config files located in `chUsersConfigsPath` folder
		Scheme   string `json:"scheme,omitempty"   yaml:"scheme,omitempty"`
		Username string `json:"username,omitempty" yaml:"username,omitempty"`
		Password string `json:"password,omitempty" yaml:"password,omitempty"`
		RootCA   string `json:"rootCA,omitempty"   yaml:"rootCA,omitempty"`

		// Location of k8s Secret with username and password to be used by the operator to connect to ClickHouse instances
		// Can be used instead of explicitly specified (above) username and password
		Secret struct {
			Namespace string `json:"namespace,omitempty" yaml:"namespace,omitempty"`
			Name      string `json:"name,omitempty"      yaml:"name,omitempty"`

			Runtime struct {
				// Username and Password to be used by operator to connect to ClickHouse instances
				// extracted from k8s secret specified above.
				Username string
				Password string
				Fetched  bool
				Error    string
			}
		} `json:"secret" yaml:"secret"`

		// Port where to connect to ClickHouse instances to
		Port int `json:"port" yaml:"port"`

		// Timeouts used to limit connection and queries from the operator to ClickHouse instances
		Timeouts struct {
			Connect time.Duration `json:"connect" yaml:"connect"`
			Query   time.Duration `json:"query"   yaml:"query"`
		} `json:"timeouts" yaml:"timeouts"`
	} `json:"access" yaml:"access"`

	Addons OperatorConfigAddons `json:"addons" yaml:"addons"`

	// Metrics used to specify how the operator fetches metrics from ClickHouse instances
	Metrics struct {
		Timeouts struct {
			Collect time.Duration `json:"collect" yaml:"collect"`
		} `json:"timeouts" yaml:"timeouts"`
	} `json:"metrics" yaml:"metrics"`
}

// OperatorConfigKeeper specifies Keeper section
type OperatorConfigKeeper struct {
	Config OperatorConfigConfig `json:"configuration" yaml:"configuration"`
}

// OperatorConfigTemplate specifies template section
type OperatorConfigTemplate struct {
	CHI OperatorConfigCHI `json:"chi" yaml:"chi"`
}

// OperatorConfigCHIPolicy specifies string value of .template.chi.policy
type OperatorConfigCHIPolicy string

// String is a stringifier
func (p OperatorConfigCHIPolicy) String() string {
	return string(p)
}

// ToLower provides the same functionality as strings.ToLower()
func (p OperatorConfigCHIPolicy) ToLower() string {
	return strings.ToLower(p.String())
}

// Equals checks whether OperatorConfigCHIPolicy is equal to another one
func (p OperatorConfigCHIPolicy) Equals(another OperatorConfigCHIPolicy) bool {
	return p.ToLower() == another.ToLower()
}

// Possible values for OperatorConfigCHIPolicy
const (
	OperatorConfigCHIPolicyReadOnStart          OperatorConfigCHIPolicy = "ReadOnStart"
	OperatorConfigCHIPolicyApplyOnNextReconcile OperatorConfigCHIPolicy = "ApplyOnNextReconcile"
	defaultOperatorConfigCHIPolicy              OperatorConfigCHIPolicy = OperatorConfigCHIPolicyApplyOnNextReconcile
)

// OperatorConfigCHI specifies template CHI section
type OperatorConfigCHI struct {
	// Policy specifies how to handle CHITs
	Policy OperatorConfigCHIPolicy `json:"policy" yaml:"policy"`
	// Path where to look for ClickHouseInstallation templates .yaml files
	Path string `json:"path" yaml:"path"`

	Runtime OperatorConfigCHIRuntime `json:"runtime,omitempty" yaml:"runtime,omitempty"`
}

// OperatorConfigCHIRuntime specifies chi runtime section
type OperatorConfigCHIRuntime struct {
	// CHI template files fetched from the path specified above. Maps "file name->file content"
	TemplateFiles map[string]string `json:"templateFiles,omitempty" yaml:"templateFiles,omitempty"`
	// CHI template objects unmarshalled from CHITemplateFiles. Maps "metadata.name->object"
	Templates []*ClickHouseInstallation `json:"-" yaml:"-"`
	mutex     sync.RWMutex              `json:"-" yaml:"-"`
}

// OperatorConfigReconcile specifies reconcile section
type OperatorConfigReconcile struct {
	Runtime struct {
		ReconcileCHIsThreadsNumber           int `json:"reconcileCHIsThreadsNumber"           yaml:"reconcileCHIsThreadsNumber"`
		ReconcileShardsThreadsNumber         int `json:"reconcileShardsThreadsNumber"         yaml:"reconcileShardsThreadsNumber"`
		ReconcileShardsMaxConcurrencyPercent int `json:"reconcileShardsMaxConcurrencyPercent" yaml:"reconcileShardsMaxConcurrencyPercent"`

		// DEPRECATED, is replaced with reconcileCHIsThreadsNumber
		ThreadsNumber int `json:"threadsNumber" yaml:"threadsNumber"`
	} `json:"runtime" yaml:"runtime"`

	StatefulSet struct {
		Create struct {
			OnFailure string `json:"onFailure" yaml:"onFailure"`
		} `json:"create" yaml:"create"`

		Update struct {
			Timeout      uint64 `json:"timeout" yaml:"timeout"`
			PollInterval uint64 `json:"pollInterval" yaml:"pollInterval"`
			OnFailure    string `json:"onFailure" yaml:"onFailure"`
		} `json:"update" yaml:"update"`
	} `json:"statefulSet" yaml:"statefulSet"`

	Host ReconcileHost `json:"host" yaml:"host"`
}

// ReconcileHost defines reconcile host config
type ReconcileHost struct {
	Wait ReconcileHostWait `json:"wait" yaml:"wait"`
}

func (host ReconcileHost) Normalize() ReconcileHost {
	if host.Wait.Replicas == nil {
		host.Wait.Replicas = &ReconcileHostWaitReplicas{}
	}

	if host.Wait.Replicas.Delay == nil {
		// Default update timeout in seconds
		host.Wait.Replicas.Delay = types.NewInt32(defaultMaxReplicationDelay)
	}

	if host.Wait.Probes == nil {
		// Default value
		host.Wait.Probes = &ReconcileHostWaitProbes{
			Ready: types.NewStringBool(true),
		}
	}
	return host
}

func (host ReconcileHost) MergeFrom(from ReconcileHost) ReconcileHost {
	host.Wait = host.Wait.MergeFrom(from.Wait)
	return host
}

// ReconcileHostWait defines reconcile host wait config
type ReconcileHostWait struct {
	Exclude  *types.StringBool          `json:"exclude,omitempty"  yaml:"exclude,omitempty"`
	Queries  *types.StringBool          `json:"queries,omitempty"  yaml:"queries,omitempty"`
	Include  *types.StringBool          `json:"include,omitempty"  yaml:"include,omitempty"`
	Replicas *ReconcileHostWaitReplicas `json:"replicas,omitempty" yaml:"replicas,omitempty"`
	Probes   *ReconcileHostWaitProbes   `json:"probes,omitempty"   yaml:"probes,omitempty"`
}

func (wait ReconcileHostWait) MergeFrom(from ReconcileHostWait) ReconcileHostWait {
	wait.Exclude = wait.Exclude.MergeFrom(from.Exclude)
	wait.Queries = wait.Queries.MergeFrom(from.Queries)
	wait.Include = wait.Include.MergeFrom(from.Include)
	wait.Replicas = wait.Replicas.MergeFrom(from.Replicas)
	wait.Probes = wait.Probes.MergeFrom(from.Probes)

	return wait
}

type ReconcileHostWaitReplicas struct {
	All   *types.StringBool `json:"all,omitempty"   yaml:"all,omitempty"`
	New   *types.StringBool `json:"new,omitempty"   yaml:"new,omitempty"`
	Delay *types.Int32      `json:"delay,omitempty" yaml:"delay,omitempty"`
}

func (r *ReconcileHostWaitReplicas) MergeFrom(from *ReconcileHostWaitReplicas) *ReconcileHostWaitReplicas {
	if from == nil {
		// Nothing to merge from, keep original value
		return r
	}

	// From now on we have `from` specified

	if r == nil {
		// Recipient is not specified, just use `from` value
		return from
	}

	// Both recipient and `from` are specified, need to walk over fields

	r.All = r.All.MergeFrom(from.All)
	r.New = r.New.MergeFrom(from.New)
	r.Delay = r.Delay.MergeFrom(from.Delay)

	return r
}

type ReconcileHostWaitProbes struct {
	Startup *types.StringBool `json:"startup,omitempty" yaml:"startup,omitempty"`
	Ready   *types.StringBool `json:"ready,omitempty"   yaml:"ready,omitempty"`
}

func (p *ReconcileHostWaitProbes) MergeFrom(from *ReconcileHostWaitProbes) *ReconcileHostWaitProbes {
	if from == nil {
		// Nothing to merge from, keep original value
		return p
	}

	// From now on we have `from` specified

	if p == nil {
		// Recipient is not specified, just use `from` value
		return from
	}

	// Both recipient and `from` are specified, need to walk over fields

	p.Startup = p.Startup.MergeFrom(from.Startup)
	p.Ready = p.Ready.MergeFrom(from.Ready)

	return p
}

// OperatorConfigAnnotation specifies annotation section
type OperatorConfigAnnotation struct {
	// When transferring annotations from the chi/chit.metadata to CHI objects, use these filters.
	Include []string `json:"include" yaml:"include"`
	Exclude []string `json:"exclude" yaml:"exclude"`
}

// OperatorConfigLabel specifies label section
type OperatorConfigLabel struct {
	// When transferring labels from the chi/chit.metadata to child objects, use these filters.
	Include []string `json:"include" yaml:"include"`
	Exclude []string `json:"exclude" yaml:"exclude"`

	// Whether to append *Scope* labels to StatefulSet and Pod.
	AppendScopeString types.StringBool `json:"appendScope" yaml:"appendScope"`

	Runtime OperatorConfigLabelRuntime `json:"runtime" yaml:"runtime"`
}

type OperatorConfigLabelRuntime struct {
	AppendScope bool `json:"appendScope" yaml:"appendScope"`
}

type OperatorConfigMetrics struct {
	Labels OperatorConfigMetricsLabels `json:"labels" yaml:"labels"`
}

type OperatorConfigMetricsLabels struct {
	Exclude []string `json:"exclude" yaml:"exclude"`
}

type OperatorConfigStatus struct {
	Fields OperatorConfigStatusFields `json:"fields" yaml:"fields"`
}

type OperatorConfigStatusFields struct {
	Action  *types.StringBool `json:"action,omitempty"  yaml:"action,omitempty"`
	Actions *types.StringBool `json:"actions,omitempty" yaml:"actions,omitempty"`
	Error   *types.StringBool `json:"error,omitempty"   yaml:"error,omitempty"`
	Errors  *types.StringBool `json:"errors,omitempty"  yaml:"errors,omitempty"`
}

type ConfigCRSource struct {
	Namespace string
	Name      string
}

// OperatorConfig specifies operator config
type OperatorConfig struct {
	Runtime     OperatorConfigRuntime    `json:"runtime"    yaml:"runtime"`
	Watch       OperatorConfigWatch      `json:"watch"      yaml:"watch"`
	ClickHouse  OperatorConfigClickHouse `json:"clickhouse" yaml:"clickhouse"`
	Keeper      OperatorConfigKeeper     `json:"keeper"     yaml:"keeper"`
	Template    OperatorConfigTemplate   `json:"template"   yaml:"template"`
	Reconcile   OperatorConfigReconcile  `json:"reconcile"  yaml:"reconcile"`
	Annotation  OperatorConfigAnnotation `json:"annotation" yaml:"annotation"`
	Label       OperatorConfigLabel      `json:"label"      yaml:"label"`
	Metrics     OperatorConfigMetrics    `json:"metrics"    yaml:"metrics"`
	Status      OperatorConfigStatus     `json:"status"     yaml:"status"`
	StatefulSet struct {
		// Revision history limit
		RevisionHistoryLimit int `json:"revisionHistoryLimit" yaml:"revisionHistoryLimit"`
	} `json:"statefulSet" yaml:"statefulSet"`
	Pod struct {
		// Grace period for Pod termination.
		TerminationGracePeriod int `json:"terminationGracePeriod" yaml:"terminationGracePeriod"`
	} `json:"pod" yaml:"pod"`
	Logger struct {
		// Logger section
		LogToStderr     string `json:"logtostderr"      yaml:"logtostderr"`
		AlsoLogToStderr string `json:"alsologtostderr"  yaml:"alsologtostderr"`
		V               string `json:"v"                yaml:"v"`
		StderrThreshold string `json:"stderrthreshold"  yaml:"stderrthreshold"`
		VModule         string `json:"vmodule"          yaml:"vmodule"`
		LogBacktraceAt  string `json:"log_backtrace_at" yaml:"log_backtrace_at"`
	} `json:"logger" yaml:"logger"`

	//
	// The end of OperatorConfig
	//
	// !!! IMPORTANT !!!
	// !!! IMPORTANT !!!
	// !!! IMPORTANT !!!
	// !!! IMPORTANT !!!
	// !!! IMPORTANT !!!
	// Do not forget to update func (config *OperatorConfig) String()
	// Do not forget to update CRD spec

	////////////////////
	// DEPRECATED!
	// TO BE REMOVED!
	////////////////////

	// WatchNamespaces where operator watches for events
	WatchNamespaces []string `json:"watchNamespaces" yaml:"watchNamespaces"`
	// Paths where to look for additional ClickHouse config .xml files to be mounted into Pod
	CHCommonConfigsPath string `json:"chCommonConfigsPath" yaml:"chCommonConfigsPath"`
	CHHostConfigsPath   string `json:"chHostConfigsPath"   yaml:"chHostConfigsPath"`
	CHUsersConfigsPath  string `json:"chUsersConfigsPath"  yaml:"chUsersConfigsPath"`

	// Path where to look for ClickHouseInstallation templates .yaml files
	CHITemplatesPath string `json:"chiTemplatesPath" yaml:"chiTemplatesPath"`
	// Create/Update StatefulSet behavior - for how long to wait for StatefulSet to reach new Generation
	StatefulSetUpdateTimeout uint64 `json:"statefulSetUpdateTimeout" yaml:"statefulSetUpdateTimeout"`
	// Create/Update StatefulSet behavior - for how long to sleep while polling StatefulSet to reach new Generation
	StatefulSetUpdatePollPeriod uint64 `json:"statefulSetUpdatePollPeriod" yaml:"statefulSetUpdatePollPeriod"`

	// Rolling Create/Update behavior
	// StatefulSet create behavior - what to do in case StatefulSet can't reach new Generation
	OnStatefulSetCreateFailureAction string `json:"onStatefulSetCreateFailureAction" yaml:"onStatefulSetCreateFailureAction"`
	// StatefulSet update behavior - what to do in case StatefulSet can't reach new Generation
	OnStatefulSetUpdateFailureAction string `json:"onStatefulSetUpdateFailureAction" yaml:"onStatefulSetUpdateFailureAction"`

	// Default values for ClickHouse user configuration
	// 1. user/profile - string
	// 2. user/quota - string
	// 3. user/networks/ip - multiple strings
	// 4. user/password - string
	CHConfigUserDefaultProfile    string   `json:"chConfigUserDefaultProfile"    yaml:"chConfigUserDefaultProfile"`
	CHConfigUserDefaultQuota      string   `json:"chConfigUserDefaultQuota"      yaml:"chConfigUserDefaultQuota"`
	CHConfigUserDefaultNetworksIP []string `json:"chConfigUserDefaultNetworksIP" yaml:"chConfigUserDefaultNetworksIP"`
	CHConfigUserDefaultPassword   string   `json:"chConfigUserDefaultPassword"   yaml:"chConfigUserDefaultPassword"`

	CHConfigNetworksHostRegexpTemplate string `json:"chConfigNetworksHostRegexpTemplate" yaml:"chConfigNetworksHostRegexpTemplate"`

	// Username and Password to be used by operator to connect to ClickHouse instances
	// for
	// 1. Metrics requests
	// 2. Schema maintenance
	// User credentials can be specified in additional ClickHouse config files located in `chUsersConfigsPath` folder
	CHScheme   string `json:"chScheme" yaml:"chScheme"`
	CHUsername string `json:"chUsername" yaml:"chUsername"`
	CHPassword string `json:"chPassword" yaml:"chPassword"`
	// Location of k8s Secret with username and password to be used by operator to connect to ClickHouse instances
	// Can be used instead of explicitly specified username and password
	CHCredentialsSecretNamespace string `json:"chCredentialsSecretNamespace" yaml:"chCredentialsSecretNamespace"`
	CHCredentialsSecretName      string `json:"chCredentialsSecretName"      yaml:"chCredentialsSecretName"`

	// Port where to connect to ClickHouse instances to
	CHPort int `json:"chPort"     yaml:"chPort"`

	// Logger section
	LogToStderr     string `json:"logtostderr"      yaml:"logtostderr"`
	AlsoLogToStderr string `json:"alsologtostderr"  yaml:"alsologtostderr"`
	V               string `json:"v"                yaml:"v"`
	StderrThreshold string `json:"stderrthreshold"  yaml:"stderrthreshold"`
	VModule         string `json:"vmodule"          yaml:"vmodule"`
	LogBacktraceAt  string `json:"log_backtrace_at" yaml:"log_backtrace_at"`
	// Max number of concurrent reconciles in progress
	ReconcileThreadsNumber int  `json:"reconcileThreadsNumber" yaml:"reconcileThreadsNumber"`
	ReconcileWaitExclude   bool `json:"reconcileWaitExclude"   yaml:"reconcileWaitExclude"`
	ReconcileWaitInclude   bool `json:"reconcileWaitInclude"   yaml:"reconcileWaitInclude"`

	// When transferring annotations from the chi/chit.metadata to CHI objects, use these filters.
	IncludeIntoPropagationAnnotations []string `json:"includeIntoPropagationAnnotations" yaml:"includeIntoPropagationAnnotations"`
	ExcludeFromPropagationAnnotations []string `json:"excludeFromPropagationAnnotations" yaml:"excludeFromPropagationAnnotations"`

	// When transferring labels from the chi/chit.metadata to child objects, use these filters.
	IncludeIntoPropagationLabels []string `json:"includeIntoPropagationLabels" yaml:"includeIntoPropagationLabels"`
	ExcludeFromPropagationLabels []string `json:"excludeFromPropagationLabels" yaml:"excludeFromPropagationLabels"`

	// Whether to append *Scope* labels to StatefulSet and Pod.
	AppendScopeLabelsString types.StringBool `json:"appendScopeLabels" yaml:"appendScopeLabels"`

	// Grace period for Pod termination.
	TerminationGracePeriod int `json:"terminationGracePeriod" yaml:"terminationGracePeriod"`
	// Revision history limit
	RevisionHistoryLimit int `json:"revisionHistoryLimit" yaml:"revisionHistoryLimit"`
}

// MergeFrom merges
func (c *OperatorConfig) MergeFrom(from *OperatorConfig) error {
	if from == nil {
		return nil
	}

	if err := mergo.Merge(c, *from, mergo.WithAppendSlice, mergo.WithOverride); err != nil {
		return fmt.Errorf("FAIL merge config Error: %q", err)
	}

	return nil
}

// readCHITemplates build OperatorConfig.CHITemplate from template files content
func (c *OperatorConfig) readCHITemplates() (errs []error) {
	// Read CHI template files
	c.Template.CHI.Runtime.TemplateFiles = util.ReadFilesIntoMap(c.Template.CHI.Path, c.isCHITemplateExt)

	// Produce map of CHI templates out of CHI template files
	for filename := range c.Template.CHI.Runtime.TemplateFiles {
		template := new(ClickHouseInstallation)
		if err := yaml.Unmarshal([]byte(c.Template.CHI.Runtime.TemplateFiles[filename]), template); err != nil {
			// Unable to unmarshal - skip incorrect template
			errs = append(errs, fmt.Errorf("FAIL readCHITemplates() unable to unmarshal file %s Error: %q", filename, err))
			continue // skip to the next template
		}
		// Template read successfully, let's append it to the list
		c.enlistCHITemplate(template)
	}

	return
}

// enlistCHITemplate inserts template into templates catalog
func (c *OperatorConfig) enlistCHITemplate(template *ClickHouseInstallation) {
	c.unlistCHITemplate(template)

	c.Template.CHI.Runtime.mutex.Lock()
	defer c.Template.CHI.Runtime.mutex.Unlock()

	if !template.FoundIn(c.Template.CHI.Runtime.Templates) {
		c.Template.CHI.Runtime.Templates = append(c.Template.CHI.Runtime.Templates, template)
	}
}

// unlistCHITemplate removes template from templates catalog
func (c *OperatorConfig) unlistCHITemplate(template *ClickHouseInstallation) {
	c.Template.CHI.Runtime.mutex.Lock()
	defer c.Template.CHI.Runtime.mutex.Unlock()

	// Nullify found template entry
	for _, _template := range c.Template.CHI.Runtime.Templates {
		if template.MatchFullName(_template.Namespace, _template.Name) {
			// Mark for deletion
			_template.Name = ""
			_template.Namespace = ""
		}
	}

	// Compact the slice - exclude empty-named templates
	var named []*ClickHouseInstallation
	for _, _template := range c.Template.CHI.Runtime.Templates {
		if !_template.MatchFullName("", "") {
			named = append(named, _template)
		}
	}

	c.Template.CHI.Runtime.Templates = named
}

// FindTemplate finds specified template within possibly specified namespace
func (c *OperatorConfig) FindTemplate(templateRef *TemplateRef, fallbackNamespace string) *ClickHouseInstallation {
	c.Template.CHI.Runtime.mutex.RLock()
	defer c.Template.CHI.Runtime.mutex.RUnlock()

	// Try to find direct match
	for _, template := range c.Template.CHI.Runtime.Templates {
		if template.MatchFullName(templateRef.Namespace, templateRef.Name) {
			// Exact match, found the result
			return template
		}
	}

	// Exact match is not possible.
	// Let's try to find by name only in "predefined" namespace

	if templateRef.Namespace != "" {
		// With fully-specified template namespace+name pair exact match is applicable only
		// This is strange situation, however
		return nil
	}

	// Look for templates with specified name in "predefined" namespace

	for _, template := range c.Template.CHI.Runtime.Templates {
		if template.MatchFullName(fallbackNamespace, templateRef.Name) {
			// Found template with searched name in "predefined" namespace
			return template
		}
	}

	return nil
}

// GetAutoTemplates gets all auto templates.
// Auto templates are sorted alphabetically by tuple: namespace, name
func (c *OperatorConfig) GetAutoTemplates() []*ClickHouseInstallation {
	c.Template.CHI.Runtime.mutex.RLock()
	defer c.Template.CHI.Runtime.mutex.RUnlock()

	// Extract auto-templates from all templates listed
	var autoTemplates []*ClickHouseInstallation
	for _, _template := range c.Template.CHI.Runtime.Templates {
		if _template.IsAuto() {
			autoTemplates = append(autoTemplates, _template)
		}
	}

	// Prepare sorted unique list of namespaces
	var namespaces []string
	for _, _template := range autoTemplates {
		// Append template's namespace to the list of namespaces
		if !util.StringSliceContains(namespaces, _template.Namespace) {
			namespaces = append(namespaces, _template.Namespace)
		}
	}
	sort.Strings(namespaces)

	// Prepare sorted list of templates
	var sortedTemplates []*ClickHouseInstallation
	// Walk over sorted unique namespaces
	for _, namespace := range namespaces {
		// Prepare sorted unique list of names within this namespace
		var names []string
		for _, _template := range autoTemplates {
			if _template.MatchNamespace(namespace) && !util.StringSliceContains(names, _template.Name) {
				names = append(names, _template.Name)
			}
		}
		sort.Strings(names)

		// Walk over sorted unique list of names within this namespace
		// and append first unseen before template to the result list of templates
		for _, name := range names {
			for _, _template := range autoTemplates {
				if _template.MatchFullName(namespace, name) && !_template.FoundIn(sortedTemplates) {
					sortedTemplates = append(sortedTemplates, _template)
				}
			}
		}
	}

	return sortedTemplates
}

// AddCHITemplate adds CHI template
func (c *OperatorConfig) AddCHITemplate(template *ClickHouseInstallation) {
	c.enlistCHITemplate(template)
}

// UpdateCHITemplate updates CHI template
func (c *OperatorConfig) UpdateCHITemplate(template *ClickHouseInstallation) {
	c.enlistCHITemplate(template)
}

// DeleteCHITemplate deletes CHI template
func (c *OperatorConfig) DeleteCHITemplate(template *ClickHouseInstallation) {
	c.unlistCHITemplate(template)
}

// Postprocess runs all postprocessors
func (c *OperatorConfig) Postprocess() {
	c.normalize()
	c.readClickHouseCustomConfigFiles()
	c.readKeeperCustomConfigFiles()
	c.readCHITemplates()
	c.applyEnvVarParams()
	c.applyDefaultWatchNamespace()
}

func (c *OperatorConfig) normalizeSectionClickHouseConfigurationFile() {
	// Process ClickHouse configuration files section
	// Apply default paths in case nothing specified
	util.PreparePath(&c.ClickHouse.Config.File.Path.Common, c.Runtime.ConfigFolderPath, CommonConfigDirClickHouse)
	util.PreparePath(&c.ClickHouse.Config.File.Path.Host, c.Runtime.ConfigFolderPath, HostConfigDirClickHouse)
	util.PreparePath(&c.ClickHouse.Config.File.Path.User, c.Runtime.ConfigFolderPath, UsersConfigDirClickHouse)
}

func (c *OperatorConfig) normalizeSectionKeeperConfigurationFile() {
	// Process Keeper configuration files section
	// Apply default paths in case nothing specified
	util.PreparePath(&c.Keeper.Config.File.Path.Common, c.Runtime.ConfigFolderPath, CommonConfigDirKeeper)
	util.PreparePath(&c.Keeper.Config.File.Path.Host, c.Runtime.ConfigFolderPath, HostConfigDirKeeper)
	util.PreparePath(&c.Keeper.Config.File.Path.User, c.Runtime.ConfigFolderPath, UsersConfigDirKeeper)
}

func (c *OperatorConfig) normalizeSectionTemplate() {
	p := c.Template.CHI.Policy
	switch {
	case p.Equals(OperatorConfigCHIPolicyReadOnStart):
		c.Template.CHI.Policy = OperatorConfigCHIPolicyReadOnStart
	case p.Equals(OperatorConfigCHIPolicyApplyOnNextReconcile):
		c.Template.CHI.Policy = OperatorConfigCHIPolicyApplyOnNextReconcile
	default:
		c.Template.CHI.Policy = defaultOperatorConfigCHIPolicy
	}

	// Process ClickHouseInstallation templates section
	util.PreparePath(&c.Template.CHI.Path, c.Runtime.ConfigFolderPath, TemplatesDirClickHouse)
}

func (c *OperatorConfig) normalizeSectionReconcileStatefulSet() {
	// Process Create/Update section

	// Timeouts
	if c.Reconcile.StatefulSet.Update.Timeout == 0 {
		// Default update timeout in seconds
		c.Reconcile.StatefulSet.Update.Timeout = defaultStatefulSetUpdateTimeout
	}

	if c.Reconcile.StatefulSet.Update.PollInterval == 0 {
		// Default polling period in seconds
		c.Reconcile.StatefulSet.Update.PollInterval = defaultStatefulSetUpdatePollInterval
	}

	// Default action on Create/Update failure - to keep system in previous state

	// Default Create Failure action - delete
	if c.Reconcile.StatefulSet.Create.OnFailure == "" {
		c.Reconcile.StatefulSet.Create.OnFailure = OnStatefulSetCreateFailureActionDelete
	}

	// Default Updated Failure action - revert
	if c.Reconcile.StatefulSet.Update.OnFailure == "" {
		c.Reconcile.StatefulSet.Update.OnFailure = OnStatefulSetUpdateFailureActionRollback
	}
}

func (c *OperatorConfig) normalizeSectionReconcileHost() {
	c.Reconcile.Host = c.Reconcile.Host.Normalize()
}

func (c *OperatorConfig) normalizeSectionClickHouseConfigurationUserDefault() {
	// Default values for ClickHouse user configuration
	// 1. user/profile
	// 2. user/quota
	// 3. user/networks/ip
	// 4. user/password
	if c.ClickHouse.Config.User.Default.Profile == "" {
		c.ClickHouse.Config.User.Default.Profile = defaultChConfigUserDefaultProfile
	}
	if c.ClickHouse.Config.User.Default.Quota == "" {
		c.ClickHouse.Config.User.Default.Quota = defaultChConfigUserDefaultQuota
	}
	if len(c.ClickHouse.Config.User.Default.NetworksIP) == 0 {
		c.ClickHouse.Config.User.Default.NetworksIP = []string{defaultChConfigUserDefaultNetworkIP}
	}
	if c.ClickHouse.Config.User.Default.Password == "" {
		c.ClickHouse.Config.User.Default.Password = defaultChConfigUserDefaultPassword
	}

	// chConfigNetworksHostRegexpTemplate
}

func (c *OperatorConfig) normalizeSectionClickHouseAccess() {
	// Username and Password to be used by operator to connect to ClickHouse instances for
	// 1. Metrics requests
	// 2. Schema maintenance
	// User credentials can be specified in additional ClickHouse config files located in `chUsersConfigsPath` folder
	switch strings.ToLower(c.ClickHouse.Access.Scheme) {
	case ChSchemeHTTP:
		c.ClickHouse.Access.Scheme = ChSchemeHTTP
	case ChSchemeHTTPS:
		c.ClickHouse.Access.Scheme = ChSchemeHTTPS
	case ChSchemeAuto:
		c.ClickHouse.Access.Scheme = ChSchemeAuto
	default:
		c.ClickHouse.Access.Scheme = defaultChScheme
	}
	if c.ClickHouse.Access.Username == "" {
		c.ClickHouse.Access.Username = defaultChUsername
	}
	if c.ClickHouse.Access.Password == "" {
		c.ClickHouse.Access.Password = defaultChPassword
	}
	if c.ClickHouse.Access.RootCA == "" {
		c.ClickHouse.Access.RootCA = defaultChRootCA
	}
	// config.CHCredentialsSecretNamespace
	// config.CHCredentialsSecretName

	// Overwrite credentials with data from the secret (if both username and password provided)
	if (c.ClickHouse.Access.Secret.Runtime.Username != "") && (c.ClickHouse.Access.Secret.Runtime.Password != "") {
		c.ClickHouse.Access.Username = c.ClickHouse.Access.Secret.Runtime.Username
		c.ClickHouse.Access.Password = c.ClickHouse.Access.Secret.Runtime.Password
	}

	if c.ClickHouse.Access.Port == 0 {
		c.ClickHouse.Access.Port = defaultChPort
	}

	// Timeouts

	if c.ClickHouse.Access.Timeouts.Connect == 0 {
		c.ClickHouse.Access.Timeouts.Connect = defaultTimeoutConnect
	}
	// Adjust seconds to time.Duration
	c.ClickHouse.Access.Timeouts.Connect = c.ClickHouse.Access.Timeouts.Connect * time.Second

	if c.ClickHouse.Access.Timeouts.Query == 0 {
		c.ClickHouse.Access.Timeouts.Query = defaultTimeoutQuery
	}
	// Adjust seconds to time.Duration
	c.ClickHouse.Access.Timeouts.Query = c.ClickHouse.Access.Timeouts.Query * time.Second

}

func (c *OperatorConfig) normalizeSectionClickHouseMetrics() {
	if c.ClickHouse.Metrics.Timeouts.Collect == 0 {
		c.ClickHouse.Metrics.Timeouts.Collect = defaultTimeoutCollect
	}
	// Adjust seconds to time.Duration
	c.ClickHouse.Metrics.Timeouts.Collect = c.ClickHouse.Metrics.Timeouts.Collect * time.Second
}

func (c *OperatorConfig) normalizeSectionLogger() {
	// Logtostderr      string `json:"logtostderr"      yaml:"logtostderr"`
	// Alsologtostderr  string `json:"alsologtostderr"  yaml:"alsologtostderr"`
	// V                string `json:"v"                yaml:"v"`
	// Stderrthreshold  string `json:"stderrthreshold"  yaml:"stderrthreshold"`
	// Vmodule          string `json:"vmodule"          yaml:"vmodule"`
	// Log_backtrace_at string `json:"log_backtrace_at" yaml:"log_backtrace_at"`
}

func (c *OperatorConfig) normalizeSectionReconcileRuntime() {
	if c.Reconcile.Runtime.ThreadsNumber == 0 {
		c.Reconcile.Runtime.ThreadsNumber = defaultReconcileCHIsThreadsNumber
	}
	if c.Reconcile.Runtime.ReconcileCHIsThreadsNumber == 0 {
		c.Reconcile.Runtime.ReconcileCHIsThreadsNumber = defaultReconcileCHIsThreadsNumber
	}
	if c.Reconcile.Runtime.ReconcileShardsThreadsNumber == 0 {
		c.Reconcile.Runtime.ReconcileShardsThreadsNumber = defaultReconcileShardsThreadsNumber
	}
	if c.Reconcile.Runtime.ReconcileShardsMaxConcurrencyPercent == 0 {
		c.Reconcile.Runtime.ReconcileShardsMaxConcurrencyPercent = defaultReconcileShardsMaxConcurrencyPercent
	}

	//reconcileWaitExclude: true
	//reconcileWaitInclude: false
}

func (c *OperatorConfig) normalizeSectionLabel() {
	//config.IncludeIntoPropagationAnnotations
	//config.ExcludeFromPropagationAnnotations
	//config.IncludeIntoPropagationLabels
	//config.ExcludeFromPropagationLabels
	// Whether to append *Scope* labels to StatefulSet and Pod.
	c.Label.Runtime.AppendScope = c.Label.AppendScopeString.Value()
}

func (c *OperatorConfig) normalizeSectionStatefulSet() {
	if c.StatefulSet.RevisionHistoryLimit == 0 {
		c.StatefulSet.RevisionHistoryLimit = defaultRevisionHistoryLimit
	}
}

func (c *OperatorConfig) normalizeSectionPod() {
	if c.Pod.TerminationGracePeriod == 0 {
		c.Pod.TerminationGracePeriod = defaultTerminationGracePeriod
	}
}

// normalize() makes fully-and-correctly filled OperatorConfig
func (c *OperatorConfig) normalize() {
	c.move()
	c.Runtime.Namespace = os.Getenv(deployment.OPERATOR_POD_NAMESPACE)

	c.normalizeSectionClickHouseConfigurationFile()
	c.normalizeSectionClickHouseConfigurationUserDefault()
	c.normalizeSectionClickHouseAccess()
	c.normalizeSectionClickHouseMetrics()
	c.normalizeSectionKeeperConfigurationFile()
	c.normalizeSectionTemplate()
	c.normalizeSectionReconcileRuntime()
	c.normalizeSectionReconcileStatefulSet()
	c.normalizeSectionReconcileHost()
	c.normalizeSectionLogger()
	c.normalizeSectionLabel()
	c.normalizeSectionStatefulSet()
	c.normalizeSectionPod()
}

// applyEnvVarParams applies ENV VARS over config
func (c *OperatorConfig) applyEnvVarParams() {
	if ns := os.Getenv(deployment.WATCH_NAMESPACE); len(ns) > 0 {
		// We have WATCH_NAMESPACE explicitly specified
		c.Watch.Namespaces.Include = types.NewStrings([]string{ns})
	}

	if nss := os.Getenv(deployment.WATCH_NAMESPACES); len(nss) > 0 {
		// We have WATCH_NAMESPACES explicitly specified
		namespaces := strings.FieldsFunc(nss, func(r rune) bool {
			return r == ':' || r == ','
		})
		c.Watch.Namespaces.Include = types.NewStrings(namespaces)
	}

	if denyList := os.Getenv(deployment.NAMESPACES_DENY_LIST); len(denyList) > 0 {
		// We have NAMESPACES_DENY_LIST explicitly specified
		namespaces := strings.FieldsFunc(denyList, func(r rune) bool {
			return r == ':' || r == ','
		})
		c.Watch.NamespacesDenyList = []string{}
		for i := range namespaces {
			if len(namespaces[i]) > 0 {
				c.Watch.NamespacesDenyList = append(c.Watch.NamespacesDenyList, namespaces[i])
			}
		}
	}
}

// applyDefaultWatchNamespace applies default watch namespace in case none specified earlier
func (c *OperatorConfig) applyDefaultWatchNamespace() {
	// In case we have watched namespaces specified explicitly, all is fine
	// In case we do not have watched namespaces specified, we need to decide, what namespace(s) to watch.
	// In this case, there are two options:
	// 1. Operator runs in 'kube-system' namespace - assume this is global installation, need to watch ALL namespaces
	// 2. Operator runs in other (non kube-system) namespace - assume this is local installation, watch this namespace only
	// Main idea is to watch in own namespace only in case no other specified explicitly and non-global deploy (not in 'kube-system')

	if c.Watch.Namespaces.Include.HasValue() {
		// We have namespace(s) explicitly specified already, all is good
		return
	}

	// No namespace(s) specified explicitly, need to infer

	if c.Runtime.Namespace == meta.NamespaceSystem {
		// Operator is running in system namespace
		// Do nothing, we already have len(config.WatchNamespaces) == 0
	} else {
		// Operator is running inside a namespace. Watch in it
		c.Watch.Namespaces.Include = types.NewStrings([]string{
			c.Runtime.Namespace,
		})
	}
}

// readClickHouseCustomConfigFiles reads all extra user-specified ClickHouse config files
func (c *OperatorConfig) readClickHouseCustomConfigFiles() {
	c.ClickHouse.Config.File.Runtime.CommonConfigFiles = util.ReadFilesIntoMap(c.ClickHouse.Config.File.Path.Common, c.isCHConfigExt)
	c.ClickHouse.Config.File.Runtime.HostConfigFiles = util.ReadFilesIntoMap(c.ClickHouse.Config.File.Path.Host, c.isCHConfigExt)
	c.ClickHouse.Config.File.Runtime.UsersConfigFiles = util.ReadFilesIntoMap(c.ClickHouse.Config.File.Path.User, c.isCHConfigExt)
}

// readKeeperCustomConfigFiles reads all extra user-specified Keeper config files
func (c *OperatorConfig) readKeeperCustomConfigFiles() {
	c.Keeper.Config.File.Runtime.CommonConfigFiles = util.ReadFilesIntoMap(c.Keeper.Config.File.Path.Common, c.isCHConfigExt)
	c.Keeper.Config.File.Runtime.HostConfigFiles = util.ReadFilesIntoMap(c.Keeper.Config.File.Path.Host, c.isCHConfigExt)
	c.Keeper.Config.File.Runtime.UsersConfigFiles = util.ReadFilesIntoMap(c.Keeper.Config.File.Path.User, c.isCHConfigExt)
}

// isCHConfigExt returns true in case specified file has proper extension for a ClickHouse config file
func (c *OperatorConfig) isCHConfigExt(file string) bool {
	switch util.ExtToLower(file) {
	case ".xml":
		return true
	}
	return false
}

// isCHITemplateExt returns true in case specified file has proper extension for a CHI template config file
func (c *OperatorConfig) isCHITemplateExt(file string) bool {
	switch util.ExtToLower(file) {
	case ".yaml":
		return true
	case ".json":
		return true
	}
	return false
}

// String returns string representation of an OperatorConfig
func (c *OperatorConfig) String(hideCredentials bool) string {
	conf := c
	if hideCredentials {
		conf = c.copyWithHiddenCredentials()
	}
	if bytes, err := yaml.Marshal(conf); err == nil {
		return string(bytes)
	}
	if bytes, err := json.MarshalIndent(conf, "", "  "); err == nil {
		return string(bytes)
	}

	return ""
}

func (c *OperatorConfig) copyWithHiddenCredentials() *OperatorConfig {
	conf := c.DeepCopy()
	if conf.ClickHouse.Config.User.Default.Password != "" {
		conf.ClickHouse.Config.User.Default.Password = PasswordReplacer
	}
	//conf.ClickHouse.Access.Username = UsernameReplacer
	if conf.ClickHouse.Access.Password != "" {
		conf.ClickHouse.Access.Password = PasswordReplacer
	}
	//conf.ClickHouse.Access.Secret.Runtime.Username = UsernameReplacer
	if conf.ClickHouse.Access.Secret.Runtime.Password != "" {
		conf.ClickHouse.Access.Secret.Runtime.Password = PasswordReplacer
	}

	// DEPRECATED
	conf.CHConfigUserDefaultPassword = PasswordReplacer
	conf.CHUsername = UsernameReplacer
	conf.CHPassword = PasswordReplacer

	return conf
}

// IsNamespaceWatched returns whether specified namespace is in a list of watched
// TODO unify with GetInformerNamespace
<<<<<<< HEAD
func (c *OperatorConfig) IsNamespaceWatched(namespace string) bool {
	return c.isNamespaceIncluded(namespace) && !c.isNamespaceExcluded(namespace)
}

func (c *OperatorConfig) isNamespaceIncluded(namespace string) bool {
	switch {
	// In case no included namespaces specified - consider all namespaces included
	case !c.Watch.Namespaces.Include.HasValue():
		return true

	// In case matches any included namespaces regexp specified - consider it included
	case c.Watch.Namespaces.Include.Match(namespace):
=======
func (c *OperatorConfig) IsWatchedNamespace(namespace string) bool {
	// First check if namespace is in deny list
	if len(c.Watch.NamespacesDenyList) > 0 && util.InArrayWithRegexp(namespace, c.Watch.NamespacesDenyList) {
		return false
	}

	// In case no namespaces specified - watch all namespaces (except those in deny list)
	if len(c.Watch.Namespaces) == 0 {
>>>>>>> 237b6404
		return true

	// No match to explicitly specified set of namespace regexp - not included
	default:
		return false
	}
}

func (c *OperatorConfig) isNamespaceExcluded(namespace string) bool {
	switch {
	// In case no excluded namespaces specified - consider not excluded
	case !c.Watch.Namespaces.Exclude.HasValue():
		return false

	// In case matches any excluded namespaces regexp specified - consider it excluded
	case c.Watch.Namespaces.Exclude.Match(namespace):
		return true

	// No match to explicitly specified set of namespace regexp - not excluded
	default:
		return false
	}
}

// GetInformerNamespace is a TODO stub
// Namespace where informers would watch notifications from
// The thing is that InformerFactory can accept only one parameter as watched namespace,
// be it explicitly specified namespace or empty line for "all namespaces".
// That's what conflicts with CHOp's approach to 'specify list of namespaces to watch in', having
// slice of namespaces (CHOp's approach) incompatible with "one namespace name" approach
// TODO unify with IsNamespaceWatched
// TODO unify approaches to multiple namespaces support
func (c *OperatorConfig) GetInformerNamespace() string {
	// Namespace where informers would watch notifications from
	namespace := meta.NamespaceAll

	if c.Watch.Namespaces.Include.Len() == 1 {
		// We have exactly one watch namespace specified
		// This scenario is implemented in go-client
		// In any other case, just keep metav1.NamespaceAll

		// This contradicts current implementation of multiple namespaces in config's watchNamespaces field,
		// but k8s has possibility to specify one/all namespaces only, no 'multiple namespaces' option
		var labelRegexp = regexp.MustCompile("^[a-z0-9]([-a-z0-9]*[a-z0-9])?$")
		if labelRegexp.MatchString(c.Watch.Namespaces.Include.First()) {
			namespace = c.Watch.Namespaces.Include.First()
		}
	}

	return namespace
}

// GetLogLevel gets logger level
func (c *OperatorConfig) GetLogLevel() (log.Level, error) {
	if i, err := strconv.Atoi(c.Logger.V); err == nil {
		return log.Level(i), nil
	}
	return 0, fmt.Errorf("incorrect V value")
}

// GetTerminationGracePeriod gets pointer to terminationGracePeriod, as expected by
// statefulSet.Spec.Template.Spec.TerminationGracePeriodSeconds
func (c *OperatorConfig) GetTerminationGracePeriod() *int64 {
	terminationGracePeriod := int64(c.Pod.TerminationGracePeriod)
	return &terminationGracePeriod
}

// GetRevisionHistoryLimit gets pointer to revisionHistoryLimit, as expected by
// statefulSet.Spec.Template.Spec.RevisionHistoryLimit
func (c *OperatorConfig) GetRevisionHistoryLimit() *int32 {
	revisionHistoryLimit := int32(c.StatefulSet.RevisionHistoryLimit)
	return &revisionHistoryLimit
}

func (c *OperatorConfig) move() {
	// WatchNamespaces where operator watches for events
	if len(c.WatchNamespaces) > 0 {
		c.Watch.Namespaces.Include = types.NewStrings(c.WatchNamespaces)
	}

	if c.CHCommonConfigsPath != "" {
		c.ClickHouse.Config.File.Path.Common = c.CHCommonConfigsPath
	}
	if c.CHHostConfigsPath != "" {
		c.ClickHouse.Config.File.Path.Host = c.CHHostConfigsPath
	}
	if c.CHUsersConfigsPath != "" {
		c.ClickHouse.Config.File.Path.User = c.CHUsersConfigsPath
	}

	// Path where to look for ClickHouseInstallation templates .yaml files
	if c.CHITemplatesPath != "" {
		c.Template.CHI.Path = c.CHITemplatesPath
	}
	// Create/Update StatefulSet behavior - for how long to wait for StatefulSet to reach new Generation
	if c.StatefulSetUpdateTimeout != 0 {
		c.Reconcile.StatefulSet.Update.Timeout = c.StatefulSetUpdateTimeout
	}
	// Create/Update StatefulSet behavior - for how long to sleep while polling StatefulSet to reach new Generation
	if c.StatefulSetUpdatePollPeriod != 0 {
		c.Reconcile.StatefulSet.Update.PollInterval = c.StatefulSetUpdatePollPeriod
	}

	// Rolling Create/Update behavior
	// StatefulSet create behavior - what to do in case StatefulSet can't reach new Generation
	if c.OnStatefulSetCreateFailureAction != "" {
		c.Reconcile.StatefulSet.Create.OnFailure = c.OnStatefulSetCreateFailureAction
	}
	// StatefulSet update behavior - what to do in case StatefulSet can't reach new Generation
	if c.OnStatefulSetUpdateFailureAction != "" {
		c.Reconcile.StatefulSet.Update.OnFailure = c.OnStatefulSetUpdateFailureAction
	}

	// Default values for ClickHouse user configuration
	// 1. user/profile - string
	// 2. user/quota - string
	// 3. user/networks/ip - multiple strings
	// 4. user/password - string
	if c.CHConfigUserDefaultProfile != "" {
		c.ClickHouse.Config.User.Default.Profile = c.CHConfigUserDefaultProfile
	}
	if c.CHConfigUserDefaultQuota != "" {
		c.ClickHouse.Config.User.Default.Quota = c.CHConfigUserDefaultQuota
	}
	if len(c.CHConfigUserDefaultNetworksIP) > 0 {
		c.ClickHouse.Config.User.Default.NetworksIP = c.CHConfigUserDefaultNetworksIP
	}
	if c.CHConfigUserDefaultPassword != "" {
		c.ClickHouse.Config.User.Default.Password = c.CHConfigUserDefaultPassword
	}

	if c.CHConfigNetworksHostRegexpTemplate != "" {
		c.ClickHouse.Config.Network.HostRegexpTemplate = c.CHConfigNetworksHostRegexpTemplate
	}

	// Username and Password to be used by operator to connect to ClickHouse instances
	// for
	// 1. Metrics requests
	// 2. Schema maintenance
	// User credentials can be specified in additional ClickHouse config files located in `chUsersConfigsPath` folder
	if c.CHScheme != "" {
		c.ClickHouse.Access.Password = c.CHScheme
	}
	if c.CHUsername != "" {
		c.ClickHouse.Access.Username = c.CHUsername
	}
	if c.CHPassword != "" {
		c.ClickHouse.Access.Password = c.CHPassword
	}
	// Location of k8s Secret with username and password to be used by operator to connect to ClickHouse instances
	// Can be used instead of explicitly specified username and password
	if c.CHCredentialsSecretNamespace != "" {
		c.ClickHouse.Access.Secret.Namespace = c.CHCredentialsSecretNamespace
	}
	if c.CHCredentialsSecretName != "" {
		c.ClickHouse.Access.Secret.Name = c.CHCredentialsSecretName
	}

	// Port where to connect to ClickHouse instances to
	if c.CHPort != 0 {
		c.ClickHouse.Access.Port = c.CHPort
	}

	// Logger section
	if c.LogToStderr != "" {
		c.Logger.LogToStderr = c.LogToStderr
	}
	if c.AlsoLogToStderr != "" {
		c.Logger.AlsoLogToStderr = c.AlsoLogToStderr
	}
	if c.V != "" {
		c.Logger.V = c.V
	}
	if c.StderrThreshold != "" {
		c.Logger.StderrThreshold = c.StderrThreshold
	}
	if c.VModule != "" {
		c.Logger.VModule = c.VModule
	}
	if c.LogBacktraceAt != "" {
		c.Logger.LogBacktraceAt = c.LogBacktraceAt
	}
	// Max number of concurrent reconciles in progress
	if c.ReconcileThreadsNumber != 0 {
		c.Reconcile.Runtime.ThreadsNumber = c.ReconcileThreadsNumber
	}
	if c.ReconcileWaitExclude {
		c.Reconcile.Host.Wait.Exclude = c.Reconcile.Host.Wait.Exclude.From(c.ReconcileWaitExclude)
	}
	if c.ReconcileWaitInclude {
		c.Reconcile.Host.Wait.Include = c.Reconcile.Host.Wait.Include.From(c.ReconcileWaitInclude)
	}

	// When transferring annotations from the chi/chit.metadata to CHI objects, use these filters.
	if len(c.IncludeIntoPropagationAnnotations) > 0 {
		c.Annotation.Include = c.IncludeIntoPropagationAnnotations
	}
	if len(c.ExcludeFromPropagationAnnotations) > 0 {
		c.Annotation.Exclude = c.ExcludeFromPropagationAnnotations
	}

	// When transferring labels from the chi/chit.metadata to child objects, use these filters.
	if len(c.IncludeIntoPropagationLabels) > 0 {
		c.Label.Include = c.IncludeIntoPropagationLabels
	}
	if len(c.ExcludeFromPropagationLabels) > 0 {
		c.Label.Exclude = c.ExcludeFromPropagationLabels
	}

	// Whether to append *Scope* labels to StatefulSet and Pod.
	if c.AppendScopeLabelsString != "" {
		c.Label.AppendScopeString = c.AppendScopeLabelsString
	}

	// Grace period for Pod termination.
	if c.TerminationGracePeriod != 0 {
		c.Pod.TerminationGracePeriod = c.TerminationGracePeriod
	}
	// Revision history limit
	if c.RevisionHistoryLimit != 0 {
		c.StatefulSet.RevisionHistoryLimit = c.RevisionHistoryLimit
	}
}<|MERGE_RESOLUTION|>--- conflicted
+++ resolved
@@ -168,7 +168,6 @@
 // OperatorConfigWatch specifies watch section
 type OperatorConfigWatch struct {
 	// Namespaces where operator watches for events
-<<<<<<< HEAD
 	Namespaces OperatorConfigWatchNamespaces `json:"namespaces" yaml:"namespaces"`
 }
 
@@ -199,11 +198,6 @@
 	}
 
 	return fmt.Errorf("unable to OperatorConfigWatchNamespaces.UnmarshalJSON()")
-=======
-	Namespaces []string `json:"namespaces" yaml:"namespaces"`
-	// NamespacesDenyList specifies namespaces that should be excluded from reconciliation
-	NamespacesDenyList []string `json:"namespacesDenyList" yaml:"namespacesDenyList"`
->>>>>>> 237b6404
 }
 
 // OperatorConfigConfig specifies Config section
@@ -1239,7 +1233,6 @@
 
 // IsNamespaceWatched returns whether specified namespace is in a list of watched
 // TODO unify with GetInformerNamespace
-<<<<<<< HEAD
 func (c *OperatorConfig) IsNamespaceWatched(namespace string) bool {
 	return c.isNamespaceIncluded(namespace) && !c.isNamespaceExcluded(namespace)
 }
@@ -1252,16 +1245,6 @@
 
 	// In case matches any included namespaces regexp specified - consider it included
 	case c.Watch.Namespaces.Include.Match(namespace):
-=======
-func (c *OperatorConfig) IsWatchedNamespace(namespace string) bool {
-	// First check if namespace is in deny list
-	if len(c.Watch.NamespacesDenyList) > 0 && util.InArrayWithRegexp(namespace, c.Watch.NamespacesDenyList) {
-		return false
-	}
-
-	// In case no namespaces specified - watch all namespaces (except those in deny list)
-	if len(c.Watch.Namespaces) == 0 {
->>>>>>> 237b6404
 		return true
 
 	// No match to explicitly specified set of namespace regexp - not included
