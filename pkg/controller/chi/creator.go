// Copyright 2019 Altinity Ltd and/or its affiliates. All rights reserved.
// Copyright 2019 Altinity Ltd and/or its affiliates. All rights reserved.
//
// Licensed under the Apache License, Version 2.0 (the "License");
// you may not use this file except in compliance with the License.
// You may obtain a copy of the License at
//
//     http://www.apache.org/licenses/LICENSE-2.0
//
// Unless required by applicable law or agreed to in writing, software
// distributed under the License is distributed on an "AS IS" BASIS,
// WITHOUT WARRANTIES OR CONDITIONS OF ANY KIND, either express or implied.
// See the License for the specific language governing permissions and
// limitations under the License.

package chi

import (
	"errors"
	"fmt"
	chop "github.com/altinity/clickhouse-operator/pkg/apis/clickhouse.altinity.com/v1"
	log "github.com/golang/glog"
	// log "k8s.io/klog"

	apps "k8s.io/api/apps/v1"
	core "k8s.io/api/core/v1"
	"time"

	apierrors "k8s.io/apimachinery/pkg/api/errors"
)

const (
	waitStatefulSetGenerationTimeoutBeforeStartBothering = 60
	waitStatefulSetGenerationTimeoutToCreateStatefulSet  = 30
)

// reconcileConfigMap reconciles core.ConfigMap
func (c *Controller) ReconcileConfigMap(configMap *core.ConfigMap) error {
	log.V(1).Infof("Reconcile ConfigMap %s/%s", configMap.Namespace, configMap.Name)
	// Check whether this object already exists in k8s
	if curConfigMap, err := c.getConfigMap(&configMap.ObjectMeta, false); curConfigMap != nil {
		// Object found
		log.V(1).Infof("Update ConfigMap %s/%s", configMap.Namespace, configMap.Name)
		_, err := c.kubeClient.CoreV1().ConfigMaps(configMap.Namespace).Update(configMap)
		// Object updated
		return err
	} else if apierrors.IsNotFound(err) {
		// Object not found - create it
		log.V(1).Infof("Create ConfigMap %s/%s", configMap.Namespace, configMap.Name)
		_, err := c.kubeClient.CoreV1().ConfigMaps(configMap.Namespace).Create(configMap)
		// Object created
		return err
	} else {
		return err
	}

	return fmt.Errorf("unexpected flow")
}

// reconcileService reconciles core.Service
func (c *Controller) ReconcileService(service *core.Service) error {
	log.V(1).Infof("Reconcile Service %s/%s", service.Namespace, service.Name)
	// Check whether this object already exists in k8s
	if curService, err := c.getService(&service.ObjectMeta, false); curService != nil {
		// Object found
		log.V(1).Infof("Update Service %s/%s", service.Namespace, service.Name)
		// spec.resourceVersion is required in order to update object
		service.ResourceVersion = curService.ResourceVersion
		// spec.clusterIP field is immutable, need to use already assigned value
		// From https://kubernetes.io/docs/concepts/services-networking/service/#defining-a-service
		// Kubernetes assigns this Service an IP address (sometimes called the “cluster IP”), which is used by the Service proxies
		// See also https://kubernetes.io/docs/concepts/services-networking/service/#virtual-ips-and-service-proxies
		// You can specify your own cluster IP address as part of a Service creation request. To do this, set the .spec.clusterIP
		service.Spec.ClusterIP = curService.Spec.ClusterIP
		_, err := c.kubeClient.CoreV1().Services(service.Namespace).Update(service)
		// Object updated
		return err
	} else if apierrors.IsNotFound(err) {
		log.V(1).Infof("Create service %s/%s", service.Namespace, service.Name)
		// Object not found - create it
		_, err := c.kubeClient.CoreV1().Services(service.Namespace).Create(service)
		// Object created
		return err
	} else {
		return err
	}

	return fmt.Errorf("unexpected flow")
}

// reconcileStatefulSet reconciles apps.StatefulSet
func (c *Controller) ReconcileStatefulSet(newStatefulSet *apps.StatefulSet, host *chop.ChiHost) error {
	// Check whether this object already exists in k8s
	if curStatefulSet, err := c.getStatefulSet(&newStatefulSet.ObjectMeta, false); curStatefulSet != nil {
		// Object found - update it
		err := c.updateStatefulSet(curStatefulSet, newStatefulSet)
		host.CHI.Status.UpdatedHostsCount++
		_ = c.updateCHIObjectStatus(host.CHI, false)
		// Object updated
		return err
	} else if apierrors.IsNotFound(err) {
		// Object not found - create it
		err := c.createStatefulSet(newStatefulSet, host)
		host.CHI.Status.AddedHostsCount++
		_ = c.updateCHIObjectStatus(host.CHI, false)
		return err
	} else {
		return err
	}

	return fmt.Errorf("unexpected flow")
}

func (c *Controller) createStatefulSet(statefulSet *apps.StatefulSet, host *chop.ChiHost) error {
	log.V(1).Infof("Create StatefulSet %s/%s", statefulSet.Namespace, statefulSet.Name)
	if statefulSet, err := c.kubeClient.AppsV1().StatefulSets(statefulSet.Namespace).Create(statefulSet); err != nil {
		// Error call Create()
		return err
	} else if err := c.waitStatefulSetGeneration(statefulSet.Namespace, statefulSet.Name, statefulSet.Generation); err == nil {
		// Target generation reached, StatefulSet created successfully
		return nil
	} else {
		// Unable to reach target generation, StatefulSet create failed, time to rollback?
		return c.onStatefulSetCreateFailed(statefulSet, host)
	}

	return fmt.Errorf("unexpected flow")
}

func (c *Controller) updateStatefulSet(oldStatefulSet *apps.StatefulSet, newStatefulSet *apps.StatefulSet) error {
	// Convenience shortcuts
	namespace := newStatefulSet.Namespace
	name := newStatefulSet.Name
	log.V(2).Infof("updateStatefulSet(%s/%s)", namespace, name)

	// Apply newStatefulSet and wait for Generation to change
	updatedStatefulSet, err := c.kubeClient.AppsV1().StatefulSets(namespace).Update(newStatefulSet)
	if err != nil {
		// Update failed
		return err
	}

	// After calling "Update()"
	// 1. ObjectMeta.Generation is target generation
	// 2. Status.ObservedGeneration may be <= ObjectMeta.Generation

	if updatedStatefulSet.Generation == oldStatefulSet.Generation {
		// Generation is not updated - no changes in .spec section were made
		log.V(2).Infof("updateStatefulSet(%s/%s) - no generation change", namespace, name)
		return nil
	}

	log.V(1).Infof("updateStatefulSet(%s/%s) - generation change %d=>%d", namespace, name, oldStatefulSet.Generation, updatedStatefulSet.Generation)

	if err := c.waitStatefulSetGeneration(namespace, name, updatedStatefulSet.Generation); err == nil {
		// Target generation reached, StatefulSet updated successfully
		return nil
	} else {
		// Unable to reach target generation, StatefulSet update failed, time to rollback?
		return c.onStatefulSetUpdateFailed(oldStatefulSet)
	}

	return fmt.Errorf("unexpected flow")
}

// waitStatefulSetGeneration polls StatefulSet for reaching target generation
func (c *Controller) waitStatefulSetGeneration(namespace, name string, targetGeneration int64) error {
	// Wait for some limited time for StatefulSet to reach target generation
	// Wait timeout is specified in c.chopConfig.StatefulSetUpdateTimeout in seconds
	start := time.Now()
	for {
		if statefulSet, err := c.statefulSetLister.StatefulSets(namespace).Get(name); err == nil {
			if hasStatefulSetReachedGeneration(statefulSet, targetGeneration) {
				// StatefulSet is available and generation reached
				// All is good, job done, exit
				log.V(1).Infof("waitStatefulSetGeneration(%s/%s)-OK  :%s", namespace, name, strStatefulSetStatus(&statefulSet.Status))
				return nil
			} else if time.Since(start) >= (time.Duration(waitStatefulSetGenerationTimeoutBeforeStartBothering) * time.Second) {
				// Generation not yet reached
				// Start bothering with messages after some time only
				log.V(1).Infof("waitStatefulSetGeneration(%s/%s)-WAIT:%s", namespace, name, strStatefulSetStatus(&statefulSet.Status))
			}
		} else if apierrors.IsNotFound(err) {
			// Object is not found - it either failed to be created or just still not created
			if time.Since(start) >= (time.Duration(waitStatefulSetGenerationTimeoutToCreateStatefulSet) * time.Second) {
				// No more wait for object to be created. Consider create as failed.
				log.V(1).Infof("ERROR waitStatefulSetGeneration(%s/%s) Get() FAILED - StatefulSet still not found, abort", namespace, name)
				return err
			}
			// Object with such name not found - may be is still being created - wait for it
			log.V(1).Infof("waitStatefulSetGeneration(%s/%s)-WAIT: object not yet created, need to wait", namespace, name)
		} else {
			// Some kind of total error
			log.V(1).Infof("ERROR waitStatefulSetGeneration(%s/%s) Get() FAILED", namespace, name)
			return err
		}

		// StatefulSet is either not created or generation is not yet reached

		if time.Since(start) >= (time.Duration(c.chop.Config().StatefulSetUpdateTimeout) * time.Second) {
			// Timeout reached, no good result available, time to quit
			log.V(1).Infof("ERROR waitStatefulSetGeneration(%s/%s) - TIMEOUT reached", namespace, name)
			return errors.New(fmt.Sprintf("waitStatefulSetGeneration(%s/%s) - wait timeout", namespace, name))
		}

		// Wait some more time
<<<<<<< HEAD
		log.V(2).Infof("waitStatefulSetGeneration(%s/%s):%s", namespace, name)
=======
		log.V(2).Infof("waitStatefulSetGeneration(%s/%s)", namespace, name)
>>>>>>> 8ffeec2f
		select {
		case <-time.After(time.Duration(c.chop.Config().StatefulSetUpdatePollPeriod) * time.Second):
		}
	}

	return fmt.Errorf("unexpected flow")
}

// onStatefulSetCreateFailed handles situation when StatefulSet create failed
// It can just delete failed StatefulSet or do nothing
func (c *Controller) onStatefulSetCreateFailed(failedStatefulSet *apps.StatefulSet, host *chop.ChiHost) error {
	// Convenience shortcuts
	namespace := failedStatefulSet.Namespace
	name := failedStatefulSet.Name

	// What to do with StatefulSet - look into chop configuration settings
	switch c.chop.Config().OnStatefulSetCreateFailureAction {
	case chop.OnStatefulSetCreateFailureActionAbort:
		// Report appropriate error, it will break reconcile loop
		log.V(1).Infof("onStatefulSetCreateFailed(%s/%s) - abort", namespace, name)
		return errors.New(fmt.Sprintf("Create failed on %s/%s", namespace, name))

	case chop.OnStatefulSetCreateFailureActionDelete:
		// Delete gracefully failed StatefulSet
		log.V(1).Infof("onStatefulSetCreateFailed(%s/%s) - going to DELETE FAILED StatefulSet", namespace, name)
		_ = c.deleteHost(host)
		return c.shouldContinueOnCreateFailed()

	case chop.OnStatefulSetCreateFailureActionIgnore:
		// Ignore error, continue reconcile loop
		log.V(1).Infof("onStatefulSetCreateFailed(%s/%s) - going to ignore error", namespace, name)
		return nil

	default:
		log.V(1).Infof("Unknown c.chop.Config().OnStatefulSetCreateFailureAction=%s", c.chop.Config().OnStatefulSetCreateFailureAction)
		return nil
	}

	return fmt.Errorf("unexpected flow")
}

// onStatefulSetUpdateFailed handles situation when StatefulSet update failed
// It can try to revert StatefulSet to its previous version, specified in rollbackStatefulSet
func (c *Controller) onStatefulSetUpdateFailed(rollbackStatefulSet *apps.StatefulSet) error {
	// Convenience shortcuts
	namespace := rollbackStatefulSet.Namespace
	name := rollbackStatefulSet.Name

	// What to do with StatefulSet - look into chop configuration settings
	switch c.chop.Config().OnStatefulSetUpdateFailureAction {
	case chop.OnStatefulSetUpdateFailureActionAbort:
		// Report appropriate error, it will break reconcile loop
		log.V(1).Infof("onStatefulSetUpdateFailed(%s/%s) - abort", namespace, name)
		return errors.New(fmt.Sprintf("Update failed on %s/%s", namespace, name))

	case chop.OnStatefulSetUpdateFailureActionRollback:
		// Need to revert current StatefulSet to oldStatefulSet
		log.V(1).Infof("onStatefulSetUpdateFailed(%s/%s) - going to ROLLBACK FAILED StatefulSet", namespace, name)
		if statefulSet, err := c.statefulSetLister.StatefulSets(namespace).Get(name); err != nil {
			// Unable to get StatefulSet
			return err
		} else {
			// Make copy of "previous" .Spec just to be sure nothing gets corrupted
			// Update StatefulSet to its 'previous' oldStatefulSet - this is expected to rollback inapplicable changes
			// Having StatefulSet .spec in rolled back status we need to delete current Pod - because in case of Pod being seriously broken,
			// it is the only way to go. Just delete Pod and StatefulSet will recreated Pod with current .spec
			// This will rollback Pod to previous .spec
			statefulSet.Spec = *rollbackStatefulSet.Spec.DeepCopy()
			statefulSet, err = c.kubeClient.AppsV1().StatefulSets(namespace).Update(statefulSet)
			_ = c.statefulSetDeletePod(statefulSet)

			return c.shouldContinueOnUpdateFailed()
		}

	case chop.OnStatefulSetUpdateFailureActionIgnore:
		// Ignore error, continue reconcile loop
		log.V(1).Infof("onStatefulSetUpdateFailed(%s/%s) - going to ignore error", namespace, name)
		return nil

	default:
		log.V(1).Infof("Unknown c.chop.Config().OnStatefulSetUpdateFailureAction=%s", c.chop.Config().OnStatefulSetUpdateFailureAction)
		return nil
	}

	return fmt.Errorf("unexpected flow")
}

// shouldContinueOnCreateFailed return nil in case 'continue' or error in case 'do not continue'
func (c *Controller) shouldContinueOnCreateFailed() error {
	// Check configuration option regarding should we continue when errors met on the way
	// c.chopConfig.OnStatefulSetUpdateFailureAction
	var continueUpdate = false
	if continueUpdate {
		// Continue update
		return nil
	}

	// Do not continue update
	return fmt.Errorf("create stopped due to previous errors")
}

// shouldContinueOnUpdateFailed return nil in case 'continue' or error in case 'do not continue'
func (c *Controller) shouldContinueOnUpdateFailed() error {
	// Check configuration option regarding should we continue when errors met on the way
	// c.chopConfig.OnStatefulSetUpdateFailureAction
	var continueUpdate = false
	if continueUpdate {
		// Continue update
		return nil
	}

	// Do not continue update
	return fmt.Errorf("update stopped due to previous errors")
}

// hasStatefulSetReachedGeneration returns whether has StatefulSet reached the expected generation after upgrade or not
func hasStatefulSetReachedGeneration(statefulSet *apps.StatefulSet, generation int64) bool {
	if statefulSet == nil {
		return false
	}

	// StatefulSet has .spec generation we are waiting for
	return (statefulSet.Generation == generation) &&
		// and this .spec generation is being applied to replicas - it is observed right now
		(statefulSet.Status.ObservedGeneration == statefulSet.Generation) &&
		// and all replicas are in "Ready" status - meaning ready to be used - no failure inside
		(statefulSet.Status.ReadyReplicas == *statefulSet.Spec.Replicas) &&
		// and all replicas are of expected generation
		(statefulSet.Status.CurrentReplicas == *statefulSet.Spec.Replicas) &&
		// and all replicas are updated - meaning rolling update completed over all replicas
		(statefulSet.Status.UpdatedReplicas == *statefulSet.Spec.Replicas) &&
		// and current revision is an updated one - meaning rolling update completed over all replicas
		(statefulSet.Status.CurrentRevision == statefulSet.Status.UpdateRevision)
}

// strStatefulSetStatus returns human-friendly string representation of StatefulSet status
func strStatefulSetStatus(status *apps.StatefulSetStatus) string {
	return fmt.Sprintf(
		"ObservedGeneration:%d Replicas:%d ReadyReplicas:%d CurrentReplicas:%d UpdatedReplicas:%d CurrentRevision:%s UpdateRevision:%s",
		status.ObservedGeneration,
		status.Replicas,
		status.ReadyReplicas,
		status.CurrentReplicas,
		status.UpdatedReplicas,
		status.CurrentRevision,
		status.UpdateRevision,
	)
}<|MERGE_RESOLUTION|>--- conflicted
+++ resolved
@@ -204,11 +204,7 @@
 		}
 
 		// Wait some more time
-<<<<<<< HEAD
-		log.V(2).Infof("waitStatefulSetGeneration(%s/%s):%s", namespace, name)
-=======
 		log.V(2).Infof("waitStatefulSetGeneration(%s/%s)", namespace, name)
->>>>>>> 8ffeec2f
 		select {
 		case <-time.After(time.Duration(c.chop.Config().StatefulSetUpdatePollPeriod) * time.Second):
 		}
