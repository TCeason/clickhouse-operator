// Copyright 2019 Altinity Ltd and/or its affiliates. All rights reserved.
// Copyright 2019 Altinity Ltd and/or its affiliates. All rights reserved.
//
// Licensed under the Apache License, Version 2.0 (the "License");
// you may not use this file except in compliance with the License.
// You may obtain a copy of the License at
//
//     http://www.apache.org/licenses/LICENSE-2.0
//
// Unless required by applicable law or agreed to in writing, software
// distributed under the License is distributed on an "AS IS" BASIS,
// WITHOUT WARRANTIES OR CONDITIONS OF ANY KIND, either express or implied.
// See the License for the specific language governing permissions and
// limitations under the License.

package chi

import (
	"errors"
	"fmt"
	chop "github.com/altinity/clickhouse-operator/pkg/apis/clickhouse.altinity.com/v1"
	"github.com/golang/glog"
	apps "k8s.io/api/apps/v1"
	core "k8s.io/api/core/v1"
	"time"

	apierrors "k8s.io/apimachinery/pkg/api/errors"
)

const (
	waitStatefulSetGenerationTimeoutBeforeStartBothering = 60
	waitStatefulSetGenerationTimeoutToCreateStatefulSet  = 15
)

// reconcileConfigMap reconciles core.ConfigMap
func (c *Controller) ReconcileConfigMap(configMap *core.ConfigMap) error {
	glog.V(1).Infof("Reconcile ConfigMap %s/%s", configMap.Namespace, configMap.Name)
	// Check whether object with such name already exists in k8s
	if curConfigMap, err := c.getConfigMap(&configMap.ObjectMeta, true); curConfigMap != nil {
		// Object with such name already exists, this is not an error
		glog.V(1).Infof("Update ConfigMap %s/%s", configMap.Namespace, configMap.Name)
		_, err := c.kubeClient.CoreV1().ConfigMaps(configMap.Namespace).Update(configMap)
		// Object updated
		return err
	} else if apierrors.IsNotFound(err) {
		// Object with such name not found - create it
		glog.V(1).Infof("Create ConfigMap %s/%s", configMap.Namespace, configMap.Name)
		_, err := c.kubeClient.CoreV1().ConfigMaps(configMap.Namespace).Create(configMap)
		return err
	} else {
		return err
	}

	return fmt.Errorf("unexpected flow")
}

// reconcileService reconciles core.Service
func (c *Controller) ReconcileService(service *core.Service) error {
	glog.V(1).Infof("Reconcile Service %s/%s", service.Namespace, service.Name)
	// Check whether object with such name already exists in k8s
	if curService, err := c.getService(&service.ObjectMeta, true); curService != nil {
		// Object with such name already exists, this is not an error
		glog.V(1).Infof("Update Service %s/%s", service.Namespace, service.Name)
		// spec.resourceVersion is required in order to update Service
		service.ResourceVersion = curService.ResourceVersion
		// spec.clusterIP field is immutable, need to use already assigned value
		// From https://kubernetes.io/docs/concepts/services-networking/service/#defining-a-service
		// Kubernetes assigns this Service an IP address (sometimes called the “cluster IP”), which is used by the Service proxies
		// See also https://kubernetes.io/docs/concepts/services-networking/service/#virtual-ips-and-service-proxies
		// You can specify your own cluster IP address as part of a Service creation request. To do this, set the .spec.clusterIP
		service.Spec.ClusterIP = curService.Spec.ClusterIP
		_, err := c.kubeClient.CoreV1().Services(service.Namespace).Update(service)
		return err
	} else if apierrors.IsNotFound(err) {
		glog.V(1).Infof("Create service %s/%s", service.Namespace, service.Name)
		// Object with such name not found - create it
		_, err := c.kubeClient.CoreV1().Services(service.Namespace).Create(service)
		return err
	} else {
		return err
	}

	return fmt.Errorf("unexpected flow")
}

// reconcileStatefulSet reconciles apps.StatefulSet
func (c *Controller) ReconcileStatefulSet(newStatefulSet *apps.StatefulSet, host *chop.ChiHost) error {
	// Check whether object with such name already exists in k8s
	if curStatefulSet, err := c.getStatefulSet(&newStatefulSet.ObjectMeta, true); curStatefulSet != nil {
		// StatefulSet already exists - update it
		err := c.updateStatefulSet(curStatefulSet, newStatefulSet)
		host.Chi.Status.UpdatedHostsCount++
		_ = c.updateChiObjectStatus(host.Chi)
		return err
	} else if apierrors.IsNotFound(err) {
		// StatefulSet with such name not found - create StatefulSet
		err := c.createStatefulSet(newStatefulSet, host)
		host.Chi.Status.AddedHostsCount++
		_ = c.updateChiObjectStatus(host.Chi)
		return err
	} else {
		return err
	}

	return fmt.Errorf("unexpected flow")
}

func (c *Controller) createStatefulSet(statefulSet *apps.StatefulSet, host *chop.ChiHost) error {
	glog.V(1).Infof("Create StatefulSet %s/%s", statefulSet.Namespace, statefulSet.Name)
	if statefulSet, err := c.kubeClient.AppsV1().StatefulSets(statefulSet.Namespace).Create(statefulSet); err != nil {
		// Error call Create()
		return err
	} else if err := c.waitStatefulSetGeneration(statefulSet.Namespace, statefulSet.Name, statefulSet.Generation); err == nil {
		// Target generation reached, StatefulSet created successfully
		return nil
	} else {
		// Unable to reach target generation, StatefulSet create failed, time to rollback?
		return c.onStatefulSetCreateFailed(statefulSet, host)
	}

	return fmt.Errorf("unexpected flow")
}

func (c *Controller) updateStatefulSet(oldStatefulSet *apps.StatefulSet, newStatefulSet *apps.StatefulSet) error {
	// Convenience shortcuts
	namespace := newStatefulSet.Namespace
	name := newStatefulSet.Name
	glog.V(2).Infof("updateStatefulSet(%s/%s)", namespace, name)

	// Apply newStatefulSet and wait for Generation to change
	updatedStatefulSet, err := c.kubeClient.AppsV1().StatefulSets(namespace).Update(newStatefulSet)
	if err != nil {
		// Update failed
		return err
	}

	// After calling "Update()"
	// 1. ObjectMeta.Generation is target generation
	// 2. Status.ObservedGeneration may be <= ObjectMeta.Generation

	if updatedStatefulSet.Generation == oldStatefulSet.Generation {
		// Generation is not updated - no changes in .spec section were made
		glog.V(2).Infof("updateStatefulSet(%s/%s) - no generation change", namespace, name)
		return nil
	}

	glog.V(1).Infof("updateStatefulSet(%s/%s) - generation change %d=>%d", namespace, name, oldStatefulSet.Generation, updatedStatefulSet.Generation)

	if err := c.waitStatefulSetGeneration(namespace, name, updatedStatefulSet.Generation); err == nil {
		// Target generation reached, StatefulSet updated successfully
		return nil
	} else {
		// Unable to reach target generation, StatefulSet update failed, time to rollback?
		return c.onStatefulSetUpdateFailed(oldStatefulSet)
	}

	return fmt.Errorf("unexpected flow")
}

// waitStatefulSetGeneration polls StatefulSet for reaching target generation
func (c *Controller) waitStatefulSetGeneration(namespace, name string, targetGeneration int64) error {
	// Wait for some limited time for StatefulSet to reach target generation
	// Wait timeout is specified in c.chopConfig.StatefulSetUpdateTimeout in seconds
	start := time.Now()
	for {
		if statefulSet, err := c.statefulSetLister.StatefulSets(namespace).Get(name); err == nil {
			if hasStatefulSetReachedGeneration(statefulSet, targetGeneration) {
				// StatefulSet is available and generation reached
				// All is good, job done, exit
				glog.V(1).Infof("waitStatefulSetGeneration(%s/%s)-OK  :%s", namespace, name, strStatefulSetStatus(&statefulSet.Status))
				return nil
			} else if time.Since(start) >= (time.Duration(waitStatefulSetGenerationTimeoutBeforeStartBothering) * time.Second) {
				// Generation not yet reached
				// Start bothering with messages after some time only
				glog.V(1).Infof("waitStatefulSetGeneration(%s/%s)-WAIT:%s", namespace, name, strStatefulSetStatus(&statefulSet.Status))
			}
		} else if apierrors.IsNotFound(err) {
<<<<<<< HEAD
			// Object is not found - it either failed to be created or just still not created
			if time.Since(start) >= (time.Duration(waitStatefulSetGenerationTimeoutToCreateStatefulSet) * time.Second) {
				// No more wait for object to be created. Consider create as failed.
				glog.V(1).Infof("ERROR waitStatefulSetGeneration(%s/%s) Get() FAILED - StatefulSet still not found, abort", namespace, name)
				return err
			} else {
				// Object with such name not found - may be is still being created - wait for it
				glog.V(1).Infof("waitStatefulSetGeneration(%s/%s)-WAIT: object not yet created, need to wait", namespace, name)
			}
=======
			// Object with such name not found - may be is still being created - wait for it, but not for long
			if time.Since(start) >= (30 * time.Second) {
				glog.V(1).Infof("waitStatefulSetGeneration(%s/%s): object not found, aborting", namespace, name)
				return err
			}
			glog.V(1).Infof("waitStatefulSetGeneration(%s/%s)-WAIT: object not yet created, need to wait", namespace, name)
>>>>>>> 4098b050
		} else {
			// Some kind of total error
			glog.V(1).Infof("ERROR waitStatefulSetGeneration(%s/%s) Get() FAILED", namespace, name)
			return err
		}

		// StatefulSet is either not created or generation is not yet reached

		if time.Since(start) >= (time.Duration(c.chopConfigManager.Config().StatefulSetUpdateTimeout) * time.Second) {
			// Timeout reached, no good result available, time to quit
			glog.V(1).Infof("ERROR waitStatefulSetGeneration(%s/%s) - TIMEOUT reached", namespace, name)
			return errors.New(fmt.Sprintf("waitStatefulSetGeneration(%s/%s) - wait timeout", namespace, name))
		}

		// Wait some more time
		glog.V(2).Infof("waitStatefulSetGeneration(%s/%s):%s", namespace, name)
		select {
		case <-time.After(time.Duration(c.chopConfigManager.Config().StatefulSetUpdatePollPeriod) * time.Second):
		}
	}

	return fmt.Errorf("unexpected flow")
}

// onStatefulSetCreateFailed handles situation when StatefulSet create failed
// It can just delete failed StatefulSet or do nothing
func (c *Controller) onStatefulSetCreateFailed(failedStatefulSet *apps.StatefulSet, host *chop.ChiHost) error {
	// Convenience shortcuts
	namespace := failedStatefulSet.Namespace
	name := failedStatefulSet.Name

	// What to do with StatefulSet - look into chop configuration settings
	switch c.chopConfigManager.Config().OnStatefulSetCreateFailureAction {
	case chop.OnStatefulSetCreateFailureActionAbort:
		// Do nothing, just report appropriate error
		glog.V(1).Infof("onStatefulSetCreateFailed(%s/%s) - abort", namespace, name)
		return errors.New(fmt.Sprintf("Create failed on %s/%s", namespace, name))

	case chop.OnStatefulSetCreateFailureActionDelete:
		// Delete gracefully problematic failed StatefulSet
		glog.V(1).Infof("onStatefulSetCreateFailed(%s/%s) - going to DELETE FAILED StatefulSet", namespace, name)
		_ = c.deleteHost(host)
		return c.shouldContinueOnCreateFailed()
	default:
		glog.V(1).Infof("Unknown c.chopConfig.OnStatefulSetCreateFailureAction=%s", c.chopConfigManager.Config().OnStatefulSetCreateFailureAction)
		return nil
	}

	return fmt.Errorf("unexpected flow")
}

// onStatefulSetUpdateFailed handles situation when StatefulSet update failed
// It can try to revert StatefulSet to its previous version, specified in rollbackStatefulSet
func (c *Controller) onStatefulSetUpdateFailed(rollbackStatefulSet *apps.StatefulSet) error {
	// Convenience shortcuts
	namespace := rollbackStatefulSet.Namespace
	name := rollbackStatefulSet.Name

	// What to do with StatefulSet - look into chop configuration settings
	switch c.chopConfigManager.Config().OnStatefulSetUpdateFailureAction {
	case chop.OnStatefulSetUpdateFailureActionAbort:
		// Do nothing, just report appropriate error
		glog.V(1).Infof("onStatefulSetUpdateFailed(%s/%s) - abort", namespace, name)
		return errors.New(fmt.Sprintf("Update failed on %s/%s", namespace, name))

	case chop.OnStatefulSetUpdateFailureActionRollback:
		// Need to revert current StatefulSet to oldStatefulSet
		glog.V(1).Infof("onStatefulSetUpdateFailed(%s/%s) - going to ROLLBACK FAILED StatefulSet", namespace, name)
		if statefulSet, err := c.statefulSetLister.StatefulSets(namespace).Get(name); err != nil {
			// Unable to get StatefulSet
			return err
		} else {
			// Make copy of "previous" .Spec just to be sure nothing gets corrupted
			// Update StatefulSet to its 'previous' oldStatefulSet - this is expected to rollback inapplicable changes
			// Having StatefulSet .spec in rolled back status we need to delete current Pod - because in case of Pod being seriously broken,
			// it is the only way to go. Just delete Pod and StatefulSet will recreated Pod with current .spec
			// This will rollback Pod to previous .spec
			statefulSet.Spec = *rollbackStatefulSet.Spec.DeepCopy()
			statefulSet, err = c.kubeClient.AppsV1().StatefulSets(namespace).Update(statefulSet)
			_ = c.statefulSetDeletePod(statefulSet)

			return c.shouldContinueOnUpdateFailed()
		}
	default:
		glog.V(1).Infof("Unknown c.chopConfig.OnStatefulSetUpdateFailureAction=%s", c.chopConfigManager.Config().OnStatefulSetUpdateFailureAction)
		return nil
	}

	return fmt.Errorf("unexpected flow")
}

// shouldContinueOnCreateFailed return nil in case 'continue' or error in case 'do not continue'
func (c *Controller) shouldContinueOnCreateFailed() error {
	// Check configuration option regarding should we continue when errors met on the way
	// c.chopConfig.OnStatefulSetUpdateFailureAction
	var continueUpdate = false
	if continueUpdate {
		// Continue update
		return nil
	}

	// Do not continue update
	return fmt.Errorf("create stopped due to previous errors")
}

// shouldContinueOnUpdateFailed return nil in case 'continue' or error in case 'do not continue'
func (c *Controller) shouldContinueOnUpdateFailed() error {
	// Check configuration option regarding should we continue when errors met on the way
	// c.chopConfig.OnStatefulSetUpdateFailureAction
	var continueUpdate = false
	if continueUpdate {
		// Continue update
		return nil
	}

	// Do not continue update
	return fmt.Errorf("update stopped due to previous errors")
}

// hasStatefulSetReachedGeneration returns whether has StatefulSet reached the expected generation after upgrade or not
func hasStatefulSetReachedGeneration(statefulSet *apps.StatefulSet, generation int64) bool {
	if statefulSet == nil {
		return false
	}

	// StatefulSet has .spec generation we are waiting for
	return (statefulSet.Generation == generation) &&
		// and this .spec generation is being applied to replicas - it is observed right now
		(statefulSet.Status.ObservedGeneration == statefulSet.Generation) &&
		// and all replicas are in "Ready" status - meaning ready to be used - no failure inside
		(statefulSet.Status.ReadyReplicas == *statefulSet.Spec.Replicas) &&
		// and all replicas are of expected generation
		(statefulSet.Status.CurrentReplicas == *statefulSet.Spec.Replicas) &&
		// and all replicas are updated - meaning rolling update completed over all replicas
		(statefulSet.Status.UpdatedReplicas == *statefulSet.Spec.Replicas) &&
		// and current revision is an updated one - meaning rolling update completed over all replicas
		(statefulSet.Status.CurrentRevision == statefulSet.Status.UpdateRevision)
}

// strStatefulSetStatus returns human-friendly string representation of StatefulSet status
func strStatefulSetStatus(status *apps.StatefulSetStatus) string {
	return fmt.Sprintf(
		"ObservedGeneration:%d Replicas:%d ReadyReplicas:%d CurrentReplicas:%d UpdatedReplicas:%d CurrentRevision:%s UpdateRevision:%s",
		status.ObservedGeneration,
		status.Replicas,
		status.ReadyReplicas,
		status.CurrentReplicas,
		status.UpdatedReplicas,
		status.CurrentRevision,
		status.UpdateRevision,
	)
}<|MERGE_RESOLUTION|>--- conflicted
+++ resolved
@@ -29,7 +29,7 @@
 
 const (
 	waitStatefulSetGenerationTimeoutBeforeStartBothering = 60
-	waitStatefulSetGenerationTimeoutToCreateStatefulSet  = 15
+	waitStatefulSetGenerationTimeoutToCreateStatefulSet  = 30
 )
 
 // reconcileConfigMap reconciles core.ConfigMap
@@ -175,24 +175,14 @@
 				glog.V(1).Infof("waitStatefulSetGeneration(%s/%s)-WAIT:%s", namespace, name, strStatefulSetStatus(&statefulSet.Status))
 			}
 		} else if apierrors.IsNotFound(err) {
-<<<<<<< HEAD
 			// Object is not found - it either failed to be created or just still not created
 			if time.Since(start) >= (time.Duration(waitStatefulSetGenerationTimeoutToCreateStatefulSet) * time.Second) {
 				// No more wait for object to be created. Consider create as failed.
 				glog.V(1).Infof("ERROR waitStatefulSetGeneration(%s/%s) Get() FAILED - StatefulSet still not found, abort", namespace, name)
 				return err
-			} else {
-				// Object with such name not found - may be is still being created - wait for it
-				glog.V(1).Infof("waitStatefulSetGeneration(%s/%s)-WAIT: object not yet created, need to wait", namespace, name)
 			}
-=======
-			// Object with such name not found - may be is still being created - wait for it, but not for long
-			if time.Since(start) >= (30 * time.Second) {
-				glog.V(1).Infof("waitStatefulSetGeneration(%s/%s): object not found, aborting", namespace, name)
-				return err
-			}
+			// Object with such name not found - may be is still being created - wait for it
 			glog.V(1).Infof("waitStatefulSetGeneration(%s/%s)-WAIT: object not yet created, need to wait", namespace, name)
->>>>>>> 4098b050
 		} else {
 			// Some kind of total error
 			glog.V(1).Infof("ERROR waitStatefulSetGeneration(%s/%s) Get() FAILED", namespace, name)
