// Copyright 2019 Altinity Ltd and/or its affiliates. All rights reserved.
//
// Licensed under the Apache License, Version 2.0 (the "License");
// you may not use this file except in compliance with the License.
// You may obtain a copy of the License at
//
//     http://www.apache.org/licenses/LICENSE-2.0
//
// Unless required by applicable law or agreed to in writing, software
// distributed under the License is distributed on an "AS IS" BASIS,
// WITHOUT WARRANTIES OR CONDITIONS OF ANY KIND, either express or implied.
// See the License for the specific language governing permissions and
// limitations under the License.

package chi

import (
	"context"
	"github.com/altinity/clickhouse-operator/pkg/model/chi/tags/labeler"
	"github.com/altinity/clickhouse-operator/pkg/model/chi/volume"
	"time"

	core "k8s.io/api/core/v1"
	meta "k8s.io/apimachinery/pkg/apis/meta/v1"

	log "github.com/altinity/clickhouse-operator/pkg/announcer"
	api "github.com/altinity/clickhouse-operator/pkg/apis/clickhouse.altinity.com/v1"
	"github.com/altinity/clickhouse-operator/pkg/apis/common/types"
	"github.com/altinity/clickhouse-operator/pkg/controller"
	"github.com/altinity/clickhouse-operator/pkg/controller/chi/cmd_queue"
	"github.com/altinity/clickhouse-operator/pkg/controller/common"
	"github.com/altinity/clickhouse-operator/pkg/controller/common/storage"
	"github.com/altinity/clickhouse-operator/pkg/model"
	chiLabeler "github.com/altinity/clickhouse-operator/pkg/model/chi/tags/labeler"
	"github.com/altinity/clickhouse-operator/pkg/model/common/action_plan"
	"github.com/altinity/clickhouse-operator/pkg/model/common/normalizer"
	"github.com/altinity/clickhouse-operator/pkg/util"
)

func (w *worker) clean(ctx context.Context, cr api.ICustomResource) {
	if util.IsContextDone(ctx) {
		log.V(2).Info("task is done")
		return
	}

	w.a.V(1).
		WithEvent(cr, common.EventActionReconcile, common.EventReasonReconcileInProgress).
		WithStatusAction(cr).
		M(cr).F().
		Info("remove items scheduled for deletion")

	// Remove deleted items
	w.a.V(1).M(cr).F().Info("List of objects which have failed to reconcile:\n%s", w.task.RegistryFailed)
	w.a.V(1).M(cr).F().Info("List of successfully reconciled objects:\n%s", w.task.RegistryReconciled)
	objs := w.c.discovery(ctx, cr)
	need := w.task.RegistryReconciled()
	w.a.V(1).M(cr).F().Info("Existing objects:\n%s", objs)
	objs.Subtract(need)
<<<<<<< HEAD
	w.a.V(1).M(chi).F().Info("Non-reconciled objects:\n%s", objs)
	if w.purge(ctx, chi, objs, w.task.registryFailed) > 0 {
		w.c.enqueueObject(NewDropDns(chi.GetObjectMeta()))
=======
	w.a.V(1).M(cr).F().Info("Non-reconciled objects:\n%s", objs)
	if w.purge(ctx, cr, objs, w.task.RegistryFailed()) > 0 {
		w.c.enqueueObject(cmd_queue.NewDropDns(cr))
>>>>>>> 4d72d1d0
		util.WaitContextDoneOrTimeout(ctx, 1*time.Minute)
	}

	cr.(*api.ClickHouseInstallation).EnsureStatus().SyncHostTablesCreated()
}

// dropReplicas cleans Zookeeper for replicas that are properly deleted - via AP
func (w *worker) dropReplicas(ctx context.Context, cr api.ICustomResource, ap *action_plan.ActionPlan) {
	if util.IsContextDone(ctx) {
		log.V(2).Info("task is done")
		return
	}

	w.a.V(1).M(cr).F().S().Info("drop replicas based on AP")
	cnt := 0
	ap.WalkRemoved(
		func(cluster api.ICluster) {
		},
		func(shard api.IShard) {
		},
		func(host *api.Host) {
			_ = w.dropReplica(ctx, host)
			cnt++
		},
	)
<<<<<<< HEAD
	w.a.V(1).M(chi).F().E().Info("processed replicas: %d", cnt)
}

func shouldPurgeStatefulSet(chi *api.ClickHouseInstallation, reconcileFailedObjs *model.Registry, m meta.Object) bool {
	if reconcileFailedObjs.HasStatefulSet(m) {
		return chi.GetReconciling().GetCleanup().GetReconcileFailedObjects().GetStatefulSet() == api.ObjectsCleanupDelete
	}
	return chi.GetReconciling().GetCleanup().GetUnknownObjects().GetStatefulSet() == api.ObjectsCleanupDelete
}

func shouldPurgePVC(chi *api.ClickHouseInstallation, reconcileFailedObjs *model.Registry, m meta.Object) bool {
	if reconcileFailedObjs.HasPVC(m) {
		return chi.GetReconciling().GetCleanup().GetReconcileFailedObjects().GetPVC() == api.ObjectsCleanupDelete
	}
	return chi.GetReconciling().GetCleanup().GetUnknownObjects().GetPVC() == api.ObjectsCleanupDelete
}

func shouldPurgeConfigMap(chi *api.ClickHouseInstallation, reconcileFailedObjs *model.Registry, m meta.Object) bool {
	if reconcileFailedObjs.HasConfigMap(m) {
		return chi.GetReconciling().GetCleanup().GetReconcileFailedObjects().GetConfigMap() == api.ObjectsCleanupDelete
	}
	return chi.GetReconciling().GetCleanup().GetUnknownObjects().GetConfigMap() == api.ObjectsCleanupDelete
}

func shouldPurgeService(chi *api.ClickHouseInstallation, reconcileFailedObjs *model.Registry, m meta.Object) bool {
	if reconcileFailedObjs.HasService(m) {
		return chi.GetReconciling().GetCleanup().GetReconcileFailedObjects().GetService() == api.ObjectsCleanupDelete
	}
	return chi.GetReconciling().GetCleanup().GetUnknownObjects().GetService() == api.ObjectsCleanupDelete
}

func shouldPurgeSecret(chi *api.ClickHouseInstallation, reconcileFailedObjs *model.Registry, m meta.Object) bool {
	if reconcileFailedObjs.HasSecret(m) {
		return chi.GetReconciling().GetCleanup().GetReconcileFailedObjects().GetSecret() == api.ObjectsCleanupDelete
=======
	w.a.V(1).M(cr).F().E().Info("processed replicas: %d", cnt)
}

// purge
func (w *worker) purge(
	ctx context.Context,
	cr api.ICustomResource,
	reg *model.Registry,
	reconcileFailedObjs *model.Registry,
) (cnt int) {
	if util.IsContextDone(ctx) {
		log.V(2).Info("task is done")
		return cnt
>>>>>>> 4d72d1d0
	}

<<<<<<< HEAD
func shouldPurgePDB(chi *api.ClickHouseInstallation, reconcileFailedObjs *model.Registry, m meta.Object) bool {
	return true
=======
	reg.Walk(func(entityType model.EntityType, m meta.Object) {
		switch entityType {
		case model.StatefulSet:
			cnt += w.purgeStatefulSet(ctx, cr, reconcileFailedObjs, m)
		case model.PVC:
			w.purgePVC(ctx, cr, reconcileFailedObjs, m)
		case model.ConfigMap:
			w.purgeConfigMap(ctx, cr, reconcileFailedObjs, m)
		case model.Service:
			w.purgeService(ctx, cr, reconcileFailedObjs, m)
		case model.Secret:
			w.purgeSecret(ctx, cr, reconcileFailedObjs, m)
		case model.PDB:
			w.purgePDB(ctx, cr, reconcileFailedObjs, m)
		}
	})
	return cnt
>>>>>>> 4d72d1d0
}

func (w *worker) purgeStatefulSet(
	ctx context.Context,
	cr api.ICustomResource,
	reconcileFailedObjs *model.Registry,
	m meta.Object,
) int {
<<<<<<< HEAD
	if shouldPurgeStatefulSet(chi, reconcileFailedObjs, m) {
		w.a.V(1).M(m).F().Info("Delete StatefulSet: %s/%s", m.GetNamespace(), m.GetName())
		if err := w.c.kubeClient.AppsV1().StatefulSets(m.GetNamespace()).Delete(ctx, m.GetName(), controller.NewDeleteOptions()); err != nil {
			w.a.V(1).M(m).F().Error("FAILED to delete StatefulSet: %s/%s, err: %v", m.GetNamespace(), m.GetName(), err)
=======
	if shouldPurgeStatefulSet(cr, reconcileFailedObjs, m) {
		w.a.V(1).M(m).F().Info("Delete StatefulSet: %s", util.NamespaceNameString(m))
		if err := w.c.kube.STS().Delete(ctx, m.GetNamespace(), m.GetName()); err != nil {
			w.a.V(1).M(m).F().Error("FAILED to delete StatefulSet: %s, err: %v", util.NamespaceNameString(m), err)
>>>>>>> 4d72d1d0
		}
		return 1
	}
	return 0
}

func (w *worker) purgePVC(
	ctx context.Context,
	cr api.ICustomResource,
	reconcileFailedObjs *model.Registry,
	m meta.Object,
) {
<<<<<<< HEAD
	if shouldPurgePVC(chi, reconcileFailedObjs, m) {
		if labeler.GetReclaimPolicy(m) == api.PVCReclaimPolicyDelete {
			w.a.V(1).M(m).F().Info("Delete PVC: %s/%s", m.GetNamespace(), m.GetName())
			if err := w.c.kubeClient.CoreV1().PersistentVolumeClaims(m.GetNamespace()).Delete(ctx, m.GetName(), controller.NewDeleteOptions()); err != nil {
				w.a.V(1).M(m).F().Error("FAILED to delete PVC: %s/%s, err: %v", m.GetNamespace(), m.GetName(), err)
=======
	if shouldPurgePVC(cr, reconcileFailedObjs, m) {
		if chiLabeler.New(nil).GetReclaimPolicy(m) == api.PVCReclaimPolicyDelete {
			w.a.V(1).M(m).F().Info("Delete PVC: %s", util.NamespaceNameString(m))
			if err := w.c.kube.Storage().Delete(ctx, m.GetNamespace(), m.GetName()); err != nil {
				w.a.V(1).M(m).F().Error("FAILED to delete PVC: %s, err: %v", util.NamespaceNameString(m), err)
>>>>>>> 4d72d1d0
			}
		}
	}
}

func (w *worker) purgeConfigMap(
	ctx context.Context,
	cr api.ICustomResource,
	reconcileFailedObjs *model.Registry,
	m meta.Object,
) {
<<<<<<< HEAD
	if shouldPurgeConfigMap(chi, reconcileFailedObjs, m) {
		w.a.V(1).M(m).F().Info("Delete ConfigMap: %s/%s", m.GetNamespace(), m.GetName())
		if err := w.c.kubeClient.CoreV1().ConfigMaps(m.GetNamespace()).Delete(ctx, m.GetName(), controller.NewDeleteOptions()); err != nil {
			w.a.V(1).M(m).F().Error("FAILED to delete ConfigMap: %s/%s, err: %v", m.GetNamespace(), m.GetName(), err)
=======
	if shouldPurgeConfigMap(cr, reconcileFailedObjs, m) {
		w.a.V(1).M(m).F().Info("Delete ConfigMap: %s", util.NamespaceNameString(m))
		if err := w.c.kube.ConfigMap().Delete(ctx, m.GetNamespace(), m.GetName()); err != nil {
			w.a.V(1).M(m).F().Error("FAILED to delete ConfigMap: %s, err: %v", util.NamespaceNameString(m), err)
>>>>>>> 4d72d1d0
		}
	}
}

func (w *worker) purgeService(
	ctx context.Context,
	cr api.ICustomResource,
	reconcileFailedObjs *model.Registry,
	m meta.Object,
) {
<<<<<<< HEAD
	if shouldPurgeService(chi, reconcileFailedObjs, m) {
		w.a.V(1).M(m).F().Info("Delete Service: %s/%s", m.GetNamespace(), m.GetName())
		if err := w.c.kubeClient.CoreV1().Services(m.GetNamespace()).Delete(ctx, m.GetName(), controller.NewDeleteOptions()); err != nil {
			w.a.V(1).M(m).F().Error("FAILED to delete Service: %s/%s, err: %v", m.GetNamespace(), m.GetName(), err)
=======
	if shouldPurgeService(cr, reconcileFailedObjs, m) {
		w.a.V(1).M(m).F().Info("Delete Service: %s", util.NamespaceNameString(m))
		if err := w.c.kube.Service().Delete(ctx, m.GetNamespace(), m.GetName()); err != nil {
			w.a.V(1).M(m).F().Error("FAILED to delete Service: %s, err: %v", util.NamespaceNameString(m), err)
>>>>>>> 4d72d1d0
		}
	}
}

func (w *worker) purgeSecret(
	ctx context.Context,
	cr api.ICustomResource,
	reconcileFailedObjs *model.Registry,
	m meta.Object,
) {
<<<<<<< HEAD
	if shouldPurgeSecret(chi, reconcileFailedObjs, m) {
		w.a.V(1).M(m).F().Info("Delete Secret: %s/%s", m.GetNamespace(), m.GetName())
		if err := w.c.kubeClient.CoreV1().Secrets(m.GetNamespace()).Delete(ctx, m.GetName(), controller.NewDeleteOptions()); err != nil {
			w.a.V(1).M(m).F().Error("FAILED to delete Secret: %s/%s, err: %v", m.GetNamespace(), m.GetName(), err)
=======
	if shouldPurgeSecret(cr, reconcileFailedObjs, m) {
		w.a.V(1).M(m).F().Info("Delete Secret: %s", util.NamespaceNameString(m))
		if err := w.c.kube.Secret().Delete(ctx, m.GetNamespace(), m.GetName()); err != nil {
			w.a.V(1).M(m).F().Error("FAILED to delete Secret: %s, err: %v", util.NamespaceNameString(m), err)
>>>>>>> 4d72d1d0
		}
	}
}

func (w *worker) purgePDB(
	ctx context.Context,
	cr api.ICustomResource,
	reconcileFailedObjs *model.Registry,
	m meta.Object,
) {
<<<<<<< HEAD
	if shouldPurgePDB(chi, reconcileFailedObjs, m) {
		w.a.V(1).M(m).F().Info("Delete PDB: %s/%s", m.GetNamespace(), m.GetName())
		if err := w.c.kubeClient.PolicyV1().PodDisruptionBudgets(m.GetNamespace()).Delete(ctx, m.GetName(), controller.NewDeleteOptions()); err != nil {
			w.a.V(1).M(m).F().Error("FAILED to delete PDB: %s/%s, err: %v", m.GetNamespace(), m.GetName(), err)
=======
	if shouldPurgePDB(cr, reconcileFailedObjs, m) {
		w.a.V(1).M(m).F().Info("Delete PDB: %s", util.NamespaceNameString(m))
		if err := w.c.kube.PDB().Delete(ctx, m.GetNamespace(), m.GetName()); err != nil {
			w.a.V(1).M(m).F().Error("FAILED to delete PDB: %s, err: %v", util.NamespaceNameString(m), err)
>>>>>>> 4d72d1d0
		}
	}
}

func shouldPurgeStatefulSet(cr api.ICustomResource, reconcileFailedObjs *model.Registry, m meta.Object) bool {
	if reconcileFailedObjs.HasStatefulSet(m) {
		return cr.GetReconciling().GetCleanup().GetReconcileFailedObjects().GetStatefulSet() == api.ObjectsCleanupDelete
	}
	return cr.GetReconciling().GetCleanup().GetUnknownObjects().GetStatefulSet() == api.ObjectsCleanupDelete
}

<<<<<<< HEAD
	reg.Walk(func(entityType model.EntityType, m meta.Object) {
		switch entityType {
		case model.StatefulSet:
			cnt += w.purgeStatefulSet(ctx, chi, reconcileFailedObjs, m)
		case model.PVC:
			w.purgePVC(ctx, chi, reconcileFailedObjs, m)
		case model.ConfigMap:
			w.purgeConfigMap(ctx, chi, reconcileFailedObjs, m)
		case model.Service:
			w.purgeService(ctx, chi, reconcileFailedObjs, m)
		case model.Secret:
			w.purgeSecret(ctx, chi, reconcileFailedObjs, m)
		case model.PDB:
			w.purgePDB(ctx, chi, reconcileFailedObjs, m)
		}
	})
	return cnt
=======
func shouldPurgePVC(cr api.ICustomResource, reconcileFailedObjs *model.Registry, m meta.Object) bool {
	if reconcileFailedObjs.HasPVC(m) {
		return cr.GetReconciling().GetCleanup().GetReconcileFailedObjects().GetPVC() == api.ObjectsCleanupDelete
	}
	return cr.GetReconciling().GetCleanup().GetUnknownObjects().GetPVC() == api.ObjectsCleanupDelete
}

func shouldPurgeConfigMap(cr api.ICustomResource, reconcileFailedObjs *model.Registry, m meta.Object) bool {
	if reconcileFailedObjs.HasConfigMap(m) {
		return cr.GetReconciling().GetCleanup().GetReconcileFailedObjects().GetConfigMap() == api.ObjectsCleanupDelete
	}
	return cr.GetReconciling().GetCleanup().GetUnknownObjects().GetConfigMap() == api.ObjectsCleanupDelete
}

func shouldPurgeService(cr api.ICustomResource, reconcileFailedObjs *model.Registry, m meta.Object) bool {
	if reconcileFailedObjs.HasService(m) {
		return cr.GetReconciling().GetCleanup().GetReconcileFailedObjects().GetService() == api.ObjectsCleanupDelete
	}
	return cr.GetReconciling().GetCleanup().GetUnknownObjects().GetService() == api.ObjectsCleanupDelete
>>>>>>> 4d72d1d0
}

func shouldPurgeSecret(cr api.ICustomResource, reconcileFailedObjs *model.Registry, m meta.Object) bool {
	if reconcileFailedObjs.HasSecret(m) {
		return cr.GetReconciling().GetCleanup().GetReconcileFailedObjects().GetSecret() == api.ObjectsCleanupDelete
	}
	return cr.GetReconciling().GetCleanup().GetUnknownObjects().GetSecret() == api.ObjectsCleanupDelete
}

func shouldPurgePDB(cr api.ICustomResource, reconcileFailedObjs *model.Registry, m meta.Object) bool {
	return true
}

// discoveryAndDeleteCR deletes all kubernetes resources related to chi *chop.ClickHouseInstallation
func (w *worker) discoveryAndDeleteCR(ctx context.Context, cr api.ICustomResource) error {
	if util.IsContextDone(ctx) {
		log.V(2).Info("task is done")
		return nil
	}

	objs := w.c.discovery(ctx, cr)
	if objs.NumStatefulSet() > 0 {
<<<<<<< HEAD
		chi.WalkHosts(func(host *api.Host) error {
=======
		cr.WalkHosts(func(host *api.Host) error {
>>>>>>> 4d72d1d0
			_ = w.ensureClusterSchemer(host).HostSyncTables(ctx, host)
			return nil
		})
	}
	w.purge(ctx, cr, objs, nil)
	return nil
}

// deleteCHIProtocol deletes all kubernetes resources related to chi *chop.ClickHouseInstallation
func (w *worker) deleteCHIProtocol(ctx context.Context, chi *api.ClickHouseInstallation) error {
	if util.IsContextDone(ctx) {
		log.V(2).Info("task is done")
		return nil
	}

	w.a.V(2).M(chi).S().P()
	defer w.a.V(2).M(chi).E().P()

	var err error
	chi, err = w.normalizer.CreateTemplated(chi, normalizer.NewOptions())
	if err != nil {
		w.a.WithEvent(chi, common.EventActionDelete, common.EventReasonDeleteFailed).
			WithStatusError(chi).
			M(chi).F().
			Error("Delete CHI failed - unable to normalize: %q", err)
		return err
	}

	// Announce delete procedure
	w.a.V(1).
		WithEvent(chi, common.EventActionDelete, common.EventReasonDeleteStarted).
		WithStatusAction(chi).
		M(chi).F().
		Info("Delete CHI started")

	chi.EnsureStatus().DeleteStart()
	if err := w.c.updateCRObjectStatus(ctx, chi, types.UpdateStatusOptions{
		TolerateAbsence: true,
		CopyStatusOptions: types.CopyStatusOptions{
			MainFields: true,
		},
	}); err != nil {
		w.a.V(1).M(chi).F().Error("UNABLE to write normalized CHI. err: %q", err)
		return nil
	}

	// Start delete protocol

	// Exclude this CHI from monitoring
	w.c.deleteWatch(chi)

	// Delete Service
	_ = w.c.deleteServiceCR(ctx, chi)

	chi.WalkHosts(func(host *api.Host) error {
		_ = w.ensureClusterSchemer(host).HostSyncTables(ctx, host)
		return nil
	})

	// Delete all clusters
	chi.WalkClusters(func(cluster api.ICluster) error {
<<<<<<< HEAD
		return w.deleteCluster(ctx, chi, cluster.(*api.Cluster))
=======
		return w.deleteCluster(ctx, chi, cluster.(*api.ChiCluster))
>>>>>>> 4d72d1d0
	})

	if util.IsContextDone(ctx) {
		log.V(2).Info("task is done")
		return nil
	}

	// Delete ConfigMap(s)
	_ = w.c.deleteConfigMapsCHI(ctx, chi)

	w.a.V(1).
		WithEvent(chi, common.EventActionDelete, common.EventReasonDeleteCompleted).
		WithStatusAction(chi).
		M(chi).F().
		Info("Delete CHI completed")

	return nil
}

// canDropReplica
<<<<<<< HEAD
func (w *worker) canDropReplica(host *api.Host, opts ...*dropReplicaOptions) (can bool) {
=======
func (w *worker) canDropReplica(ctx context.Context, host *api.Host, opts ...*dropReplicaOptions) (can bool) {
>>>>>>> 4d72d1d0
	o := NewDropReplicaOptionsArr(opts...).First()

	if o.ForceDrop() {
		return true
	}

	can = true
	storage.NewStoragePVC(w.c.kube.Storage()).WalkDiscoveredPVCs(ctx, host, func(pvc *core.PersistentVolumeClaim) {
		// Replica's state has to be kept in Zookeeper for retained volumes.
		// ClickHouse expects to have state of the non-empty replica in-place when replica rejoins.
<<<<<<< HEAD
		if labeler.GetReclaimPolicy(pvc.GetObjectMeta()) == api.PVCReclaimPolicyRetain {
=======
		if chiLabeler.New(nil).GetReclaimPolicy(pvc.GetObjectMeta()) == api.PVCReclaimPolicyRetain {
>>>>>>> 4d72d1d0
			w.a.V(1).F().Info("PVC: %s/%s blocks drop replica. Reclaim policy: %s", api.PVCReclaimPolicyRetain.String())
			can = false
		}
	})
	return can
}

type dropReplicaOptions struct {
	forceDrop bool
}

func (o *dropReplicaOptions) ForceDrop() bool {
	if o == nil {
		return false
	}

	return o.forceDrop
}

type dropReplicaOptionsArr []*dropReplicaOptions

// NewDropReplicaOptionsArr creates new dropReplicaOptions array
func NewDropReplicaOptionsArr(opts ...*dropReplicaOptions) (res dropReplicaOptionsArr) {
	return append(res, opts...)
}

// First gets first option
func (a dropReplicaOptionsArr) First() *dropReplicaOptions {
	if len(a) > 0 {
		return a[0]
	}
	return nil
}

// dropReplica drops replica's info from Zookeeper
func (w *worker) dropReplica(ctx context.Context, hostToDrop *api.Host, opts ...*dropReplicaOptions) error {
	if util.IsContextDone(ctx) {
		log.V(2).Info("task is done")
		return nil
	}

	if hostToDrop == nil {
		w.a.V(1).F().Error("FAILED to drop replica. Need to have host to drop. hostToDrop: %s", hostToDrop.GetName())
		return nil
	}

	if !w.canDropReplica(ctx, hostToDrop, opts...) {
		w.a.V(1).F().Warning("CAN NOT drop replica. hostToDrop: %s", hostToDrop.GetName())
		return nil
	}

	// Sometimes host to drop is already unavailable, so let's run SQL statement of the first replica in the shard
	var hostToRunOn *api.Host
	if shard := hostToDrop.GetShard(); shard != nil {
		hostToRunOn = shard.FirstHost()
	}

	if hostToRunOn == nil {
		w.a.V(1).F().Error("FAILED to drop replica. hostToRunOn: %s, hostToDrop: %s", hostToRunOn.GetName(), hostToDrop.GetName())
		return nil
	}

	err := w.ensureClusterSchemer(hostToRunOn).HostDropReplica(ctx, hostToRunOn, hostToDrop)

	if err == nil {
		w.a.V(1).
<<<<<<< HEAD
			WithEvent(hostToRunOn.GetCR(), eventActionDelete, eventReasonDeleteCompleted).
=======
			WithEvent(hostToRunOn.GetCR(), common.EventActionDelete, common.EventReasonDeleteCompleted).
>>>>>>> 4d72d1d0
			WithStatusAction(hostToRunOn.GetCR()).
			M(hostToRunOn).F().
			Info("Drop replica host: %s in cluster: %s", hostToDrop.GetName(), hostToDrop.Runtime.Address.ClusterName)
	} else {
<<<<<<< HEAD
		w.a.WithEvent(hostToRunOn.GetCR(), eventActionDelete, eventReasonDeleteFailed).
=======
		w.a.WithEvent(hostToRunOn.GetCR(), common.EventActionDelete, common.EventReasonDeleteFailed).
>>>>>>> 4d72d1d0
			WithStatusError(hostToRunOn.GetCR()).
			M(hostToRunOn).F().
			Error("FAILED to drop replica on host: %s with error: %v", hostToDrop.GetName(), err)
	}

	return err
}

// deleteTables
func (w *worker) deleteTables(ctx context.Context, host *api.Host) error {
	if util.IsContextDone(ctx) {
		log.V(2).Info("task is done")
		return nil
	}

<<<<<<< HEAD
	if !volume.HostCanDeleteAllPVCs(host) {
=======
	if !w.c.pvcDeleter.HostCanDeleteAllPVCs(host) {
>>>>>>> 4d72d1d0
		return nil
	}
	err := w.ensureClusterSchemer(host).HostDropTables(ctx, host)

	if err == nil {
		w.a.V(1).
<<<<<<< HEAD
			WithEvent(host.GetCR(), eventActionDelete, eventReasonDeleteCompleted).
=======
			WithEvent(host.GetCR(), common.EventActionDelete, common.EventReasonDeleteCompleted).
>>>>>>> 4d72d1d0
			WithStatusAction(host.GetCR()).
			M(host).F().
			Info("Deleted tables on host: %s replica: %d to shard: %d in cluster: %s",
				host.GetName(), host.Runtime.Address.ReplicaIndex, host.Runtime.Address.ShardIndex, host.Runtime.Address.ClusterName)
	} else {
<<<<<<< HEAD
		w.a.WithEvent(host.GetCR(), eventActionDelete, eventReasonDeleteFailed).
=======
		w.a.WithEvent(host.GetCR(), common.EventActionDelete, common.EventReasonDeleteFailed).
>>>>>>> 4d72d1d0
			WithStatusError(host.GetCR()).
			M(host).F().
			Error("FAILED to delete tables on host: %s with error: %v", host.GetName(), err)
	}

	return err
}

// deleteHost deletes all kubernetes resources related to a host
// chi is the new CHI in which there will be no more this host
func (w *worker) deleteHost(ctx context.Context, chi *api.ClickHouseInstallation, host *api.Host) error {
	if util.IsContextDone(ctx) {
		log.V(2).Info("task is done")
		return nil
	}

	w.a.V(2).M(host).S().Info(host.Runtime.Address.HostName)
	defer w.a.V(2).M(host).E().Info(host.Runtime.Address.HostName)

	w.a.V(1).
<<<<<<< HEAD
		WithEvent(host.GetCR(), eventActionDelete, eventReasonDeleteStarted).
=======
		WithEvent(host.GetCR(), common.EventActionDelete, common.EventReasonDeleteStarted).
>>>>>>> 4d72d1d0
		WithStatusAction(host.GetCR()).
		M(host).F().
		Info("Delete host: %s/%s - started", host.Runtime.Address.ClusterName, host.GetName())

	var err error
<<<<<<< HEAD
	if host.Runtime.CurStatefulSet, err = w.c.getStatefulSet(host); err != nil {
		w.a.WithEvent(host.GetCR(), eventActionDelete, eventReasonDeleteCompleted).
=======
	if host.Runtime.CurStatefulSet, err = w.c.kube.STS().Get(ctx, host); err != nil {
		w.a.WithEvent(host.GetCR(), common.EventActionDelete, common.EventReasonDeleteCompleted).
>>>>>>> 4d72d1d0
			WithStatusAction(host.GetCR()).
			M(host).F().
			Info("Delete host: %s/%s - completed StatefulSet not found - already deleted? err: %v",
				host.Runtime.Address.ClusterName, host.GetName(), err)
		return nil
	}

	// Each host consists of
	// 1. User-level objects - tables on the host
	//    We need to delete tables on the host in order to clean Zookeeper data.
	//    If just delete tables, Zookeeper will still keep track of non-existent tables
	// 2. Kubernetes-level objects - such as StatefulSet, PVC(s), ConfigMap(s), Service(s)
	// Need to delete all these items

	_ = w.deleteTables(ctx, host)
	err = w.c.deleteHost(ctx, host)

	// When deleting the whole CHI (not particular host), CHI may already be unavailable, so update CHI tolerantly
	chi.EnsureStatus().HostDeleted()
	_ = w.c.updateCRObjectStatus(ctx, chi, types.UpdateStatusOptions{
		TolerateAbsence: true,
		CopyStatusOptions: types.CopyStatusOptions{
			MainFields: true,
		},
	})

	if err == nil {
		w.a.V(1).
<<<<<<< HEAD
			WithEvent(host.GetCR(), eventActionDelete, eventReasonDeleteCompleted).
=======
			WithEvent(host.GetCR(), common.EventActionDelete, common.EventReasonDeleteCompleted).
>>>>>>> 4d72d1d0
			WithStatusAction(host.GetCR()).
			M(host).F().
			Info("Delete host: %s/%s - completed", host.Runtime.Address.ClusterName, host.GetName())
	} else {
<<<<<<< HEAD
		w.a.WithEvent(host.GetCR(), eventActionDelete, eventReasonDeleteFailed).
=======
		w.a.WithEvent(host.GetCR(), common.EventActionDelete, common.EventReasonDeleteFailed).
>>>>>>> 4d72d1d0
			WithStatusError(host.GetCR()).
			M(host).F().
			Error("FAILED Delete host: %s/%s - completed", host.Runtime.Address.ClusterName, host.GetName())
	}

	return err
}

// deleteShard deletes all kubernetes resources related to shard *chop.ChiShard
// chi is the new CHI in which there will be no more this shard
func (w *worker) deleteShard(ctx context.Context, chi *api.ClickHouseInstallation, shard *api.ChiShard) error {
	if util.IsContextDone(ctx) {
		log.V(2).Info("task is done")
		return nil
	}

	w.a.V(2).M(shard).S().P()
	defer w.a.V(2).M(shard).E().P()

	w.a.V(1).
		WithEvent(shard.Runtime.CHI, common.EventActionDelete, common.EventReasonDeleteStarted).
		WithStatusAction(shard.Runtime.CHI).
		M(shard).F().
		Info("Delete shard: %s/%s - started", shard.Runtime.Address.Namespace, shard.Name)

	// Delete Shard Service
	_ = w.c.deleteServiceShard(ctx, shard)

	// Delete all replicas
	shard.WalkHosts(func(host *api.Host) error {
		return w.deleteHost(ctx, chi, host)
	})

	w.a.V(1).
		WithEvent(shard.Runtime.CHI, common.EventActionDelete, common.EventReasonDeleteCompleted).
		WithStatusAction(shard.Runtime.CHI).
		M(shard).F().
		Info("Delete shard: %s/%s - completed", shard.Runtime.Address.Namespace, shard.Name)

	return nil
}

// deleteCluster deletes all kubernetes resources related to cluster *chop.ChiCluster
// chi is the new CHI in which there will be no more this cluster
func (w *worker) deleteCluster(ctx context.Context, chi *api.ClickHouseInstallation, cluster *api.ChiCluster) error {
	if util.IsContextDone(ctx) {
		log.V(2).Info("task is done")
		return nil
	}

	w.a.V(2).M(cluster).S().P()
	defer w.a.V(2).M(cluster).E().P()

	w.a.V(1).
		WithEvent(cluster.Runtime.CHI, common.EventActionDelete, common.EventReasonDeleteStarted).
		WithStatusAction(cluster.Runtime.CHI).
		M(cluster).F().
		Info("Delete cluster: %s/%s - started", cluster.Runtime.Address.Namespace, cluster.Name)

	// Delete ChkCluster Service
	_ = w.c.deleteServiceCluster(ctx, cluster)

	// Delete ChkCluster's Auto Secret
	if cluster.Secret.Source() == api.ClusterSecretSourceAuto {
		// Delete ChkCluster Secret
		_ = w.c.deleteSecretCluster(ctx, cluster)
	}

	// Delete all shards
	cluster.WalkShards(func(index int, shard api.IShard) error {
		return w.deleteShard(ctx, chi, shard.(*api.ChiShard))
	})

	w.a.V(1).
		WithEvent(cluster.Runtime.CHI, common.EventActionDelete, common.EventReasonDeleteCompleted).
		WithStatusAction(cluster.Runtime.CHI).
		M(cluster).F().
		Info("Delete cluster: %s/%s - completed", cluster.Runtime.Address.Namespace, cluster.Name)

	return nil
}

// deleteCHI
func (w *worker) deleteCHI(ctx context.Context, old, new *api.ClickHouseInstallation) bool {
	if util.IsContextDone(ctx) {
		log.V(2).Info("task is done")
		return false
	}

	// Do we have pending request for CHI to be deleted?
<<<<<<< HEAD
	if new.GetObjectMeta().GetDeletionTimestamp().IsZero() {
=======
	if new.GetDeletionTimestamp().IsZero() {
>>>>>>> 4d72d1d0
		// CHI is not being deleted and operator has not deleted anything.
		return false
	}

	w.a.V(3).M(new).S().P()
	defer w.a.V(3).M(new).E().P()

	// Ok, we have pending request for CHI to be deleted.
	// However, we need to decide, should CHI's child resources be deleted or not.
	// There is a curious situation, when CRD is deleted and k8s starts to delete all resources of the type,
	// described by CRD being deleted. This is may be unexpected and very painful situation,
	// so in this case we should agree to delete CHI itself, but has to keep all CHI's child resources.

	var purge bool
	crd, err := w.c.extClient.ApiextensionsV1().CustomResourceDefinitions().Get(ctx, "clickhouseinstallations.clickhouse.altinity.com", controller.NewGetOptions())
	if err == nil {
		// CRD is in place
		if crd.GetObjectMeta().GetDeletionTimestamp().IsZero() {
			// CRD is not being deleted. It is standard request to delete a CHI.
			// Operator can delete all child resources.
			w.a.V(1).M(new).F().Info("CRD: %s/%s is not being deleted, operator will delete child resources", crd.Namespace, crd.Name)
			purge = true
		} else {
			// CRD is being deleted.
			// In most cases, users do not expect to delete all CHIs with all their resources as along with CRD.
			// Operator should not delete child resources - especially storage, such as PVCs and PVs
			w.a.V(1).M(new).F().Info("CRD: %s/%s BEING DELETED, operator will NOT delete child resources", crd.Namespace, crd.Name)
			purge = false
		}
	} else {
		// No CRD is available
		w.a.V(1).M(new).F().Error("unable to get CRD, got error: %v ", err)
		w.a.V(1).M(new).F().Info("will delete chi with all resources: %s/%s", new.Namespace, new.Name)
		purge = true
	}

	if purge {
		cur, err := w.c.chopClient.ClickhouseV1().ClickHouseInstallations(new.Namespace).Get(ctx, new.Name, controller.NewGetOptions())
		if cur == nil {
			return false
		}
		if err != nil {
			return false
		}

<<<<<<< HEAD
		if !util.InArray(FinalizerName, new.GetObjectMeta().GetFinalizers()) {
=======
		if !util.InArray(FinalizerName, new.GetFinalizers()) {
>>>>>>> 4d72d1d0
			// No finalizer found, unexpected behavior
			return false
		}

		_ = w.deleteCHIProtocol(ctx, new)
	} else {
		new.GetRuntime().GetAttributes().SetSkipOwnerRef(true)
<<<<<<< HEAD
		_ = w.reconcileCHI(ctx, old, new)
=======
		_ = w.reconcileCR(ctx, old, new)
>>>>>>> 4d72d1d0
	}

	// We need to uninstall finalizer in order to allow k8s to delete CHI resource
	w.a.V(2).M(new).F().Info("uninstall finalizer")
	if err := w.c.uninstallFinalizer(ctx, new); err != nil {
		w.a.V(1).M(new).F().Error("unable to uninstall finalizer. err: %v", err)
	}

	// CHI delete completed
	return true
}<|MERGE_RESOLUTION|>--- conflicted
+++ resolved
@@ -16,8 +16,6 @@
 
 import (
 	"context"
-	"github.com/altinity/clickhouse-operator/pkg/model/chi/tags/labeler"
-	"github.com/altinity/clickhouse-operator/pkg/model/chi/volume"
 	"time"
 
 	core "k8s.io/api/core/v1"
@@ -56,15 +54,9 @@
 	need := w.task.RegistryReconciled()
 	w.a.V(1).M(cr).F().Info("Existing objects:\n%s", objs)
 	objs.Subtract(need)
-<<<<<<< HEAD
-	w.a.V(1).M(chi).F().Info("Non-reconciled objects:\n%s", objs)
-	if w.purge(ctx, chi, objs, w.task.registryFailed) > 0 {
-		w.c.enqueueObject(NewDropDns(chi.GetObjectMeta()))
-=======
 	w.a.V(1).M(cr).F().Info("Non-reconciled objects:\n%s", objs)
 	if w.purge(ctx, cr, objs, w.task.RegistryFailed()) > 0 {
 		w.c.enqueueObject(cmd_queue.NewDropDns(cr))
->>>>>>> 4d72d1d0
 		util.WaitContextDoneOrTimeout(ctx, 1*time.Minute)
 	}
 
@@ -90,42 +82,6 @@
 			cnt++
 		},
 	)
-<<<<<<< HEAD
-	w.a.V(1).M(chi).F().E().Info("processed replicas: %d", cnt)
-}
-
-func shouldPurgeStatefulSet(chi *api.ClickHouseInstallation, reconcileFailedObjs *model.Registry, m meta.Object) bool {
-	if reconcileFailedObjs.HasStatefulSet(m) {
-		return chi.GetReconciling().GetCleanup().GetReconcileFailedObjects().GetStatefulSet() == api.ObjectsCleanupDelete
-	}
-	return chi.GetReconciling().GetCleanup().GetUnknownObjects().GetStatefulSet() == api.ObjectsCleanupDelete
-}
-
-func shouldPurgePVC(chi *api.ClickHouseInstallation, reconcileFailedObjs *model.Registry, m meta.Object) bool {
-	if reconcileFailedObjs.HasPVC(m) {
-		return chi.GetReconciling().GetCleanup().GetReconcileFailedObjects().GetPVC() == api.ObjectsCleanupDelete
-	}
-	return chi.GetReconciling().GetCleanup().GetUnknownObjects().GetPVC() == api.ObjectsCleanupDelete
-}
-
-func shouldPurgeConfigMap(chi *api.ClickHouseInstallation, reconcileFailedObjs *model.Registry, m meta.Object) bool {
-	if reconcileFailedObjs.HasConfigMap(m) {
-		return chi.GetReconciling().GetCleanup().GetReconcileFailedObjects().GetConfigMap() == api.ObjectsCleanupDelete
-	}
-	return chi.GetReconciling().GetCleanup().GetUnknownObjects().GetConfigMap() == api.ObjectsCleanupDelete
-}
-
-func shouldPurgeService(chi *api.ClickHouseInstallation, reconcileFailedObjs *model.Registry, m meta.Object) bool {
-	if reconcileFailedObjs.HasService(m) {
-		return chi.GetReconciling().GetCleanup().GetReconcileFailedObjects().GetService() == api.ObjectsCleanupDelete
-	}
-	return chi.GetReconciling().GetCleanup().GetUnknownObjects().GetService() == api.ObjectsCleanupDelete
-}
-
-func shouldPurgeSecret(chi *api.ClickHouseInstallation, reconcileFailedObjs *model.Registry, m meta.Object) bool {
-	if reconcileFailedObjs.HasSecret(m) {
-		return chi.GetReconciling().GetCleanup().GetReconcileFailedObjects().GetSecret() == api.ObjectsCleanupDelete
-=======
 	w.a.V(1).M(cr).F().E().Info("processed replicas: %d", cnt)
 }
 
@@ -139,13 +95,8 @@
 	if util.IsContextDone(ctx) {
 		log.V(2).Info("task is done")
 		return cnt
->>>>>>> 4d72d1d0
-	}
-
-<<<<<<< HEAD
-func shouldPurgePDB(chi *api.ClickHouseInstallation, reconcileFailedObjs *model.Registry, m meta.Object) bool {
-	return true
-=======
+	}
+
 	reg.Walk(func(entityType model.EntityType, m meta.Object) {
 		switch entityType {
 		case model.StatefulSet:
@@ -163,7 +114,6 @@
 		}
 	})
 	return cnt
->>>>>>> 4d72d1d0
 }
 
 func (w *worker) purgeStatefulSet(
@@ -172,17 +122,10 @@
 	reconcileFailedObjs *model.Registry,
 	m meta.Object,
 ) int {
-<<<<<<< HEAD
-	if shouldPurgeStatefulSet(chi, reconcileFailedObjs, m) {
-		w.a.V(1).M(m).F().Info("Delete StatefulSet: %s/%s", m.GetNamespace(), m.GetName())
-		if err := w.c.kubeClient.AppsV1().StatefulSets(m.GetNamespace()).Delete(ctx, m.GetName(), controller.NewDeleteOptions()); err != nil {
-			w.a.V(1).M(m).F().Error("FAILED to delete StatefulSet: %s/%s, err: %v", m.GetNamespace(), m.GetName(), err)
-=======
 	if shouldPurgeStatefulSet(cr, reconcileFailedObjs, m) {
 		w.a.V(1).M(m).F().Info("Delete StatefulSet: %s", util.NamespaceNameString(m))
 		if err := w.c.kube.STS().Delete(ctx, m.GetNamespace(), m.GetName()); err != nil {
 			w.a.V(1).M(m).F().Error("FAILED to delete StatefulSet: %s, err: %v", util.NamespaceNameString(m), err)
->>>>>>> 4d72d1d0
 		}
 		return 1
 	}
@@ -195,19 +138,11 @@
 	reconcileFailedObjs *model.Registry,
 	m meta.Object,
 ) {
-<<<<<<< HEAD
-	if shouldPurgePVC(chi, reconcileFailedObjs, m) {
-		if labeler.GetReclaimPolicy(m) == api.PVCReclaimPolicyDelete {
-			w.a.V(1).M(m).F().Info("Delete PVC: %s/%s", m.GetNamespace(), m.GetName())
-			if err := w.c.kubeClient.CoreV1().PersistentVolumeClaims(m.GetNamespace()).Delete(ctx, m.GetName(), controller.NewDeleteOptions()); err != nil {
-				w.a.V(1).M(m).F().Error("FAILED to delete PVC: %s/%s, err: %v", m.GetNamespace(), m.GetName(), err)
-=======
 	if shouldPurgePVC(cr, reconcileFailedObjs, m) {
 		if chiLabeler.New(nil).GetReclaimPolicy(m) == api.PVCReclaimPolicyDelete {
 			w.a.V(1).M(m).F().Info("Delete PVC: %s", util.NamespaceNameString(m))
 			if err := w.c.kube.Storage().Delete(ctx, m.GetNamespace(), m.GetName()); err != nil {
 				w.a.V(1).M(m).F().Error("FAILED to delete PVC: %s, err: %v", util.NamespaceNameString(m), err)
->>>>>>> 4d72d1d0
 			}
 		}
 	}
@@ -219,17 +154,10 @@
 	reconcileFailedObjs *model.Registry,
 	m meta.Object,
 ) {
-<<<<<<< HEAD
-	if shouldPurgeConfigMap(chi, reconcileFailedObjs, m) {
-		w.a.V(1).M(m).F().Info("Delete ConfigMap: %s/%s", m.GetNamespace(), m.GetName())
-		if err := w.c.kubeClient.CoreV1().ConfigMaps(m.GetNamespace()).Delete(ctx, m.GetName(), controller.NewDeleteOptions()); err != nil {
-			w.a.V(1).M(m).F().Error("FAILED to delete ConfigMap: %s/%s, err: %v", m.GetNamespace(), m.GetName(), err)
-=======
 	if shouldPurgeConfigMap(cr, reconcileFailedObjs, m) {
 		w.a.V(1).M(m).F().Info("Delete ConfigMap: %s", util.NamespaceNameString(m))
 		if err := w.c.kube.ConfigMap().Delete(ctx, m.GetNamespace(), m.GetName()); err != nil {
 			w.a.V(1).M(m).F().Error("FAILED to delete ConfigMap: %s, err: %v", util.NamespaceNameString(m), err)
->>>>>>> 4d72d1d0
 		}
 	}
 }
@@ -240,17 +168,10 @@
 	reconcileFailedObjs *model.Registry,
 	m meta.Object,
 ) {
-<<<<<<< HEAD
-	if shouldPurgeService(chi, reconcileFailedObjs, m) {
-		w.a.V(1).M(m).F().Info("Delete Service: %s/%s", m.GetNamespace(), m.GetName())
-		if err := w.c.kubeClient.CoreV1().Services(m.GetNamespace()).Delete(ctx, m.GetName(), controller.NewDeleteOptions()); err != nil {
-			w.a.V(1).M(m).F().Error("FAILED to delete Service: %s/%s, err: %v", m.GetNamespace(), m.GetName(), err)
-=======
 	if shouldPurgeService(cr, reconcileFailedObjs, m) {
 		w.a.V(1).M(m).F().Info("Delete Service: %s", util.NamespaceNameString(m))
 		if err := w.c.kube.Service().Delete(ctx, m.GetNamespace(), m.GetName()); err != nil {
 			w.a.V(1).M(m).F().Error("FAILED to delete Service: %s, err: %v", util.NamespaceNameString(m), err)
->>>>>>> 4d72d1d0
 		}
 	}
 }
@@ -261,17 +182,10 @@
 	reconcileFailedObjs *model.Registry,
 	m meta.Object,
 ) {
-<<<<<<< HEAD
-	if shouldPurgeSecret(chi, reconcileFailedObjs, m) {
-		w.a.V(1).M(m).F().Info("Delete Secret: %s/%s", m.GetNamespace(), m.GetName())
-		if err := w.c.kubeClient.CoreV1().Secrets(m.GetNamespace()).Delete(ctx, m.GetName(), controller.NewDeleteOptions()); err != nil {
-			w.a.V(1).M(m).F().Error("FAILED to delete Secret: %s/%s, err: %v", m.GetNamespace(), m.GetName(), err)
-=======
 	if shouldPurgeSecret(cr, reconcileFailedObjs, m) {
 		w.a.V(1).M(m).F().Info("Delete Secret: %s", util.NamespaceNameString(m))
 		if err := w.c.kube.Secret().Delete(ctx, m.GetNamespace(), m.GetName()); err != nil {
 			w.a.V(1).M(m).F().Error("FAILED to delete Secret: %s, err: %v", util.NamespaceNameString(m), err)
->>>>>>> 4d72d1d0
 		}
 	}
 }
@@ -282,17 +196,10 @@
 	reconcileFailedObjs *model.Registry,
 	m meta.Object,
 ) {
-<<<<<<< HEAD
-	if shouldPurgePDB(chi, reconcileFailedObjs, m) {
-		w.a.V(1).M(m).F().Info("Delete PDB: %s/%s", m.GetNamespace(), m.GetName())
-		if err := w.c.kubeClient.PolicyV1().PodDisruptionBudgets(m.GetNamespace()).Delete(ctx, m.GetName(), controller.NewDeleteOptions()); err != nil {
-			w.a.V(1).M(m).F().Error("FAILED to delete PDB: %s/%s, err: %v", m.GetNamespace(), m.GetName(), err)
-=======
 	if shouldPurgePDB(cr, reconcileFailedObjs, m) {
 		w.a.V(1).M(m).F().Info("Delete PDB: %s", util.NamespaceNameString(m))
 		if err := w.c.kube.PDB().Delete(ctx, m.GetNamespace(), m.GetName()); err != nil {
 			w.a.V(1).M(m).F().Error("FAILED to delete PDB: %s, err: %v", util.NamespaceNameString(m), err)
->>>>>>> 4d72d1d0
 		}
 	}
 }
@@ -304,25 +211,6 @@
 	return cr.GetReconciling().GetCleanup().GetUnknownObjects().GetStatefulSet() == api.ObjectsCleanupDelete
 }
 
-<<<<<<< HEAD
-	reg.Walk(func(entityType model.EntityType, m meta.Object) {
-		switch entityType {
-		case model.StatefulSet:
-			cnt += w.purgeStatefulSet(ctx, chi, reconcileFailedObjs, m)
-		case model.PVC:
-			w.purgePVC(ctx, chi, reconcileFailedObjs, m)
-		case model.ConfigMap:
-			w.purgeConfigMap(ctx, chi, reconcileFailedObjs, m)
-		case model.Service:
-			w.purgeService(ctx, chi, reconcileFailedObjs, m)
-		case model.Secret:
-			w.purgeSecret(ctx, chi, reconcileFailedObjs, m)
-		case model.PDB:
-			w.purgePDB(ctx, chi, reconcileFailedObjs, m)
-		}
-	})
-	return cnt
-=======
 func shouldPurgePVC(cr api.ICustomResource, reconcileFailedObjs *model.Registry, m meta.Object) bool {
 	if reconcileFailedObjs.HasPVC(m) {
 		return cr.GetReconciling().GetCleanup().GetReconcileFailedObjects().GetPVC() == api.ObjectsCleanupDelete
@@ -342,7 +230,6 @@
 		return cr.GetReconciling().GetCleanup().GetReconcileFailedObjects().GetService() == api.ObjectsCleanupDelete
 	}
 	return cr.GetReconciling().GetCleanup().GetUnknownObjects().GetService() == api.ObjectsCleanupDelete
->>>>>>> 4d72d1d0
 }
 
 func shouldPurgeSecret(cr api.ICustomResource, reconcileFailedObjs *model.Registry, m meta.Object) bool {
@@ -365,11 +252,7 @@
 
 	objs := w.c.discovery(ctx, cr)
 	if objs.NumStatefulSet() > 0 {
-<<<<<<< HEAD
-		chi.WalkHosts(func(host *api.Host) error {
-=======
 		cr.WalkHosts(func(host *api.Host) error {
->>>>>>> 4d72d1d0
 			_ = w.ensureClusterSchemer(host).HostSyncTables(ctx, host)
 			return nil
 		})
@@ -431,11 +314,7 @@
 
 	// Delete all clusters
 	chi.WalkClusters(func(cluster api.ICluster) error {
-<<<<<<< HEAD
-		return w.deleteCluster(ctx, chi, cluster.(*api.Cluster))
-=======
 		return w.deleteCluster(ctx, chi, cluster.(*api.ChiCluster))
->>>>>>> 4d72d1d0
 	})
 
 	if util.IsContextDone(ctx) {
@@ -456,11 +335,7 @@
 }
 
 // canDropReplica
-<<<<<<< HEAD
-func (w *worker) canDropReplica(host *api.Host, opts ...*dropReplicaOptions) (can bool) {
-=======
 func (w *worker) canDropReplica(ctx context.Context, host *api.Host, opts ...*dropReplicaOptions) (can bool) {
->>>>>>> 4d72d1d0
 	o := NewDropReplicaOptionsArr(opts...).First()
 
 	if o.ForceDrop() {
@@ -471,11 +346,7 @@
 	storage.NewStoragePVC(w.c.kube.Storage()).WalkDiscoveredPVCs(ctx, host, func(pvc *core.PersistentVolumeClaim) {
 		// Replica's state has to be kept in Zookeeper for retained volumes.
 		// ClickHouse expects to have state of the non-empty replica in-place when replica rejoins.
-<<<<<<< HEAD
-		if labeler.GetReclaimPolicy(pvc.GetObjectMeta()) == api.PVCReclaimPolicyRetain {
-=======
 		if chiLabeler.New(nil).GetReclaimPolicy(pvc.GetObjectMeta()) == api.PVCReclaimPolicyRetain {
->>>>>>> 4d72d1d0
 			w.a.V(1).F().Info("PVC: %s/%s blocks drop replica. Reclaim policy: %s", api.PVCReclaimPolicyRetain.String())
 			can = false
 		}
@@ -542,20 +413,12 @@
 
 	if err == nil {
 		w.a.V(1).
-<<<<<<< HEAD
-			WithEvent(hostToRunOn.GetCR(), eventActionDelete, eventReasonDeleteCompleted).
-=======
 			WithEvent(hostToRunOn.GetCR(), common.EventActionDelete, common.EventReasonDeleteCompleted).
->>>>>>> 4d72d1d0
 			WithStatusAction(hostToRunOn.GetCR()).
 			M(hostToRunOn).F().
 			Info("Drop replica host: %s in cluster: %s", hostToDrop.GetName(), hostToDrop.Runtime.Address.ClusterName)
 	} else {
-<<<<<<< HEAD
-		w.a.WithEvent(hostToRunOn.GetCR(), eventActionDelete, eventReasonDeleteFailed).
-=======
 		w.a.WithEvent(hostToRunOn.GetCR(), common.EventActionDelete, common.EventReasonDeleteFailed).
->>>>>>> 4d72d1d0
 			WithStatusError(hostToRunOn.GetCR()).
 			M(hostToRunOn).F().
 			Error("FAILED to drop replica on host: %s with error: %v", hostToDrop.GetName(), err)
@@ -571,32 +434,20 @@
 		return nil
 	}
 
-<<<<<<< HEAD
-	if !volume.HostCanDeleteAllPVCs(host) {
-=======
 	if !w.c.pvcDeleter.HostCanDeleteAllPVCs(host) {
->>>>>>> 4d72d1d0
 		return nil
 	}
 	err := w.ensureClusterSchemer(host).HostDropTables(ctx, host)
 
 	if err == nil {
 		w.a.V(1).
-<<<<<<< HEAD
-			WithEvent(host.GetCR(), eventActionDelete, eventReasonDeleteCompleted).
-=======
 			WithEvent(host.GetCR(), common.EventActionDelete, common.EventReasonDeleteCompleted).
->>>>>>> 4d72d1d0
 			WithStatusAction(host.GetCR()).
 			M(host).F().
 			Info("Deleted tables on host: %s replica: %d to shard: %d in cluster: %s",
 				host.GetName(), host.Runtime.Address.ReplicaIndex, host.Runtime.Address.ShardIndex, host.Runtime.Address.ClusterName)
 	} else {
-<<<<<<< HEAD
-		w.a.WithEvent(host.GetCR(), eventActionDelete, eventReasonDeleteFailed).
-=======
 		w.a.WithEvent(host.GetCR(), common.EventActionDelete, common.EventReasonDeleteFailed).
->>>>>>> 4d72d1d0
 			WithStatusError(host.GetCR()).
 			M(host).F().
 			Error("FAILED to delete tables on host: %s with error: %v", host.GetName(), err)
@@ -617,23 +468,14 @@
 	defer w.a.V(2).M(host).E().Info(host.Runtime.Address.HostName)
 
 	w.a.V(1).
-<<<<<<< HEAD
-		WithEvent(host.GetCR(), eventActionDelete, eventReasonDeleteStarted).
-=======
 		WithEvent(host.GetCR(), common.EventActionDelete, common.EventReasonDeleteStarted).
->>>>>>> 4d72d1d0
 		WithStatusAction(host.GetCR()).
 		M(host).F().
 		Info("Delete host: %s/%s - started", host.Runtime.Address.ClusterName, host.GetName())
 
 	var err error
-<<<<<<< HEAD
-	if host.Runtime.CurStatefulSet, err = w.c.getStatefulSet(host); err != nil {
-		w.a.WithEvent(host.GetCR(), eventActionDelete, eventReasonDeleteCompleted).
-=======
 	if host.Runtime.CurStatefulSet, err = w.c.kube.STS().Get(ctx, host); err != nil {
 		w.a.WithEvent(host.GetCR(), common.EventActionDelete, common.EventReasonDeleteCompleted).
->>>>>>> 4d72d1d0
 			WithStatusAction(host.GetCR()).
 			M(host).F().
 			Info("Delete host: %s/%s - completed StatefulSet not found - already deleted? err: %v",
@@ -662,20 +504,12 @@
 
 	if err == nil {
 		w.a.V(1).
-<<<<<<< HEAD
-			WithEvent(host.GetCR(), eventActionDelete, eventReasonDeleteCompleted).
-=======
 			WithEvent(host.GetCR(), common.EventActionDelete, common.EventReasonDeleteCompleted).
->>>>>>> 4d72d1d0
 			WithStatusAction(host.GetCR()).
 			M(host).F().
 			Info("Delete host: %s/%s - completed", host.Runtime.Address.ClusterName, host.GetName())
 	} else {
-<<<<<<< HEAD
-		w.a.WithEvent(host.GetCR(), eventActionDelete, eventReasonDeleteFailed).
-=======
 		w.a.WithEvent(host.GetCR(), common.EventActionDelete, common.EventReasonDeleteFailed).
->>>>>>> 4d72d1d0
 			WithStatusError(host.GetCR()).
 			M(host).F().
 			Error("FAILED Delete host: %s/%s - completed", host.Runtime.Address.ClusterName, host.GetName())
@@ -766,11 +600,7 @@
 	}
 
 	// Do we have pending request for CHI to be deleted?
-<<<<<<< HEAD
-	if new.GetObjectMeta().GetDeletionTimestamp().IsZero() {
-=======
 	if new.GetDeletionTimestamp().IsZero() {
->>>>>>> 4d72d1d0
 		// CHI is not being deleted and operator has not deleted anything.
 		return false
 	}
@@ -816,11 +646,7 @@
 			return false
 		}
 
-<<<<<<< HEAD
-		if !util.InArray(FinalizerName, new.GetObjectMeta().GetFinalizers()) {
-=======
 		if !util.InArray(FinalizerName, new.GetFinalizers()) {
->>>>>>> 4d72d1d0
 			// No finalizer found, unexpected behavior
 			return false
 		}
@@ -828,11 +654,7 @@
 		_ = w.deleteCHIProtocol(ctx, new)
 	} else {
 		new.GetRuntime().GetAttributes().SetSkipOwnerRef(true)
-<<<<<<< HEAD
-		_ = w.reconcileCHI(ctx, old, new)
-=======
 		_ = w.reconcileCR(ctx, old, new)
->>>>>>> 4d72d1d0
 	}
 
 	// We need to uninstall finalizer in order to allow k8s to delete CHI resource
