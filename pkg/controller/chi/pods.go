// Copyright 2019 Altinity Ltd and/or its affiliates. All rights reserved.
//
// Licensed under the Apache License, Version 2.0 (the "License");
// you may not use this file except in compliance with the License.
// You may obtain a copy of the License at
//
//     http://www.apache.org/licenses/LICENSE-2.0
//
// Unless required by applicable law or agreed to in writing, software
// distributed under the License is distributed on an "AS IS" BASIS,
// WITHOUT WARRANTIES OR CONDITIONS OF ANY KIND, either express or implied.
// See the License for the specific language governing permissions and
// limitations under the License.

package chi

import (
	"context"
	"k8s.io/api/core/v1"

	log "github.com/altinity/clickhouse-operator/pkg/announcer"
<<<<<<< HEAD
=======
	"github.com/altinity/clickhouse-operator/pkg/util"
>>>>>>> 18724545
	chop "github.com/altinity/clickhouse-operator/pkg/apis/clickhouse.altinity.com/v1"
	chopmodel "github.com/altinity/clickhouse-operator/pkg/model"
)

<<<<<<< HEAD
func (c *Controller) appendLabelReady(host *chop.ChiHost) error {
=======
func (c *Controller) appendLabelReady(ctx context.Context, host *chop.ChiHost) error {
	if util.IsContextDone(ctx) {
		log.V(2).Info("ctx is done")
		return nil
	}

>>>>>>> 18724545
	pod, err := c.getPod(host)
	if err != nil {
		log.M(host).A().Error("FAIL get pod for host %s err:%v", host.Address.NamespaceNameString(), err)
		return err
	}

	chopmodel.AppendLabelReady(&pod.ObjectMeta)
<<<<<<< HEAD
	_, err = c.kubeClient.CoreV1().Pods(pod.Namespace).Update(pod)
=======
	_, err = c.kubeClient.CoreV1().Pods(pod.Namespace).Update(ctx, pod, newUpdateOptions())
>>>>>>> 18724545
	if err != nil {
		log.M(host).A().Error("FAIL setting 'ready' label for host %s err:%v", host.Address.NamespaceNameString(), err)
		return err
	}
	return err
}

<<<<<<< HEAD
func (c *Controller) deleteLabelReady(host *chop.ChiHost) error {
=======
func (c *Controller) deleteLabelReady(ctx context.Context, host *chop.ChiHost) error {
	if util.IsContextDone(ctx) {
		log.V(2).Info("ctx is done")
		return nil
	}

>>>>>>> 18724545
	if host == nil {
		return nil
	}
	if host.StatefulSet.Spec.Replicas != nil {
		if *host.StatefulSet.Spec.Replicas == 0 {
			return nil
		}
	}

	pod, err := c.getPod(host)
	if err != nil {
		log.V(1).M(host).F().Info("FAIL get pod for host %s err:%v", host.Address.NamespaceNameString(), err)
		return err
	}

	chopmodel.DeleteLabelReady(&pod.ObjectMeta)
<<<<<<< HEAD
	_, err = c.kubeClient.CoreV1().Pods(pod.Namespace).Update(pod)
=======
	_, err = c.kubeClient.CoreV1().Pods(pod.Namespace).Update(ctx, pod, newUpdateOptions())
>>>>>>> 18724545
	return err
}

func (c *Controller) walkContainers(host *chop.ChiHost, f func(container *v1.Container)) {
	pod, err := c.getPod(host)
	if err != nil {
		log.M(host).A().Error("FAIL get pod for host %s err:%v", host.Address.NamespaceNameString(), err)
		return
	}

	for i := range pod.Spec.Containers {
		container := &pod.Spec.Containers[i]
		f(container)
	}
}

func (c *Controller) walkContainerStatuses(host *chop.ChiHost, f func(status *v1.ContainerStatus)) {
	pod, err := c.getPod(host)
	if err != nil {
		log.M(host).A().Error("FAIL get pod for host %s err:%v", host.Address.NamespaceNameString(), err)
		return
	}

	for i := range pod.Status.ContainerStatuses {
		status := &pod.Status.ContainerStatuses[i]
		f(status)
	}
}

func (c *Controller) isHostRunning(host *chop.ChiHost) bool {
	all := true
	c.walkContainerStatuses(host, func(status *v1.ContainerStatus) {
		if status.State.Running == nil {
			all = false
		}
	})
	return all
}<|MERGE_RESOLUTION|>--- conflicted
+++ resolved
@@ -19,24 +19,17 @@
 	"k8s.io/api/core/v1"
 
 	log "github.com/altinity/clickhouse-operator/pkg/announcer"
-<<<<<<< HEAD
-=======
 	"github.com/altinity/clickhouse-operator/pkg/util"
->>>>>>> 18724545
 	chop "github.com/altinity/clickhouse-operator/pkg/apis/clickhouse.altinity.com/v1"
 	chopmodel "github.com/altinity/clickhouse-operator/pkg/model"
 )
 
-<<<<<<< HEAD
-func (c *Controller) appendLabelReady(host *chop.ChiHost) error {
-=======
 func (c *Controller) appendLabelReady(ctx context.Context, host *chop.ChiHost) error {
 	if util.IsContextDone(ctx) {
 		log.V(2).Info("ctx is done")
 		return nil
 	}
 
->>>>>>> 18724545
 	pod, err := c.getPod(host)
 	if err != nil {
 		log.M(host).A().Error("FAIL get pod for host %s err:%v", host.Address.NamespaceNameString(), err)
@@ -44,11 +37,7 @@
 	}
 
 	chopmodel.AppendLabelReady(&pod.ObjectMeta)
-<<<<<<< HEAD
-	_, err = c.kubeClient.CoreV1().Pods(pod.Namespace).Update(pod)
-=======
 	_, err = c.kubeClient.CoreV1().Pods(pod.Namespace).Update(ctx, pod, newUpdateOptions())
->>>>>>> 18724545
 	if err != nil {
 		log.M(host).A().Error("FAIL setting 'ready' label for host %s err:%v", host.Address.NamespaceNameString(), err)
 		return err
@@ -56,16 +45,12 @@
 	return err
 }
 
-<<<<<<< HEAD
-func (c *Controller) deleteLabelReady(host *chop.ChiHost) error {
-=======
 func (c *Controller) deleteLabelReady(ctx context.Context, host *chop.ChiHost) error {
 	if util.IsContextDone(ctx) {
 		log.V(2).Info("ctx is done")
 		return nil
 	}
 
->>>>>>> 18724545
 	if host == nil {
 		return nil
 	}
@@ -82,11 +67,7 @@
 	}
 
 	chopmodel.DeleteLabelReady(&pod.ObjectMeta)
-<<<<<<< HEAD
-	_, err = c.kubeClient.CoreV1().Pods(pod.Namespace).Update(pod)
-=======
 	_, err = c.kubeClient.CoreV1().Pods(pod.Namespace).Update(ctx, pod, newUpdateOptions())
->>>>>>> 18724545
 	return err
 }
 
