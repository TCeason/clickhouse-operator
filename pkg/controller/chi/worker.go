// Copyright 2019 Altinity Ltd and/or its affiliates. All rights reserved.
//
// Licensed under the Apache License, Version 2.0 (the "License");
// you may not use this file except in compliance with the License.
// You may obtain a copy of the License at
//
//     http://www.apache.org/licenses/LICENSE-2.0
//
// Unless required by applicable law or agreed to in writing, software
// distributed under the License is distributed on an "AS IS" BASIS,
// WITHOUT WARRANTIES OR CONDITIONS OF ANY KIND, either express or implied.
// See the License for the specific language governing permissions and
// limitations under the License.

package chi

import (
	"fmt"
	log "github.com/golang/glog"
	// log "k8s.io/klog"

	chop "github.com/altinity/clickhouse-operator/pkg/apis/clickhouse.altinity.com/v1"
	chopmodels "github.com/altinity/clickhouse-operator/pkg/model"
	meta "k8s.io/apimachinery/pkg/apis/meta/v1"
	utilruntime "k8s.io/apimachinery/pkg/util/runtime"
)

type worker struct {
	c          *Controller
	normalizer *chopmodels.Normalizer
	schemer    *chopmodels.Schemer
	creator    *chopmodels.Creator
}

func (c *Controller) newWorker() *worker {
	return &worker{
		c:          c,
		normalizer: chopmodels.NewNormalizer(c.chop),
		schemer: chopmodels.NewSchemer(
			c.chop.Config().CHUsername,
			c.chop.Config().CHPassword,
			c.chop.Config().CHPort,
		),
		creator: nil,
	}
}

// processWorkItem processes one work item according to its type
func (w *worker) processItem(item interface{}) error {
	switch item.(type) {

	case *ReconcileChi:
		reconcile, _ := item.(*ReconcileChi)
		switch reconcile.cmd {
		case reconcileAdd:
			return w.addCHI(reconcile.new)
		case reconcileUpdate:
			return w.updateCHI(reconcile.old, reconcile.new)
		case reconcileDelete:
			return w.deleteCHI(reconcile.old)
		}

		// Unknown item type, don't know what to do with it
		// Just skip it and behave like it never existed
		utilruntime.HandleError(fmt.Errorf("unexpected reconcile - %#v", reconcile))
		return nil

	case *ReconcileChit:
		reconcile, _ := item.(*ReconcileChit)
		switch reconcile.cmd {
		case reconcileAdd:
			return w.c.addChit(reconcile.new)
		case reconcileUpdate:
			return w.c.updateChit(reconcile.old, reconcile.new)
		case reconcileDelete:
			return w.c.deleteChit(reconcile.old)
		}

		// Unknown item type, don't know what to do with it
		// Just skip it and behave like it never existed
		utilruntime.HandleError(fmt.Errorf("unexpected reconcile - %#v", reconcile))
		return nil

	case *ReconcileChopConfig:
		reconcile, _ := item.(*ReconcileChopConfig)
		switch reconcile.cmd {
		case reconcileAdd:
			return w.c.addChopConfig(reconcile.new)
		case reconcileUpdate:
			return w.c.updateChopConfig(reconcile.old, reconcile.new)
		case reconcileDelete:
			return w.c.deleteChopConfig(reconcile.old)
		}

		// Unknown item type, don't know what to do with it
		// Just skip it and behave like it never existed
		utilruntime.HandleError(fmt.Errorf("unexpected reconcile - %#v", reconcile))
		return nil

	case *DropDns:
		drop, _ := item.(*DropDns)
<<<<<<< HEAD
		if chi, err := w.createChiFromObjectMeta(drop.initiator); err == nil {
=======
		if chi, err := w.createCHIFromObjectMeta(drop.initiator); err == nil {
>>>>>>> 0662f8e7
			log.V(1).Infof("endpointsInformer UpdateFunc(%s/%s) flushing DNS for CHI %s", drop.initiator.Namespace, drop.initiator.Name, chi.Name)
			_ = w.schemer.ChiDropDnsCache(chi)
		} else {
			log.V(1).Infof("endpointsInformer UpdateFunc(%s/%s) unable to find CHI by %v", drop.initiator.Namespace, drop.initiator.Name, drop.initiator.Labels)
		}
		return nil
	}

	// Unknown item type, don't know what to do with it
	// Just skip it and behave like it never existed
	utilruntime.HandleError(fmt.Errorf("unexpected item in the queue - %#v", item))
	return nil
}

// addCHI normalize CHI - updates CHI object to normalized
func (w *worker) addCHI(new *chop.ClickHouseInstallation) error {
	// CHI is a new one - need to create normalized CHI
	// Operator receives CHI struct partially filled by data from .yaml file provided by user
	// We need to create full normalized specification
<<<<<<< HEAD
	log.V(1).Infof("addChi(%s/%s)", new.Namespace, new.Name)
	w.c.eventChi(new, eventTypeNormal, eventActionCreate, eventReasonCreateCompleted, fmt.Sprintf("ClickHouseInstallation (%s): start add process", new.Name))
=======
	log.V(1).Infof("addCHI(%s/%s)", new.Namespace, new.Name)
	w.c.eventCHI(new, eventTypeNormal, eventActionCreate, eventReasonCreateCompleted, fmt.Sprintf("ClickHouseInstallation (%s): start add process", new.Name))
>>>>>>> 0662f8e7

	return w.updateCHI(nil, new)
}

func (w *worker) normalize(chi *chop.ClickHouseInstallation) *chop.ClickHouseInstallation {
	if chi == nil {
		chi, _ = w.normalizer.CreateTemplatedChi(&chop.ClickHouseInstallation{}, false)
	} else {
		chi, _ = w.normalizer.CreateTemplatedChi(chi, true)
	}

	return chi
}

// updateCHI sync CHI which was already created earlier
func (w *worker) updateCHI(old, new *chop.ClickHouseInstallation) error {

	if (old != nil) && (new != nil) && (old.ObjectMeta.ResourceVersion == new.ObjectMeta.ResourceVersion) {
<<<<<<< HEAD
		log.V(2).Infof("updateChi(%s/%s): ResourceVersion did not change: %s", new.Namespace, new.Name, new.ObjectMeta.ResourceVersion)
=======
		log.V(2).Infof("updateCHI(%s/%s): ResourceVersion did not change: %s", new.Namespace, new.Name, new.ObjectMeta.ResourceVersion)
>>>>>>> 0662f8e7
		// No need to react
		return nil
	}

	old = w.normalize(old)
	new = w.normalize(new)

	actionPlan := NewActionPlan(old, new)

	if !actionPlan.HasActionsToDo() {
		// Nothing to do - no changes found - no need to react
<<<<<<< HEAD
		log.V(2).Infof("updateChi(%s/%s) - no changes found", new.Namespace, new.Name)
		return nil
	}

	log.V(1).Infof("updateChi(%s/%s) - start reconcile with action plan >>>\n%s",
=======
		log.V(2).Infof("updateCHI(%s/%s) - no changes found", new.Namespace, new.Name)
		return nil
	}

	log.V(1).Infof("updateCHI(%s/%s) - start reconcile with action plan >>>\n%s",
>>>>>>> 0662f8e7
		new.Namespace, new.Name, actionPlan.String(),
	)

	// Write desired normalized CHI with initialized .Status, so it would be possible to monitor progress
	new.Status.Status = chop.StatusInProgress
	new.Status.UpdatedHostsCount = 0
	new.Status.AddedHostsCount = 0
	new.Status.DeletedHostsCount = 0
	new.Status.DeleteHostsCount = actionPlan.GetRemovedHostsNum()
<<<<<<< HEAD
	if err := w.c.updateChiObject(new); err != nil {
=======
	if err := w.c.updateCHIObject(new); err != nil {
>>>>>>> 0662f8e7
		log.V(1).Infof("UNABLE to write normalized CHI (%s/%s). It can trigger update action again. Error: %q", new.Namespace, new.Name, err)
		return nil
	}

	if err := w.reconcile(new); err != nil {
		str := fmt.Sprintf("FAILED update: %v", err)
		log.V(1).Info(str)
<<<<<<< HEAD
		w.c.eventChi(new, eventTypeError, eventActionUpdate, eventReasonUpdateFailed, str)
=======
		w.c.eventCHI(new, eventTypeError, eventActionUpdate, eventReasonUpdateFailed, str)
>>>>>>> 0662f8e7
		return nil
	}

	// Post-process added items
	actionPlan.WalkAdded(
		func(cluster *chop.ChiCluster) {
			str := fmt.Sprintf("Added cluster %s", cluster.Name)
			log.V(1).Info(str)
<<<<<<< HEAD
			w.c.eventChi(new, eventTypeNormal, eventActionUpdate, eventReasonUpdateInProgress, str)
=======
			w.c.eventCHI(new, eventTypeNormal, eventActionUpdate, eventReasonUpdateInProgress, str)
>>>>>>> 0662f8e7
		},
		func(shard *chop.ChiShard) {
			str := fmt.Sprintf("Added shard %d to cluster %s", shard.Address.ShardIndex, shard.Address.ClusterName)
			log.V(1).Info(str)
<<<<<<< HEAD
			w.c.eventChi(new, eventTypeNormal, eventActionUpdate, eventReasonUpdateInProgress, str)
=======
			w.c.eventCHI(new, eventTypeNormal, eventActionUpdate, eventReasonUpdateInProgress, str)
>>>>>>> 0662f8e7

			_ = w.createTablesOnShard(new, shard)
		},
		func(host *chop.ChiHost) {
			str := fmt.Sprintf("Added replica %d to shard %d in cluster %s", host.Address.ReplicaIndex, host.Address.ShardIndex, host.Address.ClusterName)
			log.V(1).Info(str)
<<<<<<< HEAD
			w.c.eventChi(new, eventTypeNormal, eventActionUpdate, eventReasonUpdateInProgress, str)
=======
			w.c.eventCHI(new, eventTypeNormal, eventActionUpdate, eventReasonUpdateInProgress, str)
>>>>>>> 0662f8e7

			_ = w.createTablesOnHost(new, host)
		},
	)

	// Remove deleted items
	actionPlan.WalkRemoved(
		func(cluster *chop.ChiCluster) {
			w.c.eventCHI(old, eventTypeNormal, eventActionUpdate, eventReasonUpdateInProgress, fmt.Sprintf("delete cluster %s", cluster.Name))
			_ = w.deleteCluster(cluster)
		},
		func(shard *chop.ChiShard) {
			w.c.eventCHI(old, eventTypeNormal, eventActionUpdate, eventReasonUpdateInProgress, fmt.Sprintf("delete shard %d in cluster %s", shard.Address.ShardIndex, shard.Address.ClusterName))
			_ = w.deleteShard(shard)
		},
		func(host *chop.ChiHost) {
			w.c.eventCHI(old, eventTypeNormal, eventActionUpdate, eventReasonUpdateInProgress, fmt.Sprintf("delete replica %d from shard %d in cluster %s", host.Address.ReplicaIndex, host.Address.ShardIndex, host.Address.ClusterName))
			_ = w.deleteHost(host)
		},
	)

	// Update CHI object
	new.Status.Status = chop.StatusCompleted
	_ = w.c.updateCHIObjectStatus(new, false)

	w.c.updateWatch(new.Namespace, new.Name, chopmodels.CreatePodFQDNsOfChi(new))

<<<<<<< HEAD
	log.V(1).Infof("updateChi(%s/%s) - complete reconcile <<<", new.Namespace, new.Name)
=======
	log.V(1).Infof("updateCHI(%s/%s) - complete reconcile <<<", new.Namespace, new.Name)
>>>>>>> 0662f8e7

	return nil
}

// reconcile reconciles ClickHouseInstallation
func (w *worker) reconcile(chi *chop.ClickHouseInstallation) error {
	w.creator = chopmodels.NewCreator(w.c.chop, chi)
	return chi.WalkTillError(
		w.reconcileCHI,
		w.reconcileCluster,
		w.reconcileShard,
		w.reconcileHost,
	)
}

// reconcileCHI reconciles CHI global objects
func (w *worker) reconcileCHI(chi *chop.ClickHouseInstallation) error {
	// 1. CHI Service
	service := w.creator.CreateServiceChi()
	if err := w.c.ReconcileService(service); err != nil {
		return err
	}

	// 2. CHI ConfigMaps

	// ConfigMap common for all resources in CHI
	// contains several sections, mapped as separated chopConfig files,
	// such as remote servers, zookeeper setup, etc
	configMapCommon := w.creator.CreateConfigMapChiCommon()
	if err := w.c.ReconcileConfigMap(configMapCommon); err != nil {
		return err
	}

	// ConfigMap common for all users resources in CHI
	configMapUsers := w.creator.CreateConfigMapChiCommonUsers()
	if err := w.c.ReconcileConfigMap(configMapUsers); err != nil {
		return err
	}

	// Add here other CHI components to be reconciled

	return nil
}

// reconcileCluster reconciles Cluster, excluding nested shards
func (w *worker) reconcileCluster(cluster *chop.ChiCluster) error {
	// Add Cluster's Service
	if service := w.creator.CreateServiceCluster(cluster); service != nil {
		return w.c.ReconcileService(service)
	} else {
		return nil
	}
}

// reconcileShard reconciles Shard, excluding nested replicas
func (w *worker) reconcileShard(shard *chop.ChiShard) error {
	// Add Shard's Service
	if service := w.creator.CreateServiceShard(shard); service != nil {
		return w.c.ReconcileService(service)
	} else {
		return nil
	}
}

// reconcileHost reconciles ClickHouse host
func (w *worker) reconcileHost(host *chop.ChiHost) error {

	// Add host's ConfigMap
	configMap := w.creator.CreateConfigMapHost(host)
	if err := w.c.ReconcileConfigMap(configMap); err != nil {
		return err
	}

	// Add host's StatefulSet
	statefulSet := w.creator.CreateStatefulSet(host)
	if err := w.c.ReconcileStatefulSet(statefulSet, host); err != nil {
		return err
	}

	// Add host's Service
	service := w.creator.CreateServiceHost(host)
	if err := w.c.ReconcileService(service); err != nil {
		return err
	}

	return nil
}

// createTablesOnHost
// TODO move this into Schemer
func (w *worker) createTablesOnHost(chi *chop.ClickHouseInstallation, host *chop.ChiHost) error {
	cluster := &chi.Spec.Configuration.Clusters[host.Address.ClusterIndex]

	names, createSQLs, _ := w.schemer.GetCreateReplicatedObjects(chi, cluster, host)
	log.V(1).Infof("Creating replicated objects: %v", names)
	_ = w.schemer.HostApplySQLs(host, createSQLs, true)

	names, createSQLs, _ = w.schemer.ClusterGetCreateDistributedObjects(chi, cluster)
	log.V(1).Infof("Creating distributed objects: %v", names)
	_ = w.schemer.HostApplySQLs(host, createSQLs, true)

	return nil
}

// createTablesOnShard
// TODO move this into Schemer
func (w *worker) createTablesOnShard(chi *chop.ClickHouseInstallation, shard *chop.ChiShard) error {
	cluster := &chi.Spec.Configuration.Clusters[shard.Address.ClusterIndex]

	names, createSQLs, _ := w.schemer.ClusterGetCreateDistributedObjects(chi, cluster)
	log.V(1).Infof("Creating distributed objects: %v", names)
	_ = w.schemer.ShardApplySQLs(shard, createSQLs, true)

	return nil
}

// deleteTablesOnHost deletes ClickHouse tables on a host
// TODO move this into Schemer
func (w *worker) deleteTablesOnHost(host *chop.ChiHost) error {
	// Delete tables on replica
	tableNames, dropTableSQLs, _ := w.schemer.HostGetDropTables(host)
	log.V(1).Infof("Drop tables: %v as %v", tableNames, dropTableSQLs)
	_ = w.schemer.HostApplySQLs(host, dropTableSQLs, false)

	return nil
}

// deleteCHI deletes all kubernetes resources related to chi *chop.ClickHouseInstallation
func (w *worker) deleteCHI(chi *chop.ClickHouseInstallation) error {
	var err error

	log.V(1).Infof("Start delete CHI %s/%s", chi.Namespace, chi.Name)

	chi, err = w.normalizer.CreateTemplatedChi(chi, true)
	if err != nil {
		log.V(1).Infof("ClickHouseInstallation (%q): unable to normalize: %q", chi.Name, err)
		return err
	}

	// Delete all clusters
	chi.WalkClusters(func(cluster *chop.ChiCluster) error {
		return w.deleteCluster(cluster)
	})

	// Delete ConfigMap(s)
	err = w.c.deleteConfigMapsChi(chi)

	// Delete Service
	err = w.c.deleteServiceCHI(chi)

	w.c.eventCHI(chi, eventTypeNormal, eventActionDelete, eventReasonDeleteCompleted, "deleted")

	w.c.deleteWatch(chi.Namespace, chi.Name)

	log.V(1).Infof("End delete CHI %s/%s", chi.Namespace, chi.Name)

	return nil
}

// deleteHost deletes all kubernetes resources related to replica *chop.ChiHost
func (w *worker) deleteHost(host *chop.ChiHost) error {
	// Each host consists of
	// 1. Tables on host - we need to delete tables on the host in order to clean Zookeeper data
	// 2. StatefulSet
	// 3. PersistentVolumeClaim
	// 4. ConfigMap
	// 5. Service
	// Need to delete all these item
	log.V(1).Infof("Worker delete host %s/%s", host.Address.ClusterName, host.Name)

	_ = w.deleteTablesOnHost(host)

	return w.c.deleteHost(host)
}

// deleteShard deletes all kubernetes resources related to shard *chop.ChiShard
func (w *worker) deleteShard(shard *chop.ChiShard) error {
	log.V(1).Infof("Start delete shard %s/%s", shard.Address.Namespace, shard.Name)

	// Delete all replicas
	shard.WalkHosts(w.deleteHost)

	// Delete Shard Service
	_ = w.c.deleteServiceShard(shard)
	log.V(1).Infof("End delete shard %s/%s", shard.Address.Namespace, shard.Name)

	return nil
}

// deleteCluster deletes all kubernetes resources related to cluster *chop.ChiCluster
func (w *worker) deleteCluster(cluster *chop.ChiCluster) error {
	log.V(1).Infof("Start delete cluster %s/%s", cluster.Address.Namespace, cluster.Name)

	// Delete all shards
	cluster.WalkShards(func(index int, shard *chop.ChiShard) error {
		return w.deleteShard(shard)
	})

	// Delete Cluster Service
	_ = w.c.deleteServiceCluster(cluster)
	log.V(1).Infof("End delete cluster %s/%s", cluster.Address.Namespace, cluster.Name)

	return nil
}

func (w *worker) createCHIFromObjectMeta(objectMeta *meta.ObjectMeta) (*chop.ClickHouseInstallation, error) {
	chi, err := w.c.GetChiByObjectMeta(objectMeta)
	if err != nil {
		return nil, err
	}

	chi, err = w.normalizer.NormalizeChi(chi)
	if err != nil {
		return nil, err
	}

	return chi, nil
}

func (w *worker) createClusterFromObjectMeta(objectMeta *meta.ObjectMeta) (*chop.ChiCluster, error) {
	clusterName, err := chopmodels.GetClusterNameFromObjectMeta(objectMeta)
	if err != nil {
		return nil, fmt.Errorf("ObjectMeta %s does not generated by CHI %v", objectMeta.Name, err)
	}

	chi, err := w.createCHIFromObjectMeta(objectMeta)
	if err != nil {
		return nil, err
	}

	cluster := chi.FindCluster(clusterName)
	if cluster == nil {
		return nil, fmt.Errorf("can't find cluster %s in CHI %s", clusterName, chi.Name)
	}

	return cluster, nil
}<|MERGE_RESOLUTION|>--- conflicted
+++ resolved
@@ -99,11 +99,7 @@
 
 	case *DropDns:
 		drop, _ := item.(*DropDns)
-<<<<<<< HEAD
-		if chi, err := w.createChiFromObjectMeta(drop.initiator); err == nil {
-=======
 		if chi, err := w.createCHIFromObjectMeta(drop.initiator); err == nil {
->>>>>>> 0662f8e7
 			log.V(1).Infof("endpointsInformer UpdateFunc(%s/%s) flushing DNS for CHI %s", drop.initiator.Namespace, drop.initiator.Name, chi.Name)
 			_ = w.schemer.ChiDropDnsCache(chi)
 		} else {
@@ -123,13 +119,8 @@
 	// CHI is a new one - need to create normalized CHI
 	// Operator receives CHI struct partially filled by data from .yaml file provided by user
 	// We need to create full normalized specification
-<<<<<<< HEAD
-	log.V(1).Infof("addChi(%s/%s)", new.Namespace, new.Name)
-	w.c.eventChi(new, eventTypeNormal, eventActionCreate, eventReasonCreateCompleted, fmt.Sprintf("ClickHouseInstallation (%s): start add process", new.Name))
-=======
 	log.V(1).Infof("addCHI(%s/%s)", new.Namespace, new.Name)
 	w.c.eventCHI(new, eventTypeNormal, eventActionCreate, eventReasonCreateCompleted, fmt.Sprintf("ClickHouseInstallation (%s): start add process", new.Name))
->>>>>>> 0662f8e7
 
 	return w.updateCHI(nil, new)
 }
@@ -148,11 +139,7 @@
 func (w *worker) updateCHI(old, new *chop.ClickHouseInstallation) error {
 
 	if (old != nil) && (new != nil) && (old.ObjectMeta.ResourceVersion == new.ObjectMeta.ResourceVersion) {
-<<<<<<< HEAD
-		log.V(2).Infof("updateChi(%s/%s): ResourceVersion did not change: %s", new.Namespace, new.Name, new.ObjectMeta.ResourceVersion)
-=======
 		log.V(2).Infof("updateCHI(%s/%s): ResourceVersion did not change: %s", new.Namespace, new.Name, new.ObjectMeta.ResourceVersion)
->>>>>>> 0662f8e7
 		// No need to react
 		return nil
 	}
@@ -164,19 +151,11 @@
 
 	if !actionPlan.HasActionsToDo() {
 		// Nothing to do - no changes found - no need to react
-<<<<<<< HEAD
-		log.V(2).Infof("updateChi(%s/%s) - no changes found", new.Namespace, new.Name)
-		return nil
-	}
-
-	log.V(1).Infof("updateChi(%s/%s) - start reconcile with action plan >>>\n%s",
-=======
 		log.V(2).Infof("updateCHI(%s/%s) - no changes found", new.Namespace, new.Name)
 		return nil
 	}
 
 	log.V(1).Infof("updateCHI(%s/%s) - start reconcile with action plan >>>\n%s",
->>>>>>> 0662f8e7
 		new.Namespace, new.Name, actionPlan.String(),
 	)
 
@@ -186,11 +165,7 @@
 	new.Status.AddedHostsCount = 0
 	new.Status.DeletedHostsCount = 0
 	new.Status.DeleteHostsCount = actionPlan.GetRemovedHostsNum()
-<<<<<<< HEAD
-	if err := w.c.updateChiObject(new); err != nil {
-=======
 	if err := w.c.updateCHIObject(new); err != nil {
->>>>>>> 0662f8e7
 		log.V(1).Infof("UNABLE to write normalized CHI (%s/%s). It can trigger update action again. Error: %q", new.Namespace, new.Name, err)
 		return nil
 	}
@@ -198,11 +173,7 @@
 	if err := w.reconcile(new); err != nil {
 		str := fmt.Sprintf("FAILED update: %v", err)
 		log.V(1).Info(str)
-<<<<<<< HEAD
-		w.c.eventChi(new, eventTypeError, eventActionUpdate, eventReasonUpdateFailed, str)
-=======
 		w.c.eventCHI(new, eventTypeError, eventActionUpdate, eventReasonUpdateFailed, str)
->>>>>>> 0662f8e7
 		return nil
 	}
 
@@ -211,31 +182,19 @@
 		func(cluster *chop.ChiCluster) {
 			str := fmt.Sprintf("Added cluster %s", cluster.Name)
 			log.V(1).Info(str)
-<<<<<<< HEAD
-			w.c.eventChi(new, eventTypeNormal, eventActionUpdate, eventReasonUpdateInProgress, str)
-=======
 			w.c.eventCHI(new, eventTypeNormal, eventActionUpdate, eventReasonUpdateInProgress, str)
->>>>>>> 0662f8e7
 		},
 		func(shard *chop.ChiShard) {
 			str := fmt.Sprintf("Added shard %d to cluster %s", shard.Address.ShardIndex, shard.Address.ClusterName)
 			log.V(1).Info(str)
-<<<<<<< HEAD
-			w.c.eventChi(new, eventTypeNormal, eventActionUpdate, eventReasonUpdateInProgress, str)
-=======
 			w.c.eventCHI(new, eventTypeNormal, eventActionUpdate, eventReasonUpdateInProgress, str)
->>>>>>> 0662f8e7
 
 			_ = w.createTablesOnShard(new, shard)
 		},
 		func(host *chop.ChiHost) {
 			str := fmt.Sprintf("Added replica %d to shard %d in cluster %s", host.Address.ReplicaIndex, host.Address.ShardIndex, host.Address.ClusterName)
 			log.V(1).Info(str)
-<<<<<<< HEAD
-			w.c.eventChi(new, eventTypeNormal, eventActionUpdate, eventReasonUpdateInProgress, str)
-=======
 			w.c.eventCHI(new, eventTypeNormal, eventActionUpdate, eventReasonUpdateInProgress, str)
->>>>>>> 0662f8e7
 
 			_ = w.createTablesOnHost(new, host)
 		},
@@ -263,11 +222,7 @@
 
 	w.c.updateWatch(new.Namespace, new.Name, chopmodels.CreatePodFQDNsOfChi(new))
 
-<<<<<<< HEAD
-	log.V(1).Infof("updateChi(%s/%s) - complete reconcile <<<", new.Namespace, new.Name)
-=======
 	log.V(1).Infof("updateCHI(%s/%s) - complete reconcile <<<", new.Namespace, new.Name)
->>>>>>> 0662f8e7
 
 	return nil
 }
