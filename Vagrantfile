--- conflicted
+++ resolved
@@ -37,11 +37,7 @@
     # port forwarding works only when pair with kubectl port-forward
     # grafana
     clickhouse_operator.vm.network "forwarded_port", guest_ip: "127.0.0.1", guest: 3000, host_ip: "127.0.0.1", host: 3000
-<<<<<<< HEAD
-    # metrics-exporter
-=======
     # mertics-exporter
->>>>>>> 0282ca19
     clickhouse_operator.vm.network "forwarded_port", guest_ip: "127.0.0.1", guest: 8888, host_ip: "127.0.0.1", host: 8888
     # prometheus
     clickhouse_operator.vm.network "forwarded_port", guest_ip: "127.0.0.1", guest: 9090, host_ip: "127.0.0.1", host: 9090
@@ -230,13 +226,9 @@
 
     pip3 install -r /vagrant/tests/requirements.txt
 
-    python3 /vagrant/tests/test_metrics_exporter.py
     python3 /vagrant/tests/test.py --only=operator/*
     python3 /vagrant/tests/test_examples.py
-<<<<<<< HEAD
-=======
     python3 /vagrant/tests/test_metrics_exporter.py
     python3 /vagrant/tests/test_metrics_alerts.py
->>>>>>> 0282ca19
   SHELL
 end