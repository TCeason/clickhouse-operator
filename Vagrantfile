--- conflicted
+++ resolved
@@ -22,8 +22,8 @@
 
   config.vm.define :clickhouse_operator do |clickhouse_operator|
     clickhouse_operator.vm.network "private_network", ip: "172.16.2.99", nic_type: "virtio"
-    # port forwarding works only when pair with kubectl port-forward 
-    # grafana	
+    # port forwarding works only when pair with kubectl port-forward
+    # grafana
     clickhouse_operator.vm.network "forwarded_port", guest_ip: "127.0.0.1", guest: 3000, host_ip: "127.0.0.1", host: 3000
     # mertics-exporter
     clickhouse_operator.vm.network "forwarded_port", guest_ip: "127.0.0.1", guest: 8888, host_ip: "127.0.0.1", host: 8888
@@ -163,11 +163,11 @@
 
     pip3 install -r /vagrant/tests/requirements.txt
 
-<<<<<<< HEAD
     # Run tests without circleci
-    # python3 /vagrant/tests/test.py --only=operator/*
+    # python3 /vagrant/tests/test.py
     # python3 /vagrant/tests/test_examples.py
     # python3 /vagrant/tests/test_metrics_exporter.py
+    # python3 /vagrant/tests/test_metrics_alerts.py
 
     # Circle CI
     # TODO wait when resolve https://github.com/CircleCI-Public/circleci-cli/issues/394
@@ -182,11 +182,5 @@
     time circleci local execute -v ${PWD}:/workdir -v /circleci/home/circleci/.minikube:/home/circleci/.minikube -v /circleci/var/lib/docker:/var/lib/docker -v /circleci/root/.cache:/root/.cache -e COMPANY_REPO=${COMPANY_REPO:-altinity} --job=integration_tests
 
 
-=======
-    python3 /vagrant/tests/test.py --only=operator/*
-    python3 /vagrant/tests/test_examples.py
-    python3 /vagrant/tests/test_metrics_exporter.py
-    python3 /vagrant/tests/test_metrics_alerts.py
->>>>>>> b2367a76
   SHELL
 end