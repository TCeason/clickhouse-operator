--- conflicted
+++ resolved
@@ -6,30 +6,6 @@
     runs-on: ubuntu-latest
     steps:
       - uses: actions/checkout@v2
-<<<<<<< HEAD
-      - run: |
-          sudo apt-get update
-          sudo apt-get install -y conntrack
-      - uses: medyagh/setup-minikube@latest
-        with:
-          driver: docker
-          container-runtime: containerd
-          kubernetes-version: v1.21.9
-      - run: |
-          # bash -xe ./deploy/prometheus/create-prometheus.sh
-          # bash -xe ./deploy/minio/install-minio-operator.sh
-          # bash -xe ./deploy/minio/install-minio-tenant.sh
-
-          # bash -xe /deploy/grafana/grafana-with-grafana-operator/install-grafana-operator.sh
-          # bash -xe /deploy/grafana/grafana-with-grafana-operator/install-grafana-with-operator.sh
-
-      - run: |
-          pip3 install -U -r ./tests/image/requirements.txt
-          # docker-compose -f ./tests/docker-compose/docker-compose.yml pull runner
-          # bash -xe ./tests/image/build_docker.sh
-          python3 ./tests/regression.py --only "/regression/e2e.test_operator/*" --native
-          
-=======
       - name: Cache python
         uses: actions/cache@v2
         id: cache-python
@@ -45,11 +21,33 @@
         if: |
           steps.cache-python.outputs.cache-hit != 'true'
 
+      - name: Setup conntrack for minikube
+        run: |
+          sudo apt-get update
+          sudo apt-get install -y conntrack
+
+      - uses: medyagh/setup-minikube@latest
+        with:
+          driver: docker
+          container-runtime: containerd
+          kubernetes-version: v1.21.9
+
       - name: Run Tests
         run: |
           set -x
+
+          # bash -xe ./deploy/prometheus/create-prometheus.sh
+          # bash -xe ./deploy/minio/install-minio-operator.sh
+          # bash -xe ./deploy/minio/install-minio-tenant.sh
+
+          # bash -xe /deploy/grafana/grafana-with-grafana-operator/install-grafana-operator.sh
+          # bash -xe /deploy/grafana/grafana-with-grafana-operator/install-grafana-with-operator.sh
+          
+          # docker-compose -f ./tests/docker-compose/docker-compose.yml pull runner
+          # bash -xe ./tests/image/build_docker.sh
+
           sudo ln -snvf ~/venv/qa/bin/tfs /bin/tfs
-          ~/venv/qa/python3 ./tests/regression.py --only "/regression/e2e.test_operator/*" --log ./tests/raw.log
+          ~/venv/qa/python3 ./tests/regression.py --only "/regression/e2e.test_operator/*" --native --log ./tests/raw.log 
           ~/venv/qa/bin/tfs --debug --no-colors transform compact ./test/testflows/raw.log ./tests/compact.log
           ~/venv/qa/bin/tfs --debug --no-colors transform nice ./test/testflows/raw.log ./tests/nice.log.txt
           ~/venv/qa/bin/tfs --debug --no-colors transform short ./test/testflows/raw.log ./tests/short.log.txt
@@ -63,4 +61,3 @@
             test/*.log.txt
           if-no-files-found: error
           retention-days: 7
->>>>>>> 927fae8d
