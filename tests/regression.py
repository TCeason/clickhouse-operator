--- conflicted
+++ resolved
@@ -20,13 +20,11 @@
     "/regression/e2e.test_keeper/test_clickhouse_keeper_rescale*": [
         (Fail, "need `ruok` before quorum https://github.com/ClickHouse/ClickHouse/issues/35464, need apply file config instead use commited data for quorum https://github.com/ClickHouse/ClickHouse/issues/35465. --force-recovery useless https://github.com/ClickHouse/ClickHouse/issues/37434")
     ],
-<<<<<<< HEAD
     "/regression/e2e.test_keeper/test_zookeeper_operator_probes_workload*": [
         (Fail, "zookeeper liveness probe doesn't work, wait when https://github.com/pravega/zookeeper-operator/pull/476 will merge")
-=======
+    ],
     "/regression/e2e.test_keeper/test_clickhouse_keeper_probes_workload*": [
         (Fail, "clickhouse-keeper fail after insert 10000 parts")
->>>>>>> 78b7d2a7
     ],
 
 }
