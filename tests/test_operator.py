import time

<<<<<<< HEAD
from testflows.core import TestScenario, Name, When, Then, Given, And, main, Scenario, Module, TE
=======
import clickhouse
import kubectl
import settings
import util
import manifest

from testflows.core import TestScenario, Name, When, Then, Given, And, main, run, Module, TE
>>>>>>> 26f65d0f
from testflows.asserts import error


@TestScenario
@Name("test_001. 1 node")
<<<<<<< HEAD
def test_001(self):
    create_and_check("configs/test-001.yaml", {"object_counts": [1, 1, 2], "configmaps": 1})
    
@TestScenario
@Name("test_002. useTemplates for pod, volume templates, and distribution")
def test_002(self):
    create_and_check("configs/test-002-tpl.yaml", 
                     {"pod_count": 1,
                      "apply_templates": {settings.clickhouse_template, 
                                          "templates/tpl-log-volume.yaml",
                                          "templates/tpl-one-per-host.yaml"},
                      "pod_image": settings.clickhouse_version,
                      "pod_volumes": {"/var/log/clickhouse-server"},
                      "pod_podAntiAffinity": 1})

@TestScenario
@Name("test_003. 4 nodes with custom layout definition")
def test_003(self):
    create_and_check("configs/test-003-complex-layout.yaml", {"object_counts": [4, 4, 5]})

@TestScenario
@Name("test_004. Compatibility test if old syntax with volumeClaimTemplate is still supported")
def test_004(self):
    create_and_check("configs/test-004-tpl.yaml", 
                     {"pod_count": 1,
                      "pod_volumes": {"/var/lib/clickhouse"}})

@TestScenario
@Name("test_005. Test manifest created by ACM")
def test_005(self):
    create_and_check("configs/test-005-acm.yaml", 
                     {"pod_count": 1,
                      "pod_volumes": {"/var/lib/clickhouse"}})

@TestScenario
@Name("test_006. Test clickhouse version upgrade from one version to another using podTemplate change")
def test_006(self):
    create_and_check("configs/test-006-ch-upgrade-1.yaml", 
                     {"pod_count": 2,
                      "pod_image": "yandex/clickhouse-server:19.11",
                      "do_not_delete": 1})
    with Then("Use different podTemplate and confirm that pod image is updated"):  
        create_and_check("configs/test-006-ch-upgrade-2.yaml", 
                         {"pod_count": 2,
                          "pod_image": "yandex/clickhouse-server:19.16",
                          "do_not_delete": 1})
        with Then("Change image in podTemplate itself and confirm that pod image is updated"):
            create_and_check("configs/test-006-ch-upgrade-3.yaml", 
                             {"pod_count": 2,
                              "pod_image": "yandex/clickhouse-server:19.11"})

@TestScenario
@Name("test_007. Test template with custom clickhouse ports")
def test_007(self):
    create_and_check("configs/test-007-custom-ports.yaml", 
                     {"pod_count": 1,
                      "pod_ports": [8124,9001,9010]})
=======
def test_001():
    kubectl.create_and_check(
        config="configs/test-001.yaml",
        check={
            "object_counts": {
                "statefulset": 1,
                "pod": 1,
                "service": 2,
            },
            "configmaps": 1,
        }
    )


@TestScenario
@Name("test_002. useTemplates for pod, volume templates, and distribution")
def test_002():
    kubectl.create_and_check(
        config="configs/test-002-tpl.yaml",
        check={
            "pod_count": 1,
            "apply_templates": {
                settings.clickhouse_template,
                "templates/tpl-log-volume.yaml",
                "templates/tpl-one-per-host.yaml",
            },
            "pod_image": settings.clickhouse_version,
            "pod_volumes": {
                "/var/log/clickhouse-server",
            },
            "pod_podAntiAffinity": 1
        }
    )


@TestScenario
@Name("test_003. 4 nodes with custom layout definition")
def test_003():
    kubectl.create_and_check(
        config="configs/test-003-complex-layout.yaml",
        check={
            "object_counts": {
                "statefulset": 4,
                "pod": 4,
                "service": 5,
            },
        },
    )


@TestScenario
@Name("test_004. Compatibility test if old syntax with volumeClaimTemplate is still supported")
def test_004():
    kubectl.create_and_check(
        config="configs/test-004-tpl.yaml",
        check={
            "pod_count": 1,
            "pod_volumes": {
                "/var/lib/clickhouse",
            },
        }
    )


@TestScenario
@Name("test_005. Test manifest created by ACM")
def test_005():
    kubectl.create_and_check(
        config="configs/test-005-acm.yaml",
        check={
            "pod_count": 1,
            "pod_volumes": {
                "/var/lib/clickhouse",
            },
        },
        timeout=1200,
    )


@TestScenario
@Name("test_006. Test clickhouse version upgrade from one version to another using podTemplate change")
def test_006():
    with Then("Create initial position"):
        kubectl.create_and_check(
            config="configs/test-006-ch-upgrade-1.yaml",
            check={
                "pod_count": 2,
                "pod_image": "yandex/clickhouse-server:19.11",
                "do_not_delete": 1,
            }
        )
    with Then("Use different podTemplate and confirm that pod image is updated"):
        kubectl.create_and_check(
            config="configs/test-006-ch-upgrade-2.yaml",
            check={
                "pod_count": 2,
                "pod_image": "yandex/clickhouse-server:19.16",
                "do_not_delete": 1,
            }
        )
    with Then("Change image in podTemplate itself and confirm that pod image is updated"):
        kubectl.create_and_check(
            config="configs/test-006-ch-upgrade-3.yaml",
            check={
                "pod_count": 2,
                "pod_image": "yandex/clickhouse-server:19.11",
            }
        )


@TestScenario
@Name("test_007. Test template with custom clickhouse ports")
def test_007():
    kubectl.create_and_check(
        config="configs/test-007-custom-ports.yaml",
        check={
            "pod_count": 1,
            "pod_ports": [8124, 9001, 9010],
        }
    )

>>>>>>> 26f65d0f

def test_operator_upgrade(config, version_from, version_to=settings.operator_version):
    version_to = settings.operator_version
    with Given(f"clickhouse-operator {version_from}"):
        set_operator_version(version_from)
        config = util.get_full_path(config)
        chi = manifest.get_chi_name(config)

        kubectl.create_and_check(
            config=config,
            check={
                "object_counts": {
                    "statefulset": 1,
                    "pod": 1,
                    "service": 2,
                },
                "do_not_delete": 1,
            }
        )
        start_time = kubectl.get_field("pod", f"chi-{chi}-{chi}-0-0-0", ".status.startTime")

        with When(f"upgrade operator to {version_to}"):
            set_operator_version(version_to, timeout=120)
            time.sleep(5)
            kubectl.wait_chi_status(chi, "Completed", retries=6)
            kubectl.wait_objects(chi, {"statefulset": 1, "pod": 1, "service": 2})
            new_start_time = kubectl.get_field("pod", f"chi-{chi}-{chi}-0-0-0", ".status.startTime")
            assert start_time == new_start_time

        kubectl.delete_chi(chi)


def test_operator_restart(config, version=settings.operator_version):
    with Given(f"clickhouse-operator {version}"):
        set_operator_version(version)
        config = util.get_full_path(config)
        chi = manifest.get_chi_name(config)
        cluster = chi

        kubectl.create_and_check(
            config=config,
            check={
                "object_counts": {
                    "statefulset": 1,
                    "pod": 1,
                    "service": 2,
                },
                "do_not_delete": 1,
            })
        start_time = kubectl.get_field("pod", f"chi-{chi}-{cluster}-0-0-0", ".status.startTime")

        with When("Restart operator"):
            restart_operator()
            time.sleep(5)
            kubectl.wait_chi_status(chi, "Completed")
            kubectl.wait_objects(
                chi,
                {
                    "statefulset": 1,
                    "pod": 1,
                    "service": 2,
                })
            new_start_time = kubectl.get_field("pod", f"chi-{chi}-{cluster}-0-0-0", ".status.startTime")
            assert start_time == new_start_time

        kubectl.delete_chi(chi)


@TestScenario
@Name("test_008. Test operator restart")
def test_008(self):
    with Then("Test simple chi for operator restart"):
        test_operator_restart("configs/test-008-operator-restart-1.yaml")
    with Then("Test advanced chi for operator restart"):
        test_operator_restart("configs/test-008-operator-restart-2.yaml")


@TestScenario
@Name("test_009. Test operator upgrade")
<<<<<<< HEAD
def test_009(self, version_from = "0.8.0", version_to = settings.operator_version):
=======
def test_009(version_from="0.11.0", version_to=settings.operator_version):
>>>>>>> 26f65d0f
    with Then("Test simple chi for operator upgrade"):
        test_operator_upgrade("configs/test-009-operator-upgrade-1.yaml", version_from, version_to)
    with Then("Test advanced chi for operator upgrade"):
        test_operator_upgrade("configs/test-009-operator-upgrade-2.yaml", version_from, version_to)


def set_operator_version(version, ns=settings.operator_namespace, timeout=60):
    operator_image = f"{settings.operator_docker_repo}:{version}"
    metrics_exporter_image = f"{settings.metrics_exporter_docker_repo}:{version}"
    kubectl.launch(f"set image deployment.v1.apps/clickhouse-operator clickhouse-operator={operator_image}", ns=ns)
    kubectl.launch(f"set image deployment.v1.apps/clickhouse-operator metrics-exporter={metrics_exporter_image}", ns=ns)
    kubectl.launch("rollout status deployment.v1.apps/clickhouse-operator", ns=ns, timeout=timeout)
    assert kubectl.get_count("pod", ns=ns, label="-l app=clickhouse-operator") > 0, error()


def restart_operator(ns=settings.operator_namespace, timeout=60):
    pod_name = kubectl.get("pod", name="", ns=ns, label="-l app=clickhouse-operator")["items"][0]["metadata"]["name"]
    kubectl.launch(f"delete pod {pod_name}", ns=ns, timeout=timeout)
    kubectl.wait_object("pod", name="", ns=ns, label="-l app=clickhouse-operator")
    pod_name = kubectl.get("pod", name="", ns=ns, label="-l app=clickhouse-operator")["items"][0]["metadata"]["name"]
    kubectl.wait_pod_status(pod_name, "Running", ns=ns)


def require_zookeeper():
    with Given("Install Zookeeper if missing"):
        if kubectl.get_count("service", name="zookeeper") == 0:
            config = util.get_full_path(
                "../deploy/zookeeper/quick-start-persistent-volume/zookeeper-1-node-1GB-for-tests-only.yaml")
            kubectl.apply(config)
            kubectl.wait_object("pod", "zookeeper-0")
            kubectl.wait_pod_status("zookeeper-0", "Running")


@TestScenario
@Name("test_010. Test zookeeper initialization")
def test_010(self):
    set_operator_version(settings.operator_version)
    require_zookeeper()

    kubectl.create_and_check(
        config="configs/test-010-zkroot.yaml",
        check={
            "apply_templates": {
                settings.clickhouse_template,
            },
            "pod_count": 1,
            "do_not_delete": 1,
        }
    )
    with And("ClickHouse should complain regarding zookeeper path"):
        out = clickhouse.query_with_error("test-010-zkroot", "select * from system.zookeeper where path = '/'")
        assert "You should create root node /clickhouse/test-010-zkroot before start" in out, error()

    kubectl.delete_chi("test-010-zkroot")


@TestScenario
<<<<<<< HEAD
@Name("test_011. Test user security and network isolation")    
def test_011(self):
=======
@Name("test_011. Test user security and network isolation")
def test_011():
>>>>>>> 26f65d0f
    with Given("test-011-secured-cluster.yaml and test-011-insecured-cluster.yaml"):
        kubectl.create_and_check(
            config="configs/test-011-secured-cluster.yaml",
            check={
                "pod_count": 2,
                "service": [
                    "chi-test-011-secured-cluster-default-1-0",
                    "ClusterIP",
                ],
                "apply_templates": {
                    settings.clickhouse_template,
                    "templates/tpl-log-volume.yaml",
                },
                "do_not_delete": 1,
            }
        )

        kubectl.create_and_check(
            config="configs/test-011-insecured-cluster.yaml",
            check={
                "pod_count": 1,
                "do_not_delete": 1,
            }
        )

        time.sleep(60)

        with Then("Connection to localhost should succeed with default user"):
            out = clickhouse.query_with_error("test-011-secured-cluster", "select 'OK'")
            assert out == 'OK', f"out={out} should be 'OK'"

        with And("Connection from secured to secured host should succeed"):
            out = clickhouse.query_with_error(
                "test-011-secured-cluster",
                "select 'OK'",
                host="chi-test-011-secured-cluster-default-1-0"
            )
            assert out == 'OK'

        with And("Connection from insecured to secured host should fail for default"):
            out = clickhouse.query_with_error(
                "test-011-insecured-cluster",
                "select 'OK'",
                host="chi-test-011-secured-cluster-default-1-0"
            )
            assert out != 'OK'

        with And("Connection from insecured to secured host should fail for user with no password"):
<<<<<<< HEAD
            # TODO FIXME
            dns_timeout = 30
        with And(f"hmm, service created but DNS still not updated? wait {dns_timeout} sec"):
            time.sleep(dns_timeout)
            out = clickhouse_query_with_error("test-011-insecured-cluster", "select 'OK'",
                                              host="chi-test-011-secured-cluster-default-1-0", user="user1")
            assert "Password" in out or "password" in out 
    
=======
            time.sleep(10)  # FIXME
            out = clickhouse.query_with_error(
                "test-011-insecured-cluster",
                "select 'OK'",
                host="chi-test-011-secured-cluster-default-1-0",
                user="user1"
            )
            assert "Password" in out or "password" in out

>>>>>>> 26f65d0f
        with And("Connection from insecured to secured host should work for user with password"):
            out = clickhouse.query_with_error(
                "test-011-insecured-cluster",
                "select 'OK'",
                host="chi-test-011-secured-cluster-default-1-0",
                user="user1",
                pwd="topsecret"
            )
            assert out == 'OK'

        with And("Password should be encrypted"):
            cfm = kubectl.get("configmap", "chi-test-011-secured-cluster-common-usersd")
            users_xml = cfm["data"]["chop-generated-users.xml"]
            assert "<password>" not in users_xml
            assert "<password_sha256_hex>" in users_xml

        with And("User with no password should get default automatically"):
            out = clickhouse.query_with_error(
                "test-011-secured-cluster",
                "select 'OK'",
                user="user2",
                pwd="default"
            )
            assert out == 'OK'

        with And("User with both plain and sha256 password should get the latter one"):
            out = clickhouse.query_with_error(
                "test-011-secured-cluster",
                "select 'OK'",
                user="user3",
                pwd="clickhouse_operator_password"
            )
            assert out == 'OK'

        with And("User with row-level security should have it applied"):
            out = clickhouse.query_with_error(
                "test-011-secured-cluster",
                "select * from system.numbers limit 1",
                user="restricted",
                pwd="secret"
            )
            assert out == '1000'

        kubectl.delete_chi("test-011-secured-cluster")
        kubectl.delete_chi("test-011-insecured-cluster")


@TestScenario
<<<<<<< HEAD
@Name("test_011_1. Test default user security")    
def test_011_1(self):
=======
@Name("test_011_1. Test default user security")
def test_011_1():
>>>>>>> 26f65d0f
    with Given("test-011-secured-default.yaml with password_sha256_hex for default user"):
        kubectl.create_and_check(
            config="configs/test-011-secured-default.yaml",
            check={
                "pod_count": 1,
                "do_not_delete": 1,
            }
        )

        with Then("Default user password should be '_removed_'"):
            chi = kubectl.get("chi", "test-011-secured-default")
            assert "default/password" in chi["status"]["normalized"]["configuration"]["users"]
            assert chi["status"]["normalized"]["configuration"]["users"]["default/password"] == "_removed_"

        with And("Connection to localhost should succeed with default user"):
            out = clickhouse.query_with_error(
                "test-011-secured-default",
                "select 'OK'",
                pwd="clickhouse_operator_password"
            )
            assert out == 'OK'

        with When("Trigger installation update"):
            kubectl.create_and_check(
                config="configs/test-011-secured-default-2.yaml",
                check={
                    "do_not_delete": 1,
                }
            )
            with Then("Default user password should be '_removed_'"):
                chi = kubectl.get("chi", "test-011-secured-default")
                assert "default/password" in chi["status"]["normalized"]["configuration"]["users"]
                assert chi["status"]["normalized"]["configuration"]["users"]["default/password"] == "_removed_"

        with When("Default user is assigned the different profile"):
            kubectl.create_and_check(
                config="configs/test-011-secured-default-3.yaml",
                check={
                    "do_not_delete": 1,
                }
            )
            with Then("Wait until configmap is reloaded"):
                # Need to wait to make sure configuration is reloaded. For some reason it takes long here
                # Maybe we can restart the pod to speed it up
                time.sleep(120)
            with Then("Connection to localhost should succeed with default user"):
                out = clickhouse.query_with_error(
                    "test-011-secured-default",
                    "select 'OK'"
                )
                assert out == 'OK'

        kubectl.delete_chi("test-011-secured-default")


@TestScenario
@Name("test_012. Test service templates")
<<<<<<< HEAD
def test_012(self):
    create_and_check("configs/test-012-service-template.yaml", 
                     {"object_counts": [2,2,4],
                      "service": ["service-test-012","ClusterIP"],
                      "do_not_delete": 1})
    with Then("There should be a service for shard 0"):
        kube_check_service("service-test-012-0-0","ClusterIP")
=======
def test_012():
    kubectl.create_and_check(
        config="configs/test-012-service-template.yaml",
        check={
            "object_counts": {
                "statefulset": 2,
                "pod": 2,
                "service": 4,
            },
            "do_not_delete": 1,
        }
    )
    with Then("There should be a service for chi"):
        kubectl.check_service("service-test-012", "LoadBalancer")
    with And("There should be a service for shard 0"):
        kubectl.check_service("service-test-012-0-0", "ClusterIP")
>>>>>>> 26f65d0f
    with And("There should be a service for shard 1"):
        kubectl.check_service("service-test-012-1-0", "ClusterIP")
    with And("There should be a service for default cluster"):
        kubectl.check_service("service-default", "ClusterIP")

    node_port = kubectl.get("service", "service-test-012")["spec"]["ports"][0]["nodePort"]

    with Then("Update chi"):
        kubectl.create_and_check(
            config="configs/test-012-service-template-2.yaml",
            check={
                "object_counts": {
                    "statefulset": 1,
                    "pod": 1,
                    "service": 3,
                },
                "do_not_delete": 1,
            }
        )

        with And("NodePort should not change"):
            new_node_port = kubectl.get("service", "service-test-012")["spec"]["ports"][0]["nodePort"]
            assert new_node_port == node_port, \
                f"LoadBalancer.spec.ports[0].nodePort changed from {node_port} to {new_node_port}"

    kubectl.delete_chi("test-012")


@TestScenario
@Name("test_013. Test adding shards and creating local and distributed tables automatically")
<<<<<<< HEAD
def test_013(self):
    create_and_check("configs/test-013-add-shards-1.yaml",
                     {"apply_templates": {settings.clickhouse_template},
                      "object_counts": [1, 1, 2], "do_not_delete": 1})
    
    schema_objects = ['test_local', 'test_distr', 'events-distr']
    with Then("Create local and distributed tables"):
        clickhouse_query("test-013-add-shards", 
                         "CREATE TABLE test_local Engine = Log as select * from system.one")
        clickhouse_query("test-013-add-shards", 
                         "CREATE TABLE test_distr as test_local Engine = Distributed('default', default, test_local)")
        clickhouse_query("test-013-add-shards", 
                         "CREATE DATABASE \\\"test-db\\\"")
        clickhouse_query("test-013-add-shards",
                         "CREATE TABLE \\\"test-db\\\".\\\"events-distr\\\" as system.events ENGINE = Distributed('all-sharded', system, events)")
    with Then("Add shards"):
        create_and_check("configs/test-013-add-shards-2.yaml", {"object_counts": [3, 3, 4], "do_not_delete": 1})
=======
def test_013():
    config = "configs/test-013-add-shards-1.yaml"
    chi = manifest.get_chi_name(util.get_full_path(config))
    cluster = "default"

    kubectl.create_and_check(
        config=config,
        check={
            "apply_templates": {
                settings.clickhouse_template,
            },
            "object_counts": {
                "statefulset": 1,
                "pod": 1,
                "service": 2,
            },
            "do_not_delete": 1,
        }
    )
    start_time = kubectl.get_field("pod", f"chi-{chi}-{cluster}-0-0-0", ".status.startTime")

    schema_objects = [
        'test_local',
        'test_distr',
        'events-distr',
    ]
    with Then("Create local and distributed tables"):
        clickhouse.query(
            chi,
            "CREATE TABLE test_local Engine = Log as SELECT * FROM system.one")
        clickhouse.query(
            chi,
            "CREATE TABLE test_distr as test_local Engine = Distributed('default', default, test_local)")
        clickhouse.query(
            chi,
            "CREATE DATABASE \\\"test-db\\\"")
        clickhouse.query(
            chi,
            "CREATE TABLE \\\"test-db\\\".\\\"events-distr\\\" as system.events "
            "ENGINE = Distributed('all-sharded', system, events)")

    with Then("Add shards"):
        kubectl.create_and_check(
            config="configs/test-013-add-shards-2.yaml",
            check={
                "object_counts": {
                    "statefulset": 3,
                    "pod": 3,
                    "service": 4,
                },
                "do_not_delete": 1,
            }
        )

    # Give some time for replication to catch up
    time.sleep(10)

    with Then("Unaffected pod should not be restarted"):
        new_start_time = kubectl.get_field("pod", f"chi-{chi}-{cluster}-0-0-0", ".status.startTime")
        assert start_time == new_start_time
>>>>>>> 26f65d0f

    with And("Schema objects should be migrated to new shards"):
        for obj in schema_objects:
            out = clickhouse.query(
                chi,
                f"SELECT count() FROM system.tables WHERE name = '{obj}'",
                host=f"chi-{chi}-{cluster}-1-0"
            )
            assert out == "1"
            out = clickhouse.query(
                chi,
                f"SELECT count() FROM system.tables WHERE name = '{obj}'",
                host=f"chi-{chi}-{cluster}-2-0"
            )
            assert out == "1"

    with When("Remove shards"):
        kubectl.create_and_check(
            config=config,
            check={
                "object_counts": {
                    "statefulset": 1,
                    "pod": 1,
                    "service": 2,
                },
                "do_not_delete": 1,
            }
        )
        time.sleep(10)
        with Then("Unaffected pod should not be restarted"):
            new_start_time = kubectl.get_field("pod", f"chi-{chi}-{cluster}-0-0-0", ".status.startTime")
            assert start_time == new_start_time

    kubectl.delete_chi(chi)


@TestScenario
@Name("test_014. Test that replication works")
def test_014(self):
    require_zookeeper()

    create_table = """
    CREATE TABLE test_local(a Int8) 
    Engine = ReplicatedMergeTree('/clickhouse/{installation}/{cluster}/tables/{shard}/{database}/{table}', '{replica}')
    PARTITION BY tuple() 
    ORDER BY a
    """.replace('\r', '').replace('\n', '')

    config = "configs/test-014-replication-1.yaml"
    chi = manifest.get_chi_name(util.get_full_path(config))
    cluster = "default"

    kubectl.create_and_check(
        config=config,
        check={
            "apply_templates": {
                settings.clickhouse_template,
                "templates/tpl-persistent-volume-100Mi.yaml",
            },
            "object_counts": {
                "statefulset": 2,
                "pod": 2,
                "service": 3,
            },
            "do_not_delete": 1,
        }
    )

    start_time = kubectl.get_field("pod", f"chi-{chi}-{cluster}-0-0-0", ".status.startTime")

    schema_objects = [
        'test_local',
        'test_view',
        'test_mv',
        'a_view',
    ]
    with Given("Create schema objects"):
<<<<<<< HEAD
        clickhouse_query("test-014-replication", create_table, host="chi-test-014-replication-default-0-0")
        clickhouse_query("test-014-replication", "CREATE VIEW test_view as SELECT * from test_local", host="chi-test-014-replication-default-0-0")
        clickhouse_query("test-014-replication", "CREATE VIEW a_view as SELECT * from test_view", host="chi-test-014-replication-default-0-0")
        clickhouse_query("test-014-replication",
                         "CREATE MATERIALIZED VIEW test_mv Engine = Log as SELECT * from test_local", host="chi-test-014-replication-default-0-0")
=======
        clickhouse.query(
            chi,
            create_table,
            host=f"chi-{chi}-{cluster}-0-0")
        clickhouse.query(
            chi,
            "CREATE VIEW test_view as SELECT * from test_local",
            host=f"chi-{chi}-{cluster}-0-0")
        clickhouse.query(
            chi,
            "CREATE VIEW a_view as SELECT * from test_view",
            host=f"chi-{chi}-{cluster}-0-0")
        clickhouse.query(
            chi,
            "CREATE MATERIALIZED VIEW test_mv Engine = Log as SELECT * from test_local",
            host=f"chi-{chi}-{cluster}-0-0")
>>>>>>> 26f65d0f

    with Given("Replicated table is created on a first replica and data is inserted"):
        clickhouse.query(
            chi,
            "INSERT INTO test_local values(1)",
            host=f"chi-{chi}-{cluster}-0-0")
        with When("Table is created on the second replica"):
            clickhouse.query(
                chi,
                create_table,
                host=f"chi-{chi}-{cluster}-0-1")
            # Give some time for replication to catch up
            time.sleep(10)
            with Then("Data should be replicated"):
                out = clickhouse.query(
                    chi,
                    "SELECT a FROM test_local",
                    host=f"chi-{chi}-{cluster}-0-1")
                assert out == "1"

    with When("Add one more replica"):
        kubectl.create_and_check(
            config="configs/test-014-replication-2.yaml",
            check={
                "pod_count": 3,
                "do_not_delete": 1,
            }
        )
        # Give some time for replication to catch up
        time.sleep(10)

        new_start_time = kubectl.get_field("pod", f"chi-{chi}-{cluster}-0-0-0", ".status.startTime")
        assert start_time == new_start_time

        with Then("Schema objects should be migrated to the new replica"):
            for obj in schema_objects:
                out = clickhouse.query(
                    chi,
                    f"SELECT count() FROM system.tables WHERE name = '{obj}'",
                    host=f"chi-{chi}-{cluster}-0-2")
                assert out == "1"

        with And("Replicated table should have the data"):
            out = clickhouse.query(
                chi,
                "SELECT a FROM test_local",
                host=f"chi-{chi}-{cluster}-0-2")
            assert out == "1"

    with When("Remove replica"):
        kubectl.create_and_check(
            config=config,
            check={
                "pod_count": 1,
                "do_not_delete": 1,
            })

        new_start_time = kubectl.get_field("pod", f"chi-{chi}-{cluster}-0-0-0", ".status.startTime")
        assert start_time == new_start_time

        with Then("Replica needs to be removed from the Zookeeper as well"):
            out = clickhouse.query(
                chi,
                "SELECT count() FROM system.replicas WHERE table='test_local'")
            assert out == "1"

    with When("Restart Zookeeper pod"):
        with Then("Delete Zookeeper pod"):
            kubectl.launch("delete pod zookeeper-0")
            time.sleep(1)

        with Then("Insert into the table while there is no Zookeeper -- table should be in readonly mode"):
            out = clickhouse.query_with_error(chi, "INSERT INTO test_local values(2)")
            assert "Table is in readonly mode" in out

        with Then("Wait for Zookeeper pod to come back"):
            kubectl.wait_object("pod", "zookeeper-0")
            kubectl.wait_pod_status("zookeeper-0", "Running")

        with Then("Wait for ClickHouse to reconnect to Zookeeper and switch to read-write mode"):
            time.sleep(30)
        # with Then("Restart clickhouse pods"):
        #    kubectl("delete pod chi-test-014-replication-default-0-0-0")
        #    kubectl("delete pod chi-test-014-replication-default-0-1-0")

        with Then("Table should be back to normal"):
            clickhouse.query(chi, "INSERT INTO test_local values(3)")

    kubectl.delete_chi("test-014-replication")


@TestScenario
@Name("test_015. Test circular replication with hostNetwork")
<<<<<<< HEAD
def test_015(self):
    create_and_check("configs/test-015-host-network.yaml", 
                     {"pod_count": 2,
                      "do_not_delete": 1})
=======
def test_015():
    kubectl.create_and_check(
        config="configs/test-015-host-network.yaml",
        check={
            "pod_count": 2,
            "do_not_delete": 1,
        })
>>>>>>> 26f65d0f

    time.sleep(30)

    with Then("Query from one server to another one should work"):
        out = clickhouse.query(
            "test-015-host-network",
            host="chi-test-015-host-network-default-0-0",
            port="10000",
            sql="SELECT * FROM remote('chi-test-015-host-network-default-0-1', system.one)")
        print("remote out=")
        print(out)

    with Then("Distributed query should work"):
        out = clickhouse.query(
            "test-015-host-network",
            host="chi-test-015-host-network-default-0-0",
            port="10000",
            sql="SELECT count() FROM cluster('all-sharded', system.one) settings receive_timeout=10")
        print("cluster out=")
        print(out)
        assert out == "2"

    kubectl.delete_chi("test-015-host-network")


@TestScenario
@Name("test_016. Test advanced settings options")
def test_016(self):
    chi = "test-016-settings"
    kubectl.create_and_check(
        config="configs/test-016-settings-01.yaml",
        check={
            "apply_templates": {
                settings.clickhouse_template,
            },
            "pod_count": 1,
            "do_not_delete": 1,
        })

    with Then("Custom macro 'layer' should be available"):
        out = clickhouse.query(chi, sql="select substitution from system.macros where macro='layer'")
        assert out == "01"

    with And("Custom macro 'test' should be available"):
        out = clickhouse.query(chi, sql="select substitution from system.macros where macro='test'")
        assert out == "test"

    with And("dictGet() should work"):
        out = clickhouse.query(chi, sql="select dictGet('one', 'one', toUInt64(0))")
        assert out == "0"

    with And("query_log should be disabled"):
        clickhouse.query(chi, sql="system flush logs")
        out = clickhouse.query_with_error(chi, sql="select count() from system.query_log")
        assert "doesn't exist" in out

    with And("max_memory_usage should be 7000000000"):
        out = clickhouse.query(chi, sql="select value from system.settings where name='max_memory_usage'")
        assert out == "7000000000"

    with And("test_usersd user should be available"):
<<<<<<< HEAD
        clickhouse_query(chi, query = "select version()", user = "test_usersd")
=======
        clickhouse.query(chi, sql="select version()", user="test_usersd")

    with And("user1 user should be available"):
        clickhouse.query(chi, sql="select version()", user="user1", pwd="qwerty")
>>>>>>> 26f65d0f

    with And("system.clusters should be empty due to remote_servers override"):
        out = clickhouse.query(chi, sql="select count() from system.clusters")
        assert out == "0"

    with When("Update usersd settings"):
        start_time = kubectl.get_field("pod", f"chi-{chi}-default-0-0-0", ".status.startTime")
        kubectl.create_and_check(
            config="configs/test-016-settings-02.yaml",
            check={
                "do_not_delete": 1,
            })
        with Then("Wait for configmap changes to apply"):
            config_map_applied_num = "0"
            i = 1
            while config_map_applied_num == "0" and i < 10:
                config_map_applied_num = kubectl.launch(
                    f"exec chi-{chi}-default-0-0-0 -- bash -c \"grep test_norestart /etc/clickhouse-server/users.d/my_users.xml | wc -l\""
                )
                if config_map_applied_num != "0":
                    break
                with And(f"not applied, wait {15 * i}s"):
                    time.sleep(15 * i)
                    i += 1

            assert config_map_applied_num != "0", "ConfigMap should be applied"

        version = ""
        with Then("test_norestart user should be available"):
            version = clickhouse.query(chi, sql="select version()", user="test_norestart")
        with And("user1 user should not be available"):
            version_user1 = clickhouse.query_with_error(chi, sql="select version()", user="user1", pwd="qwerty")
            assert version != version_user1
        with And("user2 user should be available"):
            version_user2 = clickhouse.query(chi, sql="select version()", user="user2", pwd="qwerty")
            assert version == version_user2
        with And("ClickHouse should not be restarted"):
            new_start_time = kubectl.get_field("pod", f"chi-{chi}-default-0-0-0", ".status.startTime")
            assert start_time == new_start_time
<<<<<<< HEAD

=======
>>>>>>> 26f65d0f

    kubectl.delete_chi("test-016-settings")


@TestScenario
@Name("test-017-multi-version. Test certain functions across multiple versions")
<<<<<<< HEAD
def test_017(self):
    create_and_check("configs/test-017-multi-version.yaml", {"pod_count": 4, "do_not_delete": 1})
=======
def test_017():
    kubectl.create_and_check(
        config="configs/test-017-multi-version.yaml",
        check={
            "pod_count": 4,
            "do_not_delete": 1,
        })
>>>>>>> 26f65d0f
    chi = "test-017-multi-version"
    queries = [
        "CREATE TABLE test_max (epoch Int32, offset SimpleAggregateFunction(max, Int64)) ENGINE = AggregatingMergeTree() ORDER BY epoch",
        "insert into test_max select 0, 3650487030+number from numbers(5) settings max_block_size=1",
        "insert into test_max select 0, 5898217176+number from numbers(5)",
        "insert into test_max select 0, 5898217176+number from numbers(10) settings max_block_size=1",
        "OPTIMIZE TABLE test_max FINAL"]

    for q in queries:
        print(f"{q}")
    test_query = "select min(offset), max(offset) from test_max"
    print(f"{test_query}")

    for shard in range(4):
        host = f"chi-{chi}-default-{shard}-0"
        for q in queries:
            clickhouse.query(chi, host=host, sql=q)
        out = clickhouse.query(chi, host=host, sql=test_query)
        ver = clickhouse.query(chi, host=host, sql="select version()")

        print(f"version: {ver}, result: {out}")

    kubectl.delete_chi(chi)


@TestScenario
@Name("test-018-configmap. Test that configuration is properly updated")
<<<<<<< HEAD
def test_018(self):
    create_and_check("configs/test-018-configmap.yaml", {"pod_count": 1, "do_not_delete": 1})
=======
def test_018():
    kubectl.create_and_check(
        config="configs/test-018-configmap.yaml",
        check={
            "pod_count": 1,
            "do_not_delete": 1,
        })
>>>>>>> 26f65d0f
    chi_name = "test-018-configmap"

    with Then("user1/networks/ip should be in config"):
        chi = kubectl.get("chi", chi_name)
        assert "user1/networks/ip" in chi["spec"]["configuration"]["users"]
<<<<<<< HEAD
    
    start_time = kube_get_field("pod", f"chi-{chi_name}-default-0-0-0", ".status.startTime")

    create_and_check("configs/test-018-configmap-2.yaml", {"pod_count": 1, "do_not_delete": 1})
=======

    start_time = kubectl.get_field("pod", f"chi-{chi_name}-default-0-0-0", ".status.startTime")

    kubectl.create_and_check(
        config="configs/test-018-configmap-2.yaml",
        check={
            "pod_count": 1,
            "do_not_delete": 1,
        })
>>>>>>> 26f65d0f
    with Then("user2/networks should be in config"):
        chi = kubectl.get("chi", chi_name)
        assert "user2/networks/ip" in chi["spec"]["configuration"]["users"]
        with And("user1/networks/ip should NOT be in config"):
            assert "user1/networks/ip" not in chi["spec"]["configuration"]["users"]
        with And("Pod should not be restarted"):
            new_start_time = kubectl.get_field("pod", f"chi-{chi_name}-default-0-0-0", ".status.startTime")
            assert start_time == new_start_time

<<<<<<< HEAD
    kube_delete_chi(chi_name)

@TestScenario
@Name("test-019-retain-volume. Test that volume is correctly retained and can be re-attached")
def test_019(self, config="configs/test-019-retain-volume.yaml"):
=======
    kubectl.delete_chi(chi_name)


@TestScenario
@Name("test-019-retain-volume. Test that volume is correctly retained and can be re-attached")
def test_019(config="configs/test-019-retain-volume.yaml"):
>>>>>>> 26f65d0f
    require_zookeeper()

    chi = manifest.get_chi_name(util.get_full_path(config))
    kubectl.create_and_check(
        config=config,
        check={
            "pod_count": 1,
            "do_not_delete": 1,
        })

    create_non_replicated_table = "create table t1 Engine = Log as select 1 as a"
    create_replicated_table = """
    create table t2 
    Engine = ReplicatedMergeTree('/clickhouse/{installation}/{cluster}/tables/{shard}/{database}/{table}', '{replica}')
    partition by tuple() order by a
    as select 1 as a""".replace('\r', '').replace('\n', '')

    with Given("ClickHouse has some data in place"):
        clickhouse.query(chi, sql=create_non_replicated_table)
        clickhouse.query(chi, sql=create_replicated_table)

    with When("CHI with retained volume is deleted"):
        pvc_count = kubectl.get_count("pvc")
        pv_count = kubectl.get_count("pv")

        kubectl.delete_chi(chi)

        with Then("PVC should be retained"):
            assert kubectl.get_count("pvc") == pvc_count
            assert kubectl.get_count("pv") == pv_count

    with When("Re-create CHI"):
        kubectl.create_and_check(
            config=config,
            check={
                "pod_count": 1,
                "do_not_delete": 1,
            })

    with Then("PVC should be re-mounted"):
        with And("Non-replicated table should have data"):
            out = clickhouse.query(chi, sql="select a from t1")
            assert out == "1"
        with And("Replicated table should have data"):
            out = clickhouse.query(chi, sql="select a from t2")
            assert out == "1"

<<<<<<< HEAD
    kube_delete_chi(chi)

@TestScenario
@Name("test-020-multi-volume. Test multi-volume configuration")
def test_020(self, config = "configs/test-020-multi-volume.yaml"):
    chi = get_chi_name(get_full_path(config))
    create_and_check(config, {"pod_count": 1,
                              "pod_volumes": {"/var/lib/clickhouse","/var/lib/clickhouse2"},
                              "do_not_delete": 1})

    with When("Create a table and insert 1 row"):
        clickhouse_query(chi, "create table test_disks(a Int8) Engine = MergeTree() order by a")
        clickhouse_query(chi, "insert into test_disks values (1)")
=======
    kubectl.delete_chi(chi)


@TestScenario
@Name("test-020-multi-volume. Test multi-volume configuration")
def test_020(config="configs/test-020-multi-volume.yaml"):
    chi = manifest.get_chi_name(util.get_full_path(config))
    kubectl.create_and_check(
        config=config,
        check={
            "pod_count": 1,
            "pod_volumes": {
                "/var/lib/clickhouse",
                "/var/lib/clickhouse2",
            },
            "do_not_delete": 1,
        })

    with When("Create a table and insert 1 row"):
        clickhouse.query(chi, "create table test_disks(a Int8) Engine = MergeTree() order by a")
        clickhouse.query(chi, "insert into test_disks values (1)")
>>>>>>> 26f65d0f

        with Then("Data should be placed on default disk"):
            out = clickhouse.query(chi, "select disk_name from system.parts where table='test_disks'")
            assert out == 'default'

    with When("alter table test_disks move partition tuple() to disk 'disk2'"):
<<<<<<< HEAD
        clickhouse_query(chi, "alter table test_disks move partition tuple() to disk 'disk2'")
=======
        clickhouse.query(chi, "alter table test_disks move partition tuple() to disk 'disk2'")
>>>>>>> 26f65d0f

        with Then("Data should be placed on disk2"):
            out = clickhouse.query(chi, "select disk_name from system.parts where table='test_disks'")
            assert out == 'disk2'

<<<<<<< HEAD
    kube_delete_chi(chi)

@TestScenario
@Name("test-021-rescale-volume. Test rescaling storage")
def test_021(self, config = "configs/test-021-rescale-volume.yaml"):
=======
    kubectl.delete_chi(chi)


@TestScenario
@Name("test-021-rescale-volume. Test rescaling storage")
def test_021(config="configs/test-021-rescale-volume-01.yaml"):
>>>>>>> 26f65d0f
    with Given("Default storage class is expandable"):
        default_storage_class = kubectl.get_default_storage_class()
        assert default_storage_class is not None
        assert len(default_storage_class) > 0
        allow_volume_expansion = kubectl.get_field("storageclass", default_storage_class, ".allowVolumeExpansion")
        if allow_volume_expansion != "true":
            kubectl.launch(f"patch storageclass {default_storage_class} -p '{{\"allowVolumeExpansion\":true}}'")

    chi = manifest.get_chi_name(util.get_full_path(config))
    kubectl.create_and_check(
        config=config,
        check={
            "pod_count": 1,
            "do_not_delete": 1,
        })

    with Then("Storage size should be 100Mi"):
        size = kubectl.get_pvc_size("disk1-chi-test-021-rescale-volume-simple-0-0-0")
        assert size == "100Mi"

    with When("Re-scale volume configuration to 200Mb"):
<<<<<<< HEAD
        create_and_check("configs/test-021-rescale-volume-add-storage.yaml", {"pod_count": 1, "do_not_delete": 1})
=======
        kubectl.create_and_check(
            config="configs/test-021-rescale-volume-02-enlarge-disk.yaml",
            check={
                "pod_count": 1,
                "do_not_delete": 1,
            })
>>>>>>> 26f65d0f

        with Then("Storage size should be 200Mi"):
            size = kubectl.get_pvc_size("disk1-chi-test-021-rescale-volume-simple-0-0-0")
            assert size == "200Mi"

    with When("Add second disk 50Mi"):
<<<<<<< HEAD
        create_and_check("configs/test-021-rescale-volume-add-disk.yaml",
                            {"pod_count": 1,
                            "pod_volumes": {"/var/lib/clickhouse","/var/lib/clickhouse2"},
                            "do_not_delete": 1})
=======
        kubectl.create_and_check(
            config="configs/test-021-rescale-volume-03-add-disk.yaml",
            check={
                "pod_count": 1,
                "pod_volumes": {
                    "/var/lib/clickhouse",
                    "/var/lib/clickhouse2",
                },
                "do_not_delete": 1,
            })
>>>>>>> 26f65d0f

        with Then("There should be two PVC"):
            size = kubectl.get_pvc_size("disk1-chi-test-021-rescale-volume-simple-0-0-0")
            assert size == "200Mi"
            size = kubectl.get_pvc_size("disk2-chi-test-021-rescale-volume-simple-0-0-0")
            assert size == "50Mi"

        with And("There should be two disks recognized by ClickHouse"):
            # ClickHouse requires some time to mount volume. Race conditions.

            time.sleep(120)
            out = clickhouse.query(chi, "SELECT count() FROM system.disks")
            print("SELECT count() FROM system.disks RETURNED:")
            print(out)
            assert out == "2"
<<<<<<< HEAD
    kube_delete_chi(chi)

@TestScenario
@Name("test-022-broken-image. Test broken image")
def test_022(self, config="configs/test-022-broken-image.yaml"):
    chi = get_chi_name(get_full_path(config))
    create_and_check(config, {"pod_count": 1,"do_not_delete": 1, "chi_status": "InProgress"})
    with When("ClickHouse image can not be retrieved"):
        kube_wait_field("pod", "chi-test-022-broken-image-default-0-0-0", ".status.containerStatuses[0].state.waiting.reason", "ErrImagePull")
        kube_delete_chi(chi)
=======

    kubectl.delete_chi(chi)


@TestScenario
@Name("test-022-broken-image. Test broken image")
def test_022(config="configs/test-022-broken-image.yaml"):
    chi = manifest.get_chi_name(util.get_full_path(config))
    kubectl.create_and_check(
        config=config,
        check={
            "pod_count": 1,
            "do_not_delete": 1,
            "chi_status": "InProgress",
        })
    with When("ClickHouse image can not be retrieved"):
        kubectl.wait_field(
            "pod",
            "chi-test-022-broken-image-default-0-0-0",
            ".status.containerStatuses[0].state.waiting.reason",
            "ErrImagePull"
        )
        kubectl.delete_chi(chi)
>>>>>>> 26f65d0f
<|MERGE_RESOLUTION|>--- conflicted
+++ resolved
@@ -1,81 +1,18 @@
 import time
 
-<<<<<<< HEAD
-from testflows.core import TestScenario, Name, When, Then, Given, And, main, Scenario, Module, TE
-=======
 import clickhouse
 import kubectl
 import settings
 import util
 import manifest
 
-from testflows.core import TestScenario, Name, When, Then, Given, And, main, run, Module, TE
->>>>>>> 26f65d0f
+from testflows.core import TestScenario, Name, When, Then, Given, And, main, Scenario, Module, TE
 from testflows.asserts import error
 
 
 @TestScenario
 @Name("test_001. 1 node")
-<<<<<<< HEAD
 def test_001(self):
-    create_and_check("configs/test-001.yaml", {"object_counts": [1, 1, 2], "configmaps": 1})
-    
-@TestScenario
-@Name("test_002. useTemplates for pod, volume templates, and distribution")
-def test_002(self):
-    create_and_check("configs/test-002-tpl.yaml", 
-                     {"pod_count": 1,
-                      "apply_templates": {settings.clickhouse_template, 
-                                          "templates/tpl-log-volume.yaml",
-                                          "templates/tpl-one-per-host.yaml"},
-                      "pod_image": settings.clickhouse_version,
-                      "pod_volumes": {"/var/log/clickhouse-server"},
-                      "pod_podAntiAffinity": 1})
-
-@TestScenario
-@Name("test_003. 4 nodes with custom layout definition")
-def test_003(self):
-    create_and_check("configs/test-003-complex-layout.yaml", {"object_counts": [4, 4, 5]})
-
-@TestScenario
-@Name("test_004. Compatibility test if old syntax with volumeClaimTemplate is still supported")
-def test_004(self):
-    create_and_check("configs/test-004-tpl.yaml", 
-                     {"pod_count": 1,
-                      "pod_volumes": {"/var/lib/clickhouse"}})
-
-@TestScenario
-@Name("test_005. Test manifest created by ACM")
-def test_005(self):
-    create_and_check("configs/test-005-acm.yaml", 
-                     {"pod_count": 1,
-                      "pod_volumes": {"/var/lib/clickhouse"}})
-
-@TestScenario
-@Name("test_006. Test clickhouse version upgrade from one version to another using podTemplate change")
-def test_006(self):
-    create_and_check("configs/test-006-ch-upgrade-1.yaml", 
-                     {"pod_count": 2,
-                      "pod_image": "yandex/clickhouse-server:19.11",
-                      "do_not_delete": 1})
-    with Then("Use different podTemplate and confirm that pod image is updated"):  
-        create_and_check("configs/test-006-ch-upgrade-2.yaml", 
-                         {"pod_count": 2,
-                          "pod_image": "yandex/clickhouse-server:19.16",
-                          "do_not_delete": 1})
-        with Then("Change image in podTemplate itself and confirm that pod image is updated"):
-            create_and_check("configs/test-006-ch-upgrade-3.yaml", 
-                             {"pod_count": 2,
-                              "pod_image": "yandex/clickhouse-server:19.11"})
-
-@TestScenario
-@Name("test_007. Test template with custom clickhouse ports")
-def test_007(self):
-    create_and_check("configs/test-007-custom-ports.yaml", 
-                     {"pod_count": 1,
-                      "pod_ports": [8124,9001,9010]})
-=======
-def test_001():
     kubectl.create_and_check(
         config="configs/test-001.yaml",
         check={
@@ -91,7 +28,7 @@
 
 @TestScenario
 @Name("test_002. useTemplates for pod, volume templates, and distribution")
-def test_002():
+def test_002(self):
     kubectl.create_and_check(
         config="configs/test-002-tpl.yaml",
         check={
@@ -112,7 +49,7 @@
 
 @TestScenario
 @Name("test_003. 4 nodes with custom layout definition")
-def test_003():
+def test_003(self):
     kubectl.create_and_check(
         config="configs/test-003-complex-layout.yaml",
         check={
@@ -127,7 +64,7 @@
 
 @TestScenario
 @Name("test_004. Compatibility test if old syntax with volumeClaimTemplate is still supported")
-def test_004():
+def test_004(self):
     kubectl.create_and_check(
         config="configs/test-004-tpl.yaml",
         check={
@@ -141,7 +78,7 @@
 
 @TestScenario
 @Name("test_005. Test manifest created by ACM")
-def test_005():
+def test_005(self):
     kubectl.create_and_check(
         config="configs/test-005-acm.yaml",
         check={
@@ -156,7 +93,7 @@
 
 @TestScenario
 @Name("test_006. Test clickhouse version upgrade from one version to another using podTemplate change")
-def test_006():
+def test_006(self):
     with Then("Create initial position"):
         kubectl.create_and_check(
             config="configs/test-006-ch-upgrade-1.yaml",
@@ -187,7 +124,7 @@
 
 @TestScenario
 @Name("test_007. Test template with custom clickhouse ports")
-def test_007():
+def test_007(self):
     kubectl.create_and_check(
         config="configs/test-007-custom-ports.yaml",
         check={
@@ -196,7 +133,6 @@
         }
     )
 
->>>>>>> 26f65d0f
 
 def test_operator_upgrade(config, version_from, version_to=settings.operator_version):
     version_to = settings.operator_version
@@ -276,11 +212,7 @@
 
 @TestScenario
 @Name("test_009. Test operator upgrade")
-<<<<<<< HEAD
-def test_009(self, version_from = "0.8.0", version_to = settings.operator_version):
-=======
-def test_009(version_from="0.11.0", version_to=settings.operator_version):
->>>>>>> 26f65d0f
+def test_009(self, version_from="0.11.0", version_to=settings.operator_version):
     with Then("Test simple chi for operator upgrade"):
         test_operator_upgrade("configs/test-009-operator-upgrade-1.yaml", version_from, version_to)
     with Then("Test advanced chi for operator upgrade"):
@@ -338,13 +270,8 @@
 
 
 @TestScenario
-<<<<<<< HEAD
-@Name("test_011. Test user security and network isolation")    
+@Name("test_011. Test user security and network isolation")
 def test_011(self):
-=======
-@Name("test_011. Test user security and network isolation")
-def test_011():
->>>>>>> 26f65d0f
     with Given("test-011-secured-cluster.yaml and test-011-insecured-cluster.yaml"):
         kubectl.create_and_check(
             config="configs/test-011-secured-cluster.yaml",
@@ -393,26 +320,18 @@
             assert out != 'OK'
 
         with And("Connection from insecured to secured host should fail for user with no password"):
-<<<<<<< HEAD
             # TODO FIXME
             dns_timeout = 30
         with And(f"hmm, service created but DNS still not updated? wait {dns_timeout} sec"):
             time.sleep(dns_timeout)
-            out = clickhouse_query_with_error("test-011-insecured-cluster", "select 'OK'",
-                                              host="chi-test-011-secured-cluster-default-1-0", user="user1")
-            assert "Password" in out or "password" in out 
-    
-=======
-            time.sleep(10)  # FIXME
             out = clickhouse.query_with_error(
                 "test-011-insecured-cluster",
                 "select 'OK'",
                 host="chi-test-011-secured-cluster-default-1-0",
                 user="user1"
             )
-            assert "Password" in out or "password" in out
-
->>>>>>> 26f65d0f
+            assert "Password" in out or "password" in out 
+    
         with And("Connection from insecured to secured host should work for user with password"):
             out = clickhouse.query_with_error(
                 "test-011-insecured-cluster",
@@ -461,13 +380,8 @@
 
 
 @TestScenario
-<<<<<<< HEAD
-@Name("test_011_1. Test default user security")    
+@Name("test_011_1. Test default user security")
 def test_011_1(self):
-=======
-@Name("test_011_1. Test default user security")
-def test_011_1():
->>>>>>> 26f65d0f
     with Given("test-011-secured-default.yaml with password_sha256_hex for default user"):
         kubectl.create_and_check(
             config="configs/test-011-secured-default.yaml",
@@ -525,16 +439,7 @@
 
 @TestScenario
 @Name("test_012. Test service templates")
-<<<<<<< HEAD
 def test_012(self):
-    create_and_check("configs/test-012-service-template.yaml", 
-                     {"object_counts": [2,2,4],
-                      "service": ["service-test-012","ClusterIP"],
-                      "do_not_delete": 1})
-    with Then("There should be a service for shard 0"):
-        kube_check_service("service-test-012-0-0","ClusterIP")
-=======
-def test_012():
     kubectl.create_and_check(
         config="configs/test-012-service-template.yaml",
         check={
@@ -550,7 +455,6 @@
         kubectl.check_service("service-test-012", "LoadBalancer")
     with And("There should be a service for shard 0"):
         kubectl.check_service("service-test-012-0-0", "ClusterIP")
->>>>>>> 26f65d0f
     with And("There should be a service for shard 1"):
         kubectl.check_service("service-test-012-1-0", "ClusterIP")
     with And("There should be a service for default cluster"):
@@ -581,26 +485,7 @@
 
 @TestScenario
 @Name("test_013. Test adding shards and creating local and distributed tables automatically")
-<<<<<<< HEAD
 def test_013(self):
-    create_and_check("configs/test-013-add-shards-1.yaml",
-                     {"apply_templates": {settings.clickhouse_template},
-                      "object_counts": [1, 1, 2], "do_not_delete": 1})
-    
-    schema_objects = ['test_local', 'test_distr', 'events-distr']
-    with Then("Create local and distributed tables"):
-        clickhouse_query("test-013-add-shards", 
-                         "CREATE TABLE test_local Engine = Log as select * from system.one")
-        clickhouse_query("test-013-add-shards", 
-                         "CREATE TABLE test_distr as test_local Engine = Distributed('default', default, test_local)")
-        clickhouse_query("test-013-add-shards", 
-                         "CREATE DATABASE \\\"test-db\\\"")
-        clickhouse_query("test-013-add-shards",
-                         "CREATE TABLE \\\"test-db\\\".\\\"events-distr\\\" as system.events ENGINE = Distributed('all-sharded', system, events)")
-    with Then("Add shards"):
-        create_and_check("configs/test-013-add-shards-2.yaml", {"object_counts": [3, 3, 4], "do_not_delete": 1})
-=======
-def test_013():
     config = "configs/test-013-add-shards-1.yaml"
     chi = manifest.get_chi_name(util.get_full_path(config))
     cluster = "default"
@@ -660,7 +545,6 @@
     with Then("Unaffected pod should not be restarted"):
         new_start_time = kubectl.get_field("pod", f"chi-{chi}-{cluster}-0-0-0", ".status.startTime")
         assert start_time == new_start_time
->>>>>>> 26f65d0f
 
     with And("Schema objects should be migrated to new shards"):
         for obj in schema_objects:
@@ -738,13 +622,6 @@
         'a_view',
     ]
     with Given("Create schema objects"):
-<<<<<<< HEAD
-        clickhouse_query("test-014-replication", create_table, host="chi-test-014-replication-default-0-0")
-        clickhouse_query("test-014-replication", "CREATE VIEW test_view as SELECT * from test_local", host="chi-test-014-replication-default-0-0")
-        clickhouse_query("test-014-replication", "CREATE VIEW a_view as SELECT * from test_view", host="chi-test-014-replication-default-0-0")
-        clickhouse_query("test-014-replication",
-                         "CREATE MATERIALIZED VIEW test_mv Engine = Log as SELECT * from test_local", host="chi-test-014-replication-default-0-0")
-=======
         clickhouse.query(
             chi,
             create_table,
@@ -761,7 +638,6 @@
             chi,
             "CREATE MATERIALIZED VIEW test_mv Engine = Log as SELECT * from test_local",
             host=f"chi-{chi}-{cluster}-0-0")
->>>>>>> 26f65d0f
 
     with Given("Replicated table is created on a first replica and data is inserted"):
         clickhouse.query(
@@ -855,20 +731,13 @@
 
 @TestScenario
 @Name("test_015. Test circular replication with hostNetwork")
-<<<<<<< HEAD
 def test_015(self):
-    create_and_check("configs/test-015-host-network.yaml", 
-                     {"pod_count": 2,
-                      "do_not_delete": 1})
-=======
-def test_015():
     kubectl.create_and_check(
         config="configs/test-015-host-network.yaml",
         check={
             "pod_count": 2,
             "do_not_delete": 1,
         })
->>>>>>> 26f65d0f
 
     time.sleep(30)
 
@@ -930,14 +799,10 @@
         assert out == "7000000000"
 
     with And("test_usersd user should be available"):
-<<<<<<< HEAD
-        clickhouse_query(chi, query = "select version()", user = "test_usersd")
-=======
         clickhouse.query(chi, sql="select version()", user="test_usersd")
 
     with And("user1 user should be available"):
         clickhouse.query(chi, sql="select version()", user="user1", pwd="qwerty")
->>>>>>> 26f65d0f
 
     with And("system.clusters should be empty due to remote_servers override"):
         out = clickhouse.query(chi, sql="select count() from system.clusters")
@@ -977,28 +842,19 @@
         with And("ClickHouse should not be restarted"):
             new_start_time = kubectl.get_field("pod", f"chi-{chi}-default-0-0-0", ".status.startTime")
             assert start_time == new_start_time
-<<<<<<< HEAD
-
-=======
->>>>>>> 26f65d0f
 
     kubectl.delete_chi("test-016-settings")
 
 
 @TestScenario
 @Name("test-017-multi-version. Test certain functions across multiple versions")
-<<<<<<< HEAD
 def test_017(self):
-    create_and_check("configs/test-017-multi-version.yaml", {"pod_count": 4, "do_not_delete": 1})
-=======
-def test_017():
     kubectl.create_and_check(
         config="configs/test-017-multi-version.yaml",
         check={
             "pod_count": 4,
             "do_not_delete": 1,
         })
->>>>>>> 26f65d0f
     chi = "test-017-multi-version"
     queries = [
         "CREATE TABLE test_max (epoch Int32, offset SimpleAggregateFunction(max, Int64)) ENGINE = AggregatingMergeTree() ORDER BY epoch",
@@ -1026,29 +882,18 @@
 
 @TestScenario
 @Name("test-018-configmap. Test that configuration is properly updated")
-<<<<<<< HEAD
 def test_018(self):
-    create_and_check("configs/test-018-configmap.yaml", {"pod_count": 1, "do_not_delete": 1})
-=======
-def test_018():
     kubectl.create_and_check(
         config="configs/test-018-configmap.yaml",
         check={
             "pod_count": 1,
             "do_not_delete": 1,
         })
->>>>>>> 26f65d0f
     chi_name = "test-018-configmap"
 
     with Then("user1/networks/ip should be in config"):
         chi = kubectl.get("chi", chi_name)
         assert "user1/networks/ip" in chi["spec"]["configuration"]["users"]
-<<<<<<< HEAD
-    
-    start_time = kube_get_field("pod", f"chi-{chi_name}-default-0-0-0", ".status.startTime")
-
-    create_and_check("configs/test-018-configmap-2.yaml", {"pod_count": 1, "do_not_delete": 1})
-=======
 
     start_time = kubectl.get_field("pod", f"chi-{chi_name}-default-0-0-0", ".status.startTime")
 
@@ -1058,7 +903,6 @@
             "pod_count": 1,
             "do_not_delete": 1,
         })
->>>>>>> 26f65d0f
     with Then("user2/networks should be in config"):
         chi = kubectl.get("chi", chi_name)
         assert "user2/networks/ip" in chi["spec"]["configuration"]["users"]
@@ -1068,20 +912,12 @@
             new_start_time = kubectl.get_field("pod", f"chi-{chi_name}-default-0-0-0", ".status.startTime")
             assert start_time == new_start_time
 
-<<<<<<< HEAD
-    kube_delete_chi(chi_name)
+    kubectl.delete_chi(chi_name)
+
 
 @TestScenario
 @Name("test-019-retain-volume. Test that volume is correctly retained and can be re-attached")
 def test_019(self, config="configs/test-019-retain-volume.yaml"):
-=======
-    kubectl.delete_chi(chi_name)
-
-
-@TestScenario
-@Name("test-019-retain-volume. Test that volume is correctly retained and can be re-attached")
-def test_019(config="configs/test-019-retain-volume.yaml"):
->>>>>>> 26f65d0f
     require_zookeeper()
 
     chi = manifest.get_chi_name(util.get_full_path(config))
@@ -1129,27 +965,12 @@
             out = clickhouse.query(chi, sql="select a from t2")
             assert out == "1"
 
-<<<<<<< HEAD
-    kube_delete_chi(chi)
+    kubectl.delete_chi(chi)
+
 
 @TestScenario
 @Name("test-020-multi-volume. Test multi-volume configuration")
-def test_020(self, config = "configs/test-020-multi-volume.yaml"):
-    chi = get_chi_name(get_full_path(config))
-    create_and_check(config, {"pod_count": 1,
-                              "pod_volumes": {"/var/lib/clickhouse","/var/lib/clickhouse2"},
-                              "do_not_delete": 1})
-
-    with When("Create a table and insert 1 row"):
-        clickhouse_query(chi, "create table test_disks(a Int8) Engine = MergeTree() order by a")
-        clickhouse_query(chi, "insert into test_disks values (1)")
-=======
-    kubectl.delete_chi(chi)
-
-
-@TestScenario
-@Name("test-020-multi-volume. Test multi-volume configuration")
-def test_020(config="configs/test-020-multi-volume.yaml"):
+def test_020(self, config="configs/test-020-multi-volume.yaml"):
     chi = manifest.get_chi_name(util.get_full_path(config))
     kubectl.create_and_check(
         config=config,
@@ -1165,37 +986,24 @@
     with When("Create a table and insert 1 row"):
         clickhouse.query(chi, "create table test_disks(a Int8) Engine = MergeTree() order by a")
         clickhouse.query(chi, "insert into test_disks values (1)")
->>>>>>> 26f65d0f
 
         with Then("Data should be placed on default disk"):
             out = clickhouse.query(chi, "select disk_name from system.parts where table='test_disks'")
             assert out == 'default'
 
     with When("alter table test_disks move partition tuple() to disk 'disk2'"):
-<<<<<<< HEAD
-        clickhouse_query(chi, "alter table test_disks move partition tuple() to disk 'disk2'")
-=======
         clickhouse.query(chi, "alter table test_disks move partition tuple() to disk 'disk2'")
->>>>>>> 26f65d0f
 
         with Then("Data should be placed on disk2"):
             out = clickhouse.query(chi, "select disk_name from system.parts where table='test_disks'")
             assert out == 'disk2'
 
-<<<<<<< HEAD
-    kube_delete_chi(chi)
+    kubectl.delete_chi(chi)
+
 
 @TestScenario
 @Name("test-021-rescale-volume. Test rescaling storage")
-def test_021(self, config = "configs/test-021-rescale-volume.yaml"):
-=======
-    kubectl.delete_chi(chi)
-
-
-@TestScenario
-@Name("test-021-rescale-volume. Test rescaling storage")
-def test_021(config="configs/test-021-rescale-volume-01.yaml"):
->>>>>>> 26f65d0f
+def test_021(self, config="configs/test-021-rescale-volume-01.yaml"):
     with Given("Default storage class is expandable"):
         default_storage_class = kubectl.get_default_storage_class()
         assert default_storage_class is not None
@@ -1217,28 +1025,18 @@
         assert size == "100Mi"
 
     with When("Re-scale volume configuration to 200Mb"):
-<<<<<<< HEAD
-        create_and_check("configs/test-021-rescale-volume-add-storage.yaml", {"pod_count": 1, "do_not_delete": 1})
-=======
         kubectl.create_and_check(
             config="configs/test-021-rescale-volume-02-enlarge-disk.yaml",
             check={
                 "pod_count": 1,
                 "do_not_delete": 1,
             })
->>>>>>> 26f65d0f
 
         with Then("Storage size should be 200Mi"):
             size = kubectl.get_pvc_size("disk1-chi-test-021-rescale-volume-simple-0-0-0")
             assert size == "200Mi"
 
     with When("Add second disk 50Mi"):
-<<<<<<< HEAD
-        create_and_check("configs/test-021-rescale-volume-add-disk.yaml",
-                            {"pod_count": 1,
-                            "pod_volumes": {"/var/lib/clickhouse","/var/lib/clickhouse2"},
-                            "do_not_delete": 1})
-=======
         kubectl.create_and_check(
             config="configs/test-021-rescale-volume-03-add-disk.yaml",
             check={
@@ -1249,7 +1047,6 @@
                 },
                 "do_not_delete": 1,
             })
->>>>>>> 26f65d0f
 
         with Then("There should be two PVC"):
             size = kubectl.get_pvc_size("disk1-chi-test-021-rescale-volume-simple-0-0-0")
@@ -1265,25 +1062,13 @@
             print("SELECT count() FROM system.disks RETURNED:")
             print(out)
             assert out == "2"
-<<<<<<< HEAD
-    kube_delete_chi(chi)
+
+    kubectl.delete_chi(chi)
+
 
 @TestScenario
 @Name("test-022-broken-image. Test broken image")
 def test_022(self, config="configs/test-022-broken-image.yaml"):
-    chi = get_chi_name(get_full_path(config))
-    create_and_check(config, {"pod_count": 1,"do_not_delete": 1, "chi_status": "InProgress"})
-    with When("ClickHouse image can not be retrieved"):
-        kube_wait_field("pod", "chi-test-022-broken-image-default-0-0-0", ".status.containerStatuses[0].state.waiting.reason", "ErrImagePull")
-        kube_delete_chi(chi)
-=======
-
-    kubectl.delete_chi(chi)
-
-
-@TestScenario
-@Name("test-022-broken-image. Test broken image")
-def test_022(config="configs/test-022-broken-image.yaml"):
     chi = manifest.get_chi_name(util.get_full_path(config))
     kubectl.create_and_check(
         config=config,
@@ -1299,5 +1084,4 @@
             ".status.containerStatuses[0].state.waiting.reason",
             "ErrImagePull"
         )
-        kubectl.delete_chi(chi)
->>>>>>> 26f65d0f
+        kubectl.delete_chi(chi)