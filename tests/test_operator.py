--- conflicted
+++ resolved
@@ -163,16 +163,6 @@
             assert out == 'OK'
 
         with And("Connection from secured to secured host should succeed"):
-<<<<<<< HEAD
-            kube_wait_field("ep", "chi-test-011-secured-cluster-default-1-0",
-                            ".subsets[*].addresses[*].hostname", "chi-test-011-secured-cluster-default-1-0-0")
-            kube_wait_field("ep", "chi-test-011-secured-cluster-default-0-0",
-                            ".subsets[*].addresses[*].hostname", "chi-test-011-secured-cluster-default-0-0-0")
-            dns_timeout = 30
-            with And(f"hmm, service created but DNS still not updated? wait {dns_timeout} sec"):
-                time.sleep(dns_timeout)
-=======
->>>>>>> 058dff36
             out = clickhouse_query_with_error("test-011-secured-cluster", "select 'OK'",
                                               host="chi-test-011-secured-cluster-default-1-0")
             assert out == 'OK'
@@ -183,7 +173,10 @@
             assert out != 'OK'
 
         with And("Connection from insecured to secured host should fail for user with no password"):
-            time.sleep(10) # FIXME
+            # TODO FIXME
+            dns_timeout = 30
+            with And(f"hmm, service created but DNS still not updated? wait {dns_timeout} sec"):
+                time.sleep(dns_timeout)
             out = clickhouse_query_with_error("test-011-insecured-cluster", "select 'OK'",
                                               host="chi-test-011-secured-cluster-default-1-0", user="user1")
             assert "Password" in out or "password" in out 
@@ -361,15 +354,9 @@
     kube_delete_chi("test-015-host-network")
 
 @TestScenario
-<<<<<<< HEAD
-@Name("test_016. Test files and dictionaries setup")
+@Name("test_016. Test advanced settings options")
 def test_016(self):
-    create_and_check("configs/test-016-dict.yaml",
-=======
-@Name("test_016. Test advanced settings options")
-def test_016():
     create_and_check("configs/test-016-settings.yaml",
->>>>>>> 058dff36
                      {"apply_templates": {settings.clickhouse_template},
                       "pod_count": 1,
                       "do_not_delete": 1})
@@ -464,31 +451,28 @@
             assert out == "1"
 
     kube_delete_chi(chi)
-    
+
 @TestScenario
 @Name("test-020-multi-volume. Test multi-volume configuration")
 def test_020(config = "configs/test-020-multi-volume.yaml"):
     chi = get_chi_name(get_full_path(config))
     create_and_check(config, {"pod_count": 1,
-                              "pod_volumes": {"/var/lib/clickhouse","/var/lib/clickhouse2"}, 
+                              "pod_volumes": {"/var/lib/clickhouse","/var/lib/clickhouse2"},
                               "do_not_delete": 1})
-    
+
     with When("Create a table and insert 1 row"):
         clickhouse_query(chi, "create table test_disks(a Int8) Engine = MergeTree() order by a")
         clickhouse_query(chi, "insert into test_disks values (1)")
-        
+
         with Then("Data should be placed on default disk"):
             out = clickhouse_query(chi, "select disk_name from system.parts where table='test_disks'")
             assert out == 'default'
-    
+
     with When("alter table test_disks move partition tuple() to disk 'disk2'"):
         clickhouse_query(chi, "alter table test_disks move partition tuple() to disk 'disk2'")
-        
+
         with Then("Data should be placed on disk2"):
             out = clickhouse_query(chi, "select disk_name from system.parts where table='test_disks'")
             assert out == 'disk2'
-    
-    kube_delete_chi(chi)
-    
-    
-    +
+    kube_delete_chi(chi)