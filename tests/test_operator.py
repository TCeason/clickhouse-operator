from clickhouse import * 
from kubectl import * 
import settings 

from testflows.core import TestScenario, Name, When, Then, Given, And, main, run, Module, TE
from testflows.asserts import error


@TestScenario
@Name("test_001. 1 node")
def test_001(self):
    create_and_check("configs/test-001.yaml", {"object_counts": [1, 1, 2]})
    
@TestScenario
@Name("test_002. useTemplates for pod, volume templates, and distribution")
def test_002(self):
    create_and_check("configs/test-002-tpl.yaml", 
                     {"pod_count": 1,
                      "apply_templates": {settings.clickhouse_template, 
                                          "templates/tpl-log-volume.yaml",
                                          "templates/tpl-one-per-host.yaml"},
                      "pod_image": settings.clickhouse_version,
                      "pod_volumes": {"/var/log/clickhouse-server"},
                      "pod_podAntiAffinity": 1})

@TestScenario
@Name("test_004. Compatibility test if old syntax with volumeClaimTemplate is still supported")
def test_004(self):
    create_and_check("configs/test-004-tpl.yaml", 
                     {"pod_count": 1,
                      "pod_volumes": {"/var/lib/clickhouse"}})

@TestScenario
@Name("test_005. Test manifest created by ACM")
def test_005(self):
    create_and_check("configs/test-005-acm.yaml", 
                     {"pod_count": 1,
                      "pod_volumes": {"/var/lib/clickhouse"}})

@TestScenario
@Name("test_006. Test clickhouse version upgrade from one version to another using podTemplate change")
def test_006(self):
    create_and_check("configs/test-006-ch-upgrade-1.yaml", 
                     {"pod_count": 2,
                      "pod_image": "yandex/clickhouse-server:19.11",
                      "do_not_delete": 1})
    with Then("Use different podTemplate and confirm that pod image is updated"):  
        create_and_check("configs/test-006-ch-upgrade-2.yaml", 
                         {"pod_count": 2,
                          "pod_image": "yandex/clickhouse-server:19.16",
                          "do_not_delete": 1})
        with Then("Change image in podTemplate itself and confirm that pod image is updated"):
            create_and_check("configs/test-006-ch-upgrade-3.yaml", 
                             {"pod_count": 2,
                              "pod_image": "yandex/clickhouse-server:19.11"})

@TestScenario
@Name("test_007. Test template with custom clickhouse ports")
def test_007(self):
    create_and_check("configs/test-007-custom-ports.yaml", 
                     {"pod_count": 1,
                      "apply_templates": {"templates/tpl-custom-ports.yaml"},
                      "pod_image": "yandex/clickhouse-server:19.11",
                      "pod_ports": [8124,9001,9010]})

def test_operator_upgrade(config, version_from, version_to = settings.operator_version):
    version_to = settings.operator_version
    with Given(f"clickhouse-operator {version_from}"):
        set_operator_version(version_from)
        config = get_full_path(config)
        chi = get_chi_name(config)

        create_and_check(config, {"object_counts": [1, 1, 2], "do_not_delete": 1})

        with When(f"upgrade operator to {version_to}"):
            set_operator_version(version_to, timeout=120)
            kube_wait_chi_status(chi, "Completed", retries=10)
            kube_wait_objects(chi, [1,1,2])

        kube_delete_chi(chi)

def test_operator_restart(config, version = settings.operator_version):
    with Given(f"clickhouse-operator {version}"):
        set_operator_version(version)
        config = get_full_path(config)
        chi = get_chi_name(config)

        create_and_check(config, {"object_counts": [1, 1, 2], "do_not_delete": 1})

        with When("Restart operator"):
            restart_operator()
            kube_wait_chi_status(chi, "Completed")
            kube_wait_objects(chi, [1,1,2])

        kube_delete_chi(chi)

@TestScenario
@Name("test_008. Test operator restart")
def test_008(self):
    test_operator_restart("configs/test-009-operator-upgrade.yaml")
    test_operator_restart("configs/test-009-operator-upgrade-2.yaml")

@TestScenario
@Name("test_009. Test operator upgrade")
<<<<<<< HEAD
def test_009(self, version_from="0.8.0", version_to=settings.version):
=======
def test_009(version_from = "0.8.0", version_to = settings.operator_version):
>>>>>>> 782504dd
    test_operator_upgrade("configs/test-009-operator-upgrade.yaml", version_from, version_to)
    test_operator_upgrade("configs/test-009-operator-upgrade-2.yaml", version_from, version_to)

def set_operator_version(version, ns=settings.operator_namespace, timeout=60):
    kubectl(f"set image deployment.v1.apps/clickhouse-operator clickhouse-operator=altinity/clickhouse-operator:{version}", ns=ns)
    kubectl(f"set image deployment.v1.apps/clickhouse-operator metrics-exporter=altinity/metrics-exporter:{version}", ns=ns)
    kubectl("rollout status deployment.v1.apps/clickhouse-operator", ns=ns, timeout=timeout)
    assert kube_get_count("pod", ns=ns, label="-l app=clickhouse-operator") > 0, error()
    
def restart_operator(ns = settings.operator_namespace, timeout=60):
    pod_name = kube_get("pod", name="", ns=ns, label="-l app=clickhouse-operator")["items"][0]["metadata"]["name"]
    kubectl(f"delete pod {pod_name}", ns = ns, timeout = timeout)
    kube_wait_object("pod", name="", ns = ns, label="-l app=clickhouse-operator")
    pod_name = kube_get("pod", name="", ns = ns, label="-l app=clickhouse-operator")["items"][0]["metadata"]["name"]
    kube_wait_pod_status(pod_name, "Running", ns = ns)
    time.sleep(5)

def require_zookeeper():
    with Given("Install Zookeeper if missing"):
        if kube_get_count("service", name="zookeeper") == 0:
            config = get_full_path("../deploy/zookeeper/quick-start-persistent-volume/zookeeper-1-node.yaml")
            kube_apply(config)
            kube_wait_object("pod", "zookeeper-0")
            kube_wait_pod_status("zookeeper-0", "Running")

@TestScenario
@Name("test_010. Test zookeeper initialization")
def test_010(self):
    require_zookeeper()

    create_and_check("configs/test-010-zkroot.yaml", 
                     {"apply_templates": {settings.clickhouse_template},
                      "pod_count": 1,
                      "do_not_delete": 1})
    with And("ClickHouse should complain regarding zookeeper path"):
        out = clickhouse_query_with_error("test-010-zkroot", "select * from system.zookeeper where path = '/'")
        assert "You should create root node /clickhouse/test-010-zkroot before start" in out, error()
    
    kube_delete_chi("test-010-zkroot")

@TestScenario
@Name("test_011. Test user security and network isolation")    
def test_011(self):
    
    with Given("test-011-secured-cluster.yaml and test-011-insecured-cluster.yaml"):
        create_and_check("configs/test-011-secured-cluster.yaml", 
                         {"pod_count": 2,
                          "service": ["chi-test-011-secured-cluster-default-1-0", "ClusterIP"],
                          "apply_templates": {settings.clickhouse_template, "templates/tpl-log-volume.yaml"},
                          "do_not_delete": 1})

        create_and_check("configs/test-011-insecured-cluster.yaml",
                         {"pod_count": 1,
                          "do_not_delete": 1})

        with Then("Connection to localhost should succeed with default user"):
            out = clickhouse_query_with_error("test-011-secured-cluster", "select 'OK'")
            assert out == 'OK'

        with And("Connection from secured to secured host should succeed"):
            out = clickhouse_query_with_error("test-011-secured-cluster", "select 'OK'",
                                              host="chi-test-011-secured-cluster-default-1-0")
            assert out == 'OK'

        with And("Connection from insecured to secured host should fail for default"):
            out = clickhouse_query_with_error("test-011-insecured-cluster", "select 'OK'",
                                              host="chi-test-011-secured-cluster-default-1-0")
            assert out != 'OK'

        with And("Connection from insecured to secured host should fail for user with no password"):
            # TODO FIXME
            dns_timeout = 30
            with And(f"hmm, service created but DNS still not updated? wait {dns_timeout} sec"):
                time.sleep(dns_timeout)
            out = clickhouse_query_with_error("test-011-insecured-cluster", "select 'OK'",
                                              host="chi-test-011-secured-cluster-default-1-0", user="user1")
            assert "Password" in out or "password" in out 
    
        with And("Connection from insecured to secured host should work for user with password"):
            out = clickhouse_query_with_error("test-011-insecured-cluster","select 'OK'", 
                                              host = "chi-test-011-secured-cluster-default-1-0", user = "user1", pwd = "topsecret")
            assert out == 'OK'

        with And("Password should be encrypted"):
            cfm = kube_get("configmap", "chi-test-011-secured-cluster-common-usersd")
            users_xml = cfm["data"]["users.xml"]
            assert "<password>" not in users_xml
            assert "<password_sha256_hex>" in users_xml

        with And("User with no password should get default automatically"):
            out = clickhouse_query_with_error("test-011-secured-cluster", "select 'OK'", user = "user2", pwd = "default")
            assert out == 'OK'

        with And("User with both plain and sha256 password should get the latter one"):
            out = clickhouse_query_with_error("test-011-secured-cluster", "select 'OK'", user = "user3", pwd = "clickhouse_operator_password")
            assert out == 'OK'
        
        with And("User with row-level security should have it applied"):
            out = clickhouse_query_with_error("test-011-secured-cluster", "select * from system.numbers limit 1", user = "restricted", pwd = "secret")
            assert out == '1000'

        kube_delete_chi("test-011-secured-cluster")
        kube_delete_chi("test-011-insecured-cluster")

@TestScenario
@Name("test_011_1. Test default user security")    
def test_011_1(self):
    with Given("test-011-secured-default.yaml with password_sha256_hex for default user"):
        create_and_check("configs/test-011-secured-default.yaml", 
                         {"pod_count": 1,
                          "do_not_delete": 1})

        with Then("Default user password should be '_removed_'"):
            chi = kube_get("chi", "test-011-secured-default")
            assert "default/password" in chi["status"]["normalized"]["configuration"]["users"]
            assert chi["status"]["normalized"]["configuration"]["users"]["default/password"] == "_removed_"
    
        with And("Connection to localhost should succeed with default user"):
            out = clickhouse_query_with_error("test-011-secured-default", "select 'OK'", pwd = "clickhouse_operator_password")
            assert out == 'OK'
    
        with When("Trigger installation update"):
            create_and_check("configs/test-011-secured-default-2.yaml", {"do_not_delete": 1})
            with Then("Default user password should be '_removed_'"):
                chi = kube_get("chi", "test-011-secured-default")
                assert "default/password" in chi["status"]["normalized"]["configuration"]["users"]
                assert chi["status"]["normalized"]["configuration"]["users"]["default/password"] == "_removed_"

        with When("Default user is assigned the different profile"):
            create_and_check("configs/test-011-secured-default-3.yaml", {"do_not_delete": 1})
            with Then("Connection to localhost should succeed with default user"):
                out = clickhouse_query_with_error("test-011-secured-default", "select 'OK'")
                assert out == 'OK'
    
        kube_delete_chi("test-011-secured-default")


@TestScenario
@Name("test_012. Test service templates")
def test_012(self):
    create_and_check("configs/test-012-service-template.yaml", 
                     {"object_counts": [2,2,4],
                      "service": ["service-test-012","ClusterIP"],
                      "do_not_delete": 1})
    with Then("There should be a service for shard 0"):
        kube_check_service("service-test-012-0-0","ClusterIP")
    with And("There should be a service for shard 1"):
        kube_check_service("service-test-012-1-0","ClusterIP")
    with And("There should be a service for default cluster"):
        kube_check_service("service-default","ClusterIP")

    kube_delete_chi("test-012")

@TestScenario
@Name("test_013. Test adding shards and creating local and distributed tables automatically")
def test_013(self):
    create_and_check("configs/test-013-add-shards-1.yaml",
                     {"apply_templates": {settings.clickhouse_template},
                      "object_counts": [1, 1, 2], "do_not_delete": 1})
    
    with Then("Create local and distributed table"):
        clickhouse_query("test-013-add-shards", 
                         "CREATE TABLE test_local Engine = Log as select * from system.one")
        clickhouse_query("test-013-add-shards", 
                         "CREATE TABLE test_distr as test_local Engine = Distributed('default', default, test_local)")
        clickhouse_query("test-013-add-shards", 
                         "CREATE DATABASE \\\"test-db\\\"")
        clickhouse_query("test-013-add-shards",
                         "CREATE TABLE \\\"test-db\\\".\\\"events-distr\\\" as system.events ENGINE = Distributed('all-sharded', system, events)")


    with Then("Add one more shard"):
        create_and_check("configs/test-013-add-shards-2.yaml", {"object_counts": [2, 2, 3], "do_not_delete": 1})
    with And("Table should be created on a second shard"):
        out = clickhouse_query("test-013-add-shards", "select count() from system.tables where name = 'test_distr'",
                               host="chi-test-013-add-shards-default-1-0")
        assert out == "1"

    with And("Database with weird name should be created on a second shard"):
        out = clickhouse_query("test-013-add-shards", "select count() from system.databases where name = 'test-db'",
                               host="chi-test-013-add-shards-default-1-0")
        assert out == "1"

    with And("Table with weird name should be created on a second shard"):
        out = clickhouse_query("test-013-add-shards", "select count() from system.tables where name = 'events-distr'",
                               host="chi-test-013-add-shards-default-1-0")
        assert out == "1"

    with Then("Remove shard"):
        create_and_check("configs/test-013-add-shards-1.yaml", {"object_counts": [1,1,2]})

@TestScenario
@Name("test_014. Test that replication works")
def test_014(self):
    require_zookeeper()
 
    create_table = """
    create table t (a Int8) 
    Engine = ReplicatedMergeTree('/clickhouse/{installation}/{cluster}/tables/{shard}/{database}/{table}', '{replica}')
    partition by tuple() order by a""".replace('\r', '').replace('\n', '')

    create_and_check("configs/test-014-replication.yaml", 
                    {"apply_templates": {settings.clickhouse_template, "templates/tpl-persistent-volume-100Mi.yaml"},
                     "object_counts": [2, 2, 3], "do_not_delete": 1})

    with Given("Table is created on a first replica and data is inserted"):
        clickhouse_query("test-014-replication", create_table, host="chi-test-014-replication-default-0-0")
        clickhouse_query("test-014-replication", "insert into t values(1)", host="chi-test-014-replication-default-0-0")
        with When("Table is created on the second replica"):
            clickhouse_query("test-014-replication", create_table, host="chi-test-014-replication-default-0-1")
            with Then("Data should be replicated"):
                out = clickhouse_query("test-014-replication", "select a from t", host="chi-test-014-replication-default-0-1")
                assert out == "1"

    with When("Add one more replica"):
        create_and_check("configs/test-014-replication-2.yaml", 
                         {"pod_count": 3, "do_not_delete": 1})
        # that also works:
        # kubectl patch chi test-014-replication -n test --type=json -p '[{"op":"add", "path": "/spec/configuration/clusters/0/layout/shards/0/replicasCount", "value": 3}]'
        with Then("Replicated table should be automatically created"):
            out = clickhouse_query("test-014-replication", "select a from t", host="chi-test-014-replication-default-0-2")
            assert out == "1"

    with When("Remove replica"):
        create_and_check("configs/test-014-replication.yaml", {"pod_count": 1, "do_not_delete": 1})
        with Then("Replica needs to be removed from the Zookeeper as well"):
            out = clickhouse_query("test-014-replication", "select count() from system.replicas where table='t'")
            assert out == "1" 
    
    with When("Restart Zookeeper pod"):
        kubectl("delete pod zookeeper-0")
        kube_wait_object("pod", "zookeeper-0")
        kube_wait_pod_status("zookeeper-0", "Running")
        
        with Then("Insert into the table -- table should be in readonly mode"):
            out = clickhouse_query_with_error("test-014-replication", "insert into t values(2)")
            assert "Table is in readonly mode" in out

        with Then("Wait 30 seconds for ClickHouse to reconnect"):
            time.sleep(30)
        # with Then("Restart clickhouse pods"):
        #    kubectl("delete pod chi-test-014-replication-default-0-0-0")
        #    kubectl("delete pod chi-test-014-replication-default-0-1-0")

        with Then("Table should be back to normal"):
            clickhouse_query("test-014-replication", "insert into t values(2)")

    kube_delete_chi("test-014-replication")

@TestScenario
@Name("test_015. Test circular replication with hostNetwork")
def test_015(self):
    create_and_check("configs/test-015-host-network.yaml", 
                     {"pod_count": 2,
                      "do_not_delete": 1})
    
    with Then("Query from one server to another one should work"):
        clickhouse_query("test-015-host-network", host="chi-test-015-host-network-default-0-0", port="10000",
                         query="select * from remote('chi-test-015-host-network-default-0-1', system.one)")
    
    with Then("Distributed query should work"):
        out = clickhouse_query("test-015-host-network", host="chi-test-015-host-network-default-0-0", port="10000",
                               query="select count() from cluster('all-sharded', system.one) settings receive_timeout=10")
        assert out == "2"
    
    kube_delete_chi("test-015-host-network")

@TestScenario
@Name("test_016. Test advanced settings options")
def test_016(self):
    create_and_check("configs/test-016-settings.yaml",
                     {"apply_templates": {settings.clickhouse_template},
                      "pod_count": 1,
                      "do_not_delete": 1})

    with Then("dictGet() should work"):
        out = clickhouse_query("test-016-settings", query = "select dictGet('one', 'one', toUInt64(0))")
        assert out == "0"

    with Then("Custom macro 'layer' should be available"):
        out = clickhouse_query("test-016-settings", query = "select substitution from system.macros where macro='layer'")
        assert out == "01"

    with Then("query_log should be disabled"):
        clickhouse_query("test-016-settings", query = "system flush logs")
        out = clickhouse_query_with_error("test-016-settings", query = "select count() from system.query_log")
        assert "doesn't exist" in out

    kube_delete_chi("test-016-settings")

@TestScenario
@Name("test-017-multi-version. Test certain functions across multiple versions")
def test_017(self):
    create_and_check("configs/test-017-multi-version.yaml", {"pod_count": 4, "do_not_delete": 1})
    chi = "test-017-multi-version"

    test_query = "select 1 /* comment */ settings log_queries=1"
    for shard in range(4):
        host = f"chi-{chi}-default-{shard}-0"
        clickhouse_query(chi, host=host, query=test_query)
        clickhouse_query(chi, host=host, query="SYSTEM FLUSH LOGS")
        out = clickhouse_query(chi, host=host,
                               query="select query from system.query_log order by event_time desc limit 1")
        ver = clickhouse_query(chi, host=host, query="select version()")

        print(f"version: {ver}")
        print(f"queried: {test_query}")
        print(f"logged: {out}")

    kube_delete_chi(chi)
    
@TestScenario
@Name("test-018-configmap. Test that configuration is properly updated")
def test_018(self):
    create_and_check("configs/test-018-configmap.yaml", {"pod_count": 1, "do_not_delete": 1})
    
    with Then("user1/networks/ip should be in config"):
        chi = kube_get("chi", "test-018-configmap")
        assert "user1/networks/ip" in chi["spec"]["configuration"]["users"]
    
    create_and_check("configs/test-018-configmap-2.yaml", {"pod_count": 1, "do_not_delete": 1})
    with Then("user2/networks should be in config"):
        chi = kube_get("chi", "test-018-configmap")
        assert "user2/networks/ip" in chi["spec"]["configuration"]["users"]
        with And("user1/networks/ip should NOT be in config"):
            assert "user1/networks/ip" not in chi["spec"]["configuration"]["users"]
    
    kube_delete_chi("test-018-configmap")

@TestScenario
@Name("test-019-retain-volume. Test that volume is correctly retained and can be re-attached")
def test_019(self, config="configs/test-019-retain-volume.yaml"):
    require_zookeeper()

    chi = get_chi_name(get_full_path(config))
    create_and_check(config, {"pod_count": 1, "do_not_delete": 1})
    
    create_nonreplicated_table = "create table t1 Engine = Log as select 1 as a"
    create_replicated_table = """
    create table t2 
    Engine = ReplicatedMergeTree('/clickhouse/{installation}/{cluster}/tables/{shard}/{database}/{table}', '{replica}')
    partition by tuple() order by a
    as select 1 as a""".replace('\r', '').replace('\n', '')

    with Given("ClickHouse has some data in place"):
        clickhouse_query(chi, query = create_nonreplicated_table)
        clickhouse_query(chi, query = create_replicated_table)

    with When("CHI with retained volume is deleted"):
        pvc_count = kube_get_count("pvc")
        pv_count = kube_get_count("pv")
        
        kube_delete_chi(chi)

        with Then("PVC should be retained"):
            assert kube_get_count("pvc") == pvc_count
            assert kube_get_count("pv") == pv_count

    with When("Re-create CHI"):
        create_and_check(config, {"pod_count": 1, "do_not_delete": 1})
    
    with Then("PVC should be re-mounted"):
        with And("Non-replicated table should have data"):
            out = clickhouse_query(chi, query = "select a from t1")
            assert out == "1"
        with And("Replicated table should have data"):
            out = clickhouse_query(chi, query = "select a from t2")
            assert out == "1"

    kube_delete_chi(chi)

@TestScenario
@Name("test-020-multi-volume. Test multi-volume configuration")
def test_020(config = "configs/test-020-multi-volume.yaml"):
    chi = get_chi_name(get_full_path(config))
    create_and_check(config, {"pod_count": 1,
                              "pod_volumes": {"/var/lib/clickhouse","/var/lib/clickhouse2"},
                              "do_not_delete": 1})

    with When("Create a table and insert 1 row"):
        clickhouse_query(chi, "create table test_disks(a Int8) Engine = MergeTree() order by a")
        clickhouse_query(chi, "insert into test_disks values (1)")

        with Then("Data should be placed on default disk"):
            out = clickhouse_query(chi, "select disk_name from system.parts where table='test_disks'")
            assert out == 'default'

    with When("alter table test_disks move partition tuple() to disk 'disk2'"):
        clickhouse_query(chi, "alter table test_disks move partition tuple() to disk 'disk2'")

        with Then("Data should be placed on disk2"):
            out = clickhouse_query(chi, "select disk_name from system.parts where table='test_disks'")
            assert out == 'disk2'

    kube_delete_chi(chi)<|MERGE_RESOLUTION|>--- conflicted
+++ resolved
@@ -102,11 +102,7 @@
 
 @TestScenario
 @Name("test_009. Test operator upgrade")
-<<<<<<< HEAD
-def test_009(self, version_from="0.8.0", version_to=settings.version):
-=======
-def test_009(version_from = "0.8.0", version_to = settings.operator_version):
->>>>>>> 782504dd
+def test_009(self, version_from="0.8.0", version_to=settings.operator_version):
     test_operator_upgrade("configs/test-009-operator-upgrade.yaml", version_from, version_to)
     test_operator_upgrade("configs/test-009-operator-upgrade-2.yaml", version_from, version_to)
 
@@ -480,7 +476,7 @@
 
 @TestScenario
 @Name("test-020-multi-volume. Test multi-volume configuration")
-def test_020(config = "configs/test-020-multi-volume.yaml"):
+def test_020(self, config = "configs/test-020-multi-volume.yaml"):
     chi = get_chi_name(get_full_path(config))
     create_and_check(config, {"pod_count": 1,
                               "pod_volumes": {"/var/lib/clickhouse","/var/lib/clickhouse2"},
