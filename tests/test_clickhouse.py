from clickhouse import *
from kubectl import *
import settings
from test_operator import require_zookeeper

from testflows.core import TestScenario, Name, When, Then, Given, And, main, Scenario, Module, TE
from testflows.asserts import error


@TestScenario
@Name("test_ch_001. Insert quorum")
def test_ch_001(self):
    require_zookeeper()

    create_and_check(
        "configs/test-ch-001-insert-quorum.yaml",
        {
            "apply_templates": {"templates/tpl-clickhouse-19.11.yaml"},
            "pod_count": 2,
            "do_not_delete": 1,
        })

    chi = "test-ch-001-insert-quorum"
    host0 = "chi-test-ch-001-insert-quorum-default-0-0"
    host1 = "chi-test-ch-001-insert-quorum-default-0-1"

    create_table = """
    create table t1 on cluster default (a Int8, d Date default today())
    Engine = ReplicatedMergeTree('/clickhouse/tables/{table}', '{replica}')
    partition by d order by a 
    TTL d + interval 5 second
    SETTINGS merge_with_ttl_timeout=5""".replace('\r', '').replace('\n', '')

    create_mv_table2 = """
    create table t2 on cluster default (a Int8)
    Engine = ReplicatedMergeTree('/clickhouse/tables/{table}', '{replica}')
    partition by tuple() order by a""".replace('\r', '').replace('\n', '')

    create_mv_table3 = """
    create table t3 on cluster default (a Int8)
    Engine = ReplicatedMergeTree('/clickhouse/tables/{table}', '{replica}')
    partition by tuple() order by a""".replace('\r', '').replace('\n', '')

    create_mv2 = "create materialized view t_mv2 on cluster default to t2 as select a from t1"
    create_mv3 = "create materialized view t_mv3 on cluster default to t3 as select a from t1"

    with Given("Tables t1, t2, t3 and MVs t1->t2, t1-t3 are created"):
        query(chi, create_table)
        query(chi, create_mv_table2)
        query(chi, create_mv_table3)

        query(chi, create_mv2)
        query(chi, create_mv3)

        with When("Add a row to an old partition"):
            query(chi, "insert into t1(a,d) values(6, today()-1)", host=host0)

        with When("Stop fetches for t1 at replica1"):
            query(chi, "system stop fetches default.t1", host=host1)

            with Then("Wait 10 seconds and the data should be dropped by TTL"):
                time.sleep(10)
                out = query(chi, "select count() from t1 where a=6", host=host0)
                assert out == "0"

        with When("Resume fetches for t1 at replica1"):
            query(chi, "system start fetches default.t1", host=host1)
            time.sleep(5)

            with Then("Inserts should resume"):
                query(chi, "insert into t1(a) values(7)", host=host0)

        query(chi, "insert into t1(a) values(1)")

        with When("Stop fetches for t2 at replica1"):
            query(chi, "system stop fetches default.t2", host=host1)

            with Then("Insert should fail since it can not reach the quorum"):
                out = query_with_error(chi, "insert into t1(a) values(2)", host=host0)
                assert "Timeout while waiting for quorum" in out

        # kubectl(f"exec {host0}-0 -n test -- cp /var/lib//clickhouse/data/default/t2/all_1_1_0/a.mrk2 /var/lib//clickhouse/data/default/t2/all_1_1_0/a.bin")
        # with Then("Corrupt data part in t2"):
        #    kubectl(f"exec {host0}-0 -n test -- sed -i \"s/b/c/\" /var/lib/clickhouse/data/default/t2/all_1_1_0/a.bin")

        with When("Resume fetches for t2 at replica1"):
            query(chi, "system start fetches default.t2", host=host1)
            time.sleep(5)

            with Then("Inserts should fail with an error regarding not satisfied quorum"):
                out = query_with_error(chi, "insert into t1(a) values(3)", host=host0)
                assert "Quorum for previous write has not been satisfied yet" in out

            with And("Second insert of the same block should pass"):
                query(chi, "insert into t1(a) values(3)", host=host0)

            with And("Insert of the new block should fail"):
                out = query_with_error(chi, "insert into t1(a) values(4)", host=host0)
                assert "Quorum for previous write has not been satisfied yet" in out

            with And(
                    "Second insert of the same block with 'deduplicate_blocks_in_dependent_materialized_views' setting should fail"):
                out = query_with_error(chi,
                                       "set deduplicate_blocks_in_dependent_materialized_views=1; insert into t1(a) values(5)",
                                       host=host0)
                assert "Quorum for previous write has not been satisfied yet" in out

        out = query_with_error(chi,
                               "select t1.a t1_a, t2.a t2_a from t1 left outer join t2 using (a) order by t1_a settings join_use_nulls=1")
        print(out)

        # cat /var/log/clickhouse-server/clickhouse-server.log | grep t2 | grep -E "all_1_1_0|START|STOP"


@TestScenario
@Name("test_ch_002. Row-level security")
<<<<<<< HEAD
def test_ch_002(self):
    create_and_check("configs/test-ch-002-row-level.yaml", 
                     {"apply_templates": {"templates/tpl-clickhouse-20.3.yaml"},
                      "do_not_delete": 1})
    
=======
def test_ch_002():
    create_and_check(
        "configs/test-ch-002-row-level.yaml",
        {
            "apply_templates": {"templates/tpl-clickhouse-20.3.yaml"},
            "do_not_delete": 1,
        })

>>>>>>> 26f65d0f
    chi = "test-ch-002-row-level"
    create_table = """create table test (d Date default today(), team LowCardinality(String), user String) Engine = MergeTree() PARTITION BY d ORDER BY d;"""

    with When("Create test table"):
        query(chi, create_table)

    with And("Insert some data"):
        query(chi,
              "INSERT INTO test(team, user) values('team1', 'user1'),('team2', 'user2'),('team3', 'user3'),('team4', 'user4')")

    with Then(
            "Make another query for different users. It should be restricted to corresponding team by row-level security"):
        for user in ['user1', 'user2', 'user3', 'user4']:
            out = query(chi, "select user from test", user=user)
            assert out == user

    with Then(
            "Make a count() query for different users. It should be restricted to corresponding team by row-level security"):
        for user in ['user1', 'user2', 'user3', 'user4']:
            out = query(chi, "select count() from test", user=user)
            assert out == "1"

    delete_chi(chi)<|MERGE_RESOLUTION|>--- conflicted
+++ resolved
@@ -114,14 +114,7 @@
 
 @TestScenario
 @Name("test_ch_002. Row-level security")
-<<<<<<< HEAD
 def test_ch_002(self):
-    create_and_check("configs/test-ch-002-row-level.yaml", 
-                     {"apply_templates": {"templates/tpl-clickhouse-20.3.yaml"},
-                      "do_not_delete": 1})
-    
-=======
-def test_ch_002():
     create_and_check(
         "configs/test-ch-002-row-level.yaml",
         {
@@ -129,7 +122,6 @@
             "do_not_delete": 1,
         })
 
->>>>>>> 26f65d0f
     chi = "test-ch-002-row-level"
     create_table = """create table test (d Date default today(), team LowCardinality(String), user String) Engine = MergeTree() PARTITION BY d ORDER BY d;"""
 
