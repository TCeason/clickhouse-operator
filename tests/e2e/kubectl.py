import json
import os
import time
import threading

from testflows.core import *
from testflows.asserts import error
# from testflows.connect import Shell

# import e2e.settings as settings
import e2e.yaml_manifest as yaml_manifest
import e2e.util as util

current_dir = os.path.dirname(os.path.abspath(__file__))
max_retries = 30


def launch(command, ok_to_fail=False, ns=None, timeout=600, shell=None):
    # Build commanddef launch

    if ns is None:
        if hasattr(current().context, "test_namespace"):
            ns = current().context.test_namespace

    cmd = f"{current().context.kubectl_cmd} "
    cmd_args = command.split(" ")
    if ns is not None and ns != "" and ns != "--all-namespaces":
        cmd += f"{cmd_args[0]} --namespace={ns} "
    elif ns == "--all-namespaces":
        cmd += f"{cmd_args[0]} {ns} "
    else:
        cmd += f"{cmd_args[0]} "

    if len(cmd_args) > 1:
        cmd += " ".join(cmd_args[1:])

    # save command for debug purposes
    # command = cmd
    # print(f"run command: {cmd}")

    return run_shell(cmd, timeout, ok_to_fail, shell=shell)


def run_shell(cmd, timeout=600, ok_to_fail=False, shell=None):
    # Run command

    if shell is None:
        res_cmd = current().context.shell(cmd, timeout=timeout)
    else:
        res_cmd = shell(cmd, timeout=timeout)

    # Check command failure
    code = res_cmd.exitcode
    if not ok_to_fail:
        if code != 0:
            print(f"command failed, command:\n{cmd}")
            print(f"command failed, exit code:\n{code}")
            print(f"command failed, output :\n{res_cmd.output}")
        assert code == 0, error()
    # Command test result
    return res_cmd.output if (code == 0) or ok_to_fail else ""


def delete_kind(kind, name, ns=None, ok_to_fail=False, shell=None):
    with When(f"Delete {kind} {name}"):
        launch(
            f"delete {kind} {name} -v 5 --now --timeout=600s",
            ns=ns,
            timeout=600,
            ok_to_fail=ok_to_fail,
            shell=shell
        )


def delete_chi(chi, ns=None, wait=True, ok_undeleted = False, ok_to_fail=False, shell=None):
    delete_kind("chi", chi, ns=ns, ok_to_fail=ok_to_fail, shell=shell)
    if wait:
        wait_objects(
            chi,
            {
                "statefulset": 0,
                "pod": 0,
                "service": 0
            },
            ns,
            shell=shell
        )

        with Then("All objects should be deleted"):
            cnt = get_count("all", chi=chi, ns=ns, shell=shell)
            not_deleted_objects = get_obj_names(chi, "pod,service,sts,pvc,cm,pdb,secret", ns=ns, shell=shell)
            not_deleted_objects_ext = get_obj_names_grepped("pod,service,sts,pvc,cm,pdb,secret", grep=chi, ns=ns, shell=shell)
            if len(not_deleted_objects) > 0 or len(not_deleted_objects_ext) > 0:
                print("WARNING: some objects were not deleted:")
                print(*not_deleted_objects_ext, sep='\n')

            assert ok_undeleted or cnt == 0


def delete_chk(chk, ns=None, wait=True, ok_to_fail=False, shell=None):
    delete_kind("chk", chk, ns=ns, ok_to_fail=ok_to_fail, shell=shell)


def delete_all_chi(ns=None):
    delete_all("chi", ns=ns)


def delete_all_chk(ns=None):
    delete_all("chk", ns=ns)


def delete_all(kind, ns=None):
    crds = launch("get crds -o=custom-columns=name:.spec.names.shortNames[0]", ns=ns).splitlines()
    if kind in crds:
        try:
            to_delete = get(kind, "", ns=ns, ok_to_fail=True)
        except Exception:
            to_delete = {}
        if "items" in to_delete:
            for i in to_delete["items"]:
                delete_kind(kind, i["metadata"]["name"], ns=ns)
                wait_object(kind, i["metadata"]["name"], ns=ns, count=0)


def delete_all_keeper(ns=None):
    for keeper_type in ("zookeeper-operator", "zookeeper", "clickhouse-keeper"):
        expected_resource_types = (
            ("zookeepercluster",) if keeper_type == "zookeeper-operator" else ("sts", "pvc", "cm", "svc")
        )
        for resource_type in expected_resource_types:
            try:
                item_list = get(
                    resource_type,
                    "",
                    label=f"-l app={keeper_type}",
                    ns=ns,
                    ok_to_fail=True,
                )
            except Exception as e:
                item_list = {}
            if "items" in item_list:
                for item in item_list["items"]:
                    name = item["metadata"]["name"]
                    launch(f"delete {resource_type} -n {current().context.test_namespace} {name}", ok_to_fail=True)


def create_and_check(manifest, check, kind="chi", ns=None, shell=None, timeout=1800):
    chi_name = yaml_manifest.get_name(util.get_full_path(manifest))

    if kind == "chi":
        label = f"-l clickhouse.altinity.com/chi={chi_name}"
    elif kind == "chk":
        label = f"-l clickhouse-keeper.altinity.com/chk={chi_name}"
    else:
        assert False, error(f"Unknown kind {kind}")

    if "apply_templates" in check:
        debug("Need to apply additional templates")
        for t in check["apply_templates"]:
            debug(f"Applying template: {util.get_full_path(t, False)} \n{t}")
            apply(util.get_full_path(t, False), ns=ns, shell=shell)
        time.sleep(5)

    apply_chi(util.get_full_path(manifest, False), ns=ns, timeout=timeout, shell=shell)

    if "chi_status" in check:
        wait_chi_status(chi_name, check["chi_status"], ns=ns, shell=shell)
    elif "chk_status" in check:
        wait_chk_status(chi_name, check["chk_status"], ns=ns, shell=shell)
    else:
        # Wait for reconcile to start before performing other checks. In some cases it does not start, so we can pass
        # wait_field_changed("chi", chi_name, state_field, prev_state, ns)
        wait_field(kind=kind, name=chi_name, field=".status.status", value="InProgress",
                   ns=ns, retries=3, throw_error=False, shell=shell)

        # getter is buggy, not expecting neither situation w/o plan nor to meet old operator w/o plan
        # thus crashing good test(s)
        # action_plan = get_actionPlan(kind, chi_name, ns, shell)
        # print(action_plan)

        wait_field(kind=kind, name=chi_name, field=".status.status", value="Completed", ns=ns, shell=shell)

    if "object_counts" in check:
        wait_objects(chi_name, check["object_counts"], ns=ns, shell=shell)

    if "pod_count" in check:
        wait_object(
            "pod",
            "",
            label=label,
            count=check["pod_count"],
            ns=ns,
            shell=shell
        )

    if "pod_image" in check:
        check_pod_image(chi_name, check["pod_image"], ns=ns, shell=shell)

    if "pod_volumes" in check:
        check_pod_volumes(chi_name, check["pod_volumes"], ns=ns, shell=shell)

    if "pod_podAntiAffinity" in check:
        check_pod_antiaffinity(chi_name, ns=ns, shell=shell)

    if "pod_ports" in check:
        check_pod_ports(chi_name, check["pod_ports"], ns=ns, shell=shell)

    if "service" in check:
        check_service(check["service"][0], check["service"][1], ns=ns, shell=shell)

    if "configmaps" in check:
        check_configmaps(chi_name, ns=ns, shell=shell)

    if "pdb" in check:
        check_pdb(chi_name, kind, check["pdb"], ns=ns, shell=shell)

    if "do_not_delete" not in check:
        delete_chi(chi_name, ns=ns, shell=shell)


def get(kind, name, label="", ns=None, ok_to_fail=False, shell=None):
    out = launch(f"get {kind} {name} {label} -o json", ns=ns, ok_to_fail=ok_to_fail, shell=shell)
    stripped = out.strip()

    if not stripped or stripped.startswith("Error"):
        if ok_to_fail:
            return None
        raise ValueError(f"kubectl returned error: {stripped}")

    try:
        return json.loads(stripped)
    except json.JSONDecodeError as e:
        if ok_to_fail:
            return None
        raise ValueError(f"Failed to parse JSON from: {stripped}") from e


def get_chi_normalizedCompleted(chi, ns=None, shell=None):
    chi_storage = get("configmap", f"chi-storage-{chi}", ns=ns)
    return json.loads(chi_storage["data"]["status-normalizedCompleted"])


def get_actionPlan(kind, name, ns=None, shell=None):
    if kind == 'chi':
<<<<<<< HEAD
        storage = get("configmap", f"chi-storage-{name}", ok_to_fail=True, ns=ns)
        if storage != None:
            return storage["data"].get("status-actionPlan", "")
    return ""
=======
        storage = get("configmap", f"chi-storage-{name}", ns=ns, ok_to_fail=True)
        return storage.get("data", {}).get("status-actionPlan", "")
    else:
        return ""
>>>>>>> f1dd6550


def create_ns(ns):
    if ns is None:
        launch(f"create ns {current().context.test_namespace}", ns=None)
        launch(f"get ns {current().context.test_namespace}", ns=None)
    else:
        launch(f"create ns {ns}", ns=None)
        launch(f"get ns {ns}", ns=None)


def delete_ns(ns = None, delete_chi=False, ok_to_fail=False, timeout=1000):
    if ns is None:
        ns = current().context.test_namespace
    if delete_chi:
        delete_all_chi(ns)
        delete_all_chk(ns)
    launch(
        f"delete ns {ns} -v 5 --now --timeout={timeout}s",
        ns=None,
        ok_to_fail=ok_to_fail,
        timeout=timeout,
    )
    for attempt in retries(timeout=300, delay=10):
        with attempt:
            out = launch(f"get namespace {ns}", ok_to_fail=True)
            assert "Error" in out


def get_count(kind, name="", label="", chi="", ns=None, shell=None):
    if chi != "" and label == "":
        label = f"-l clickhouse.altinity.com/chi={chi}"

    if ns is None:
        ns = current().context.test_namespace

    if kind == "pv":
        # pv is not namespaced so need to search namespace in claimRef
        out = launch(f'get pv {label} -o yaml | grep "namespace: {ns}"', ok_to_fail=True, shell=shell)
    else:
        out = launch(
            f"get {kind} {name} -o=custom-columns=kind:kind,name:.metadata.name {label}",
            ns=ns,
            ok_to_fail=True,
            shell=shell
        )

    if (out is None) or (len(out) == 0):
        return 0
    else:
        return len(out.splitlines()) - 1


def count_objects(label="", ns=None, shell=None):
    return {
        "statefulset": get_count("sts", ns=ns, label=label, shell=shell),
        "pod": get_count("pod", ns=ns, label=label, shell=shell),
        "service": get_count("service", ns=ns, label=label, shell=shell),
    }


def apply(manifest, ns=None, validate=True, timeout=600, shell=None):
    for attempt in retries(timeout=500, delay=1):
        with attempt:
            with When(f"{manifest} is applied"):
                if " | " not in manifest:
                    manifest = f'"{manifest}"'
                    launch(f"apply --validate={validate} -f {manifest}", ns=ns, timeout=timeout, shell=shell)
                else:
                    run_shell(
                        f"set -o pipefail && {manifest} | {current().context.kubectl_cmd} apply --namespace={current().context.test_namespace} --validate={validate} -f -",
                        timeout=timeout,
                        shell=shell
                    )


def apply_chi(manifest, ns=None, validate=True, timeout=600, shell=None):
    if ns is None:
        ns = current().context.test_namespace
    chi_name = yaml_manifest.get_name(manifest)
    with When(f"CHI {chi_name} is applied"):
        if current().context.kubectl_mode == "replace":
            if get_count("chi", chi_name, ns=ns) == 0:
                create(manifest, ns=ns, validate=validate, timeout=timeout)
            else:
                replace(manifest, ns=ns, validate=validate, timeout=timeout)
        else:
            apply(manifest, ns=ns, validate=validate, timeout=timeout, shell=shell)


def create(manifest, ns=None, validate=True, timeout=600):
    with When(f"{manifest} is created"):
        if "<(" not in manifest:
            manifest = f'"{manifest}"'
        launch(f"create --validate={validate} -f {manifest}", ns=ns, timeout=timeout)


def replace(manifest, ns=None, validate=True, timeout=600):
    with When(f"{manifest} is replaced"):
        if "<(" not in manifest:
            manifest = f'"{manifest}"'
        launch(f"replace --validate={validate} -f {manifest}", ns=ns, timeout=timeout)


def delete(manifest, ns=None, timeout=600):
    with When(f"{manifest} is deleted"):
        if " | " not in manifest:
            manifest = f'"{manifest}"'
            return launch(f"delete -f {manifest}", ns=ns, timeout=timeout)
        else:
            run_shell(f"{manifest} | {current().context.kubectl_cmd} delete -f -", timeout=timeout)


def wait_objects(chi, object_counts, ns=None, shell=None, retries=max_retries):
    with Then(
        f"Waiting for: "
        f"{object_counts['statefulset']} statefulsets, "
        f"{object_counts['pod']} pods and "
        f"{object_counts['service']} services "
        f"to be available"
    ):
        for i in range(1, retries):
            cur_object_counts = count_objects(label=f"-l clickhouse.altinity.com/chi={chi}", ns=ns, shell=shell)
            if cur_object_counts == object_counts:
                break
            with Then(
                f"Not ready yet. [ "
                f"statefulset: {cur_object_counts['statefulset']} "
                f"pod: {cur_object_counts['pod']} "
                f"service: {cur_object_counts['service']} ]. "
                f"Wait for {i * 5} seconds"
            ):
                time.sleep(i * 5)
        assert cur_object_counts == object_counts, error()


def wait_object(kind, name, names=[], label="", count=1, ns=None, retries=max_retries, backoff=5, shell=None):
    with Then(f"{count} {kind}(s) {name} should be created"):
        for i in range(1, retries):
            cur_count = get_count(kind, ns=ns, name=name, label=label, shell=shell)
            if cur_count >= count:
                break
            with Then(f"Not ready yet. {cur_count}/{count}. Wait for {i * backoff} seconds"):
                time.sleep(i * backoff)
        assert cur_count >= count, error()


def wait_command(command, result, count=1, ns=None, retries=max_retries):
    with Then(f"{command} should return {result}"):
        for i in range(1, retries):
            res = launch(command, ok_to_fail=True, ns=ns)
            if res == result:
                break
            with Then("Not ready. Wait for " + str(i * 5) + " seconds"):
                time.sleep(i * 5)
        assert res == result, error()


def wait_chi_status(chi, status, ns=None, retries=max_retries, throw_error=True, shell=None):
    wait_field("chi", chi, ".status.status", status, ns, retries, throw_error=throw_error, shell=shell)


def wait_chk_status(chk, status, ns=None, retries=max_retries, throw_error=True, shell=None):
    wait_field("chk", chk, ".status.status", status, ns, retries, throw_error=throw_error, shell=shell)


def get_chi_status(chi, ns=None):
    return get_field("chi", chi, ".status.status", ns)


def wait_pod_status(pod, status, shell=None, ns=None):
    wait_field("pod", pod, ".status.phase", status, ns, shell=shell)


def get_pod_status(pod, shell=None, ns=None):
    return get_field("pod", pod, ".status.phase", ns, shell=shell)


def wait_container_status(pod, status, shell=None, ns=None):
    wait_field("pod", pod, ".status.containerStatuses[0].ready", status, ns, shell=shell)


def get_container_status(pod, shell=None, ns=None):
    return get_field("pod", pod, ".status.containerStatuses[0]", ns, shell=shell)


def wait_field(
    kind,
    name,
    field,
    value,
    ns=None,
    retries=max_retries,
    backoff=5,
    throw_error=True,
    shell=None,
):
    with Then(f"{kind} {name} {field} should be {value}"):
        cur_value = get_field(kind, name, field, ns, shell=shell)
        for i in range(1, retries):
            if cur_value == value:
                break
            with Then("Not ready. Wait for " + str(i * backoff) + " seconds"):
                time.sleep(i * backoff)
            cur_value = get_field(kind, name, field, ns, shell=shell)
        assert cur_value == value or throw_error is False, error()


def wait_field_changed(
    kind,
    name,
    field,
    prev_value,
    ns=None,
    retries=max_retries,
    backoff=5,
    throw_error=True,
):
    with Then(f"{kind} {name} {field} should be different from {prev_value}"):
        for i in range(1, retries):
            cur_value = get_field(kind, name, field, ns)
            if cur_value != "" and cur_value != prev_value:
                break
            with Then("Not ready. Wait for " + str(i * backoff) + " seconds"):
                time.sleep(i * backoff)
        assert cur_value != "" and cur_value != prev_value or throw_error == False, error()


def wait_jsonpath(kind, name, field, value, ns=None, retries=max_retries):
    with Then(f"{kind} {name} -o jsonpath={field} should be {value}"):
        for i in range(1, retries):
            cur_value = get_jsonpath(kind, name, field, ns)
            if cur_value == value:
                break
            with Then("Not ready. Wait for " + str(i * 5) + " seconds"):
                time.sleep(i * 5)
        assert cur_value == value, error()


def get_field(kind, name, field, ns=None, shell=None):
    out = launch(f"get {kind} {name} -o=custom-columns=field:\"{field}\"", ns=ns, ok_to_fail=True, shell=shell).splitlines()
    if len(out) > 1:
        return out[1]
    else:
        return ""


def get_jsonpath(kind, name, field, ns=None):
    out = launch(f'get {kind} {name} -o jsonpath="{field}"', ns=ns).splitlines()
    return out[0]


def get_default_storage_class(ns=None):
    out = launch(
        f"get storageclass "
        f"-o=custom-columns="
        r'DEFAULT:".metadata.annotations.storageclass\.kubernetes\.io/is-default-class",NAME:.metadata.name',
        ns=ns,
    ).splitlines()
    for line in out[1:]:
        if line.startswith("true"):
            parts = line.split(maxsplit=1)
            return parts[1].strip()
    out = launch(
        f"get storageclass "
        f"-o=custom-columns="
        r'DEFAULT:".metadata.annotations.storageclass\.beta\.kubernetes\.io/is-default-class",NAME:.metadata.name',
        ns=ns,
    ).splitlines()
    for line in out[1:]:
        if line.startswith("true"):
            parts = line.split(maxsplit=1)
            return parts[1].strip()


def get_pod_spec(chi_name, pod_name="", ns=None, shell=None):
    label = f"-l clickhouse.altinity.com/chi={chi_name}"
    if pod_name == "":
        pod = get("pod", "", ns=ns, label=label, shell=shell)["items"][0]
    else:
        pod = get("pod", pod_name, ns=ns, shell=shell)
    return pod["spec"]


def get_pod_status_full(chi_name, pod_name="", ns=None, shell=None):
    label = f"-l clickhouse.altinity.com/chi={chi_name}"
    if pod_name == "":
        pod = get("pod", "", ns=ns, label=label, shell=shell)["items"][0]
    else:
        pod = get("pod", pod_name, ns=ns, shell=shell)
    return pod["status"]


def get_clickhouse_start(chi_name, ns=None, shell=None):
    pod_name = get_pod_names(chi_name, ns=ns, shell=shell)[0]
    return get_field("pod", pod_name, ".status.containerStatuses[0].state.running.startedAt")


def get_pod_image(chi_name, pod_name="", ns=None, shell=None):
    pod_image = get_pod_spec(chi_name, pod_name, ns, shell=shell)["containers"][0]["image"]
    return pod_image


def get_pod_names(chi_name, ns=None, shell=None):
    return get_obj_names(chi_name, "pods", ns, shell)


def get_obj_names(chi_name, obj_type="pods", ns=None, shell=None):
    obj_names = launch(
        f"get {obj_type} -o=custom-columns=name:.metadata.name -l clickhouse.altinity.com/chi={chi_name}",
        ns=ns,
    ).splitlines()
    return obj_names[1:]


def get_obj_names_grepped(obj_type="pods", grep = '', ns=None, shell=None):
    obj_names = launch(
        f"get {obj_type} -o=custom-columns=type:.kind,name:.metadata.name",
        ns=ns,
    ).splitlines()[1:]
    return sorted(filter(lambda o: grep in o, obj_names))


def get_pod_volumes(chi_name, pod_name="", ns=None, shell=None):
    volume_mounts = get_pod_spec(chi_name, pod_name, ns, shell=shell)["containers"][0]["volumeMounts"]
    return volume_mounts


def get_pod_ports(chi_name, pod_name="", ns=None, shell=None):
    port_specs = get_pod_spec(chi_name, pod_name, ns, shell=shell)["containers"][0]["ports"]
    ports = []
    for p in port_specs:
        ports.append(p["containerPort"])
    return ports


def check_pod_ports(chi_name, ports, ns=None, shell=None):
    pod_ports = get_pod_ports(chi_name, ns=ns, shell=shell)
    with Then(f"Expect pod ports {pod_ports} to match {ports}"):
        assert sorted(pod_ports) == sorted(ports)


def check_pod_image(chi_name, image, ns=None, shell=None):
    pod_image = get_pod_image(chi_name, ns=ns, shell=shell)
    with Then(f"Expect pod image {pod_image} to match {image}"):
        assert pod_image == image


def check_pod_volumes(chi_name, volumes, ns=None, shell=None):
    pod_volumes = get_pod_volumes(chi_name, ns=ns, shell=shell)
    for v in volumes:
        with Then(f"Expect pod has volume mount {v}"):
            found = 0
            for vm in pod_volumes:
                if vm["mountPath"] == v:
                    found = 1
                    break
            assert found == 1


def get_pvc_size(pvc_name, ns=None):
    return get_field("pvc", pvc_name, ".spec.resources.requests.storage", ns)


def get_pv_name(pvc_name, ns=None):
    return get_field("pvc", pvc_name, ".spec.volumeName", ns)


def get_pv_size(pvc_name, ns=None):
    return get_field("pv", get_pv_name(pvc_name, ns), ".spec.capacity.storage", ns)


def check_pod_antiaffinity(
    chi_name,
    pod_name="",
    match_labels={},
    topologyKey="kubernetes.io/hostname",
    ns=None,
    shell=None
):
    pod_spec = get_pod_spec(chi_name, pod_name, ns, shell=shell)
    if match_labels == {}:
        match_labels = {
            "clickhouse.altinity.com/app": "chop",
            "clickhouse.altinity.com/chi": f"{chi_name}",
            "clickhouse.altinity.com/namespace": f"{current().context.test_namespace}",
        }
    expected = {
        "requiredDuringSchedulingIgnoredDuringExecution": [
            {
                "labelSelector": {
                    "matchLabels": match_labels,
                },
                "topologyKey": f"{topologyKey}",
            },
        ],
    }
    with Then(f"Expect podAntiAffinity to exist and match {expected}"):
        assert "affinity" in pod_spec
        assert "podAntiAffinity" in pod_spec["affinity"]
        assert pod_spec["affinity"]["podAntiAffinity"] == expected


def check_service(service_name, service_type, headless = False, ns=None, shell=None):
    with When(f"{service_name} is available"):
        service = get("service", service_name, ns=ns, shell=shell)

        with Then(f"Service type is {service_type}"):
            assert service["spec"]["type"] == service_type

        if service_type == "ClusterIP":
            clusterIP = service["spec"]["clusterIP"]
            if headless:
                with Then("clusterIP should be None"):
                    if clusterIP != "None":
                        print(f"ERROR: clusterIP should be None but it is: {clusterIP}")
                    assert clusterIP == "None"
            else:
                with Then("clusterIP should be set"):
                    assert clusterIP != "None"


def check_configmaps(chi_name, ns=None, shell=None):
    check_configmap(
        f"chi-{chi_name}-common-configd",
        [
            "01-clickhouse-01-listen.xml",
            "01-clickhouse-02-logger.xml",
            "01-clickhouse-03-query_log.xml",
        ],
        ns=ns,
        shell=shell
    )

    check_configmap(
        f"chi-{chi_name}-common-usersd",
        [
            "01-clickhouse-operator-profile.xml",
            "02-clickhouse-default-profile.xml",
        ],
        ns=ns,
        shell=shell
    )


def check_configmap(cfg_name, values, ns=None, shell=None):
    cfm = get("configmap", cfg_name, ns=ns, shell=shell)
    for v in values:
        with Then(f"{cfg_name} should contain {v}"):
            assert v in cfm["data"], error()


def check_pdb(chi, kind, clusters, ns=None, shell=None):
    if kind == "chi":
        label = "clickhouse.altinity.com"
    elif kind == "chk":
        label = "clickhouse-keeper.altinity.com"
    else:
        error("Unknown kind:" + kind)

    for c in clusters.keys():
        with Then(f"PDB is configured for cluster {c}"):
            is_managed = True
            if isinstance(clusters[c], dict):
                is_managed = clusters[c].get("is_managed", True)
                max_unavailable = clusters[c].get("max_unavailable", 1)
            else:
                # Treat simple integer as maxUnavailable to ensure backward compatibility.
                max_unavailable = clusters[c]

            pdb = get("pdb", kind + "-" + chi + "-" + c, ok_to_fail=is_managed is False, shell=shell)

            if not is_managed:
                assert pdb is None
                continue

            labels = pdb["spec"]["selector"]["matchLabels"]
            assert labels[f"{label}/app"] == "chop"
            if kind == "chi":
                assert labels[f"{label}/chi"] == chi
            else:
                assert labels[f"{label}/chk"] == chi
            assert labels[f"{label}/cluster"] == c
            assert labels[f"{label}/namespace"] == current().context.test_namespace
            assert pdb["spec"]["maxUnavailable"] == max_unavailable


def force_reconcile(chi, taskID="reconcile", ns=None, shell=None):
    with Then(f"Trigger CHI reconcile with taskID:\"{taskID}\""):
        cmd = f'patch chi {chi} --type=\'json\' --patch=\'[{{"op":"add","path":"/spec/taskID","value":"{taskID}"}}]\''
        launch(cmd, ns=ns, shell=shell)
        wait_chi_status(chi, "InProgress", ns=ns, shell=shell)
        wait_chi_status(chi, "Completed", ns=ns, shell=shell)<|MERGE_RESOLUTION|>--- conflicted
+++ resolved
@@ -12,7 +12,7 @@
 import e2e.util as util
 
 current_dir = os.path.dirname(os.path.abspath(__file__))
-max_retries = 30
+max_retries = 20
 
 
 def launch(command, ok_to_fail=False, ns=None, timeout=600, shell=None):
@@ -170,15 +170,13 @@
     else:
         # Wait for reconcile to start before performing other checks. In some cases it does not start, so we can pass
         # wait_field_changed("chi", chi_name, state_field, prev_state, ns)
-        wait_field(kind=kind, name=chi_name, field=".status.status", value="InProgress",
-                   ns=ns, retries=3, throw_error=False, shell=shell)
-
-        # getter is buggy, not expecting neither situation w/o plan nor to meet old operator w/o plan
-        # thus crashing good test(s)
-        # action_plan = get_actionPlan(kind, chi_name, ns, shell)
-        # print(action_plan)
-
-        wait_field(kind=kind, name=chi_name, field=".status.status", value="Completed", ns=ns, shell=shell)
+        wait_field(kind=kind, name=chi_name, field=".status.status", value="InProgress"
+                   , ns=ns, retries=3, throw_error=False, shell=shell)
+        actionPlan = get_actionPlan(kind, chi_name, ns, shell)
+        print(actionPlan)
+
+        wait_field(kind=kind, name=chi_name, field=".status.status", value="Completed"
+                   , ns=ns, shell=shell)
 
     if "object_counts" in check:
         wait_objects(chi_name, check["object_counts"], ns=ns, shell=shell)
@@ -239,20 +237,12 @@
     chi_storage = get("configmap", f"chi-storage-{chi}", ns=ns)
     return json.loads(chi_storage["data"]["status-normalizedCompleted"])
 
-
 def get_actionPlan(kind, name, ns=None, shell=None):
     if kind == 'chi':
-<<<<<<< HEAD
-        storage = get("configmap", f"chi-storage-{name}", ok_to_fail=True, ns=ns)
-        if storage != None:
-            return storage["data"].get("status-actionPlan", "")
-    return ""
-=======
-        storage = get("configmap", f"chi-storage-{name}", ns=ns, ok_to_fail=True)
-        return storage.get("data", {}).get("status-actionPlan", "")
+        storage = get("configmap", f"chi-storage-{name}", ns=ns)
+        return storage["data"].get("status-actionPlan", "")
     else:
         return ""
->>>>>>> f1dd6550
 
 
 def create_ns(ns):
@@ -430,10 +420,8 @@
 def get_pod_status(pod, shell=None, ns=None):
     return get_field("pod", pod, ".status.phase", ns, shell=shell)
 
-
 def wait_container_status(pod, status, shell=None, ns=None):
     wait_field("pod", pod, ".status.containerStatuses[0].ready", status, ns, shell=shell)
-
 
 def get_container_status(pod, shell=None, ns=None):
     return get_field("pod", pod, ".status.containerStatuses[0]", ns, shell=shell)
@@ -535,7 +523,6 @@
     else:
         pod = get("pod", pod_name, ns=ns, shell=shell)
     return pod["spec"]
-
 
 def get_pod_status_full(chi_name, pod_name="", ns=None, shell=None):
     label = f"-l clickhouse.altinity.com/chi={chi_name}"
