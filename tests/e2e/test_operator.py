--- conflicted
+++ resolved
@@ -2237,16 +2237,12 @@
             "do_not_delete": 1,
         },
     )
-<<<<<<< HEAD
     kubectl.wait_chi_status(chi, "Completed")
-=======
-    kubectl.wait_chi_status(chi, "Completed", retries=20)
 
     with Then("Test that ClickHouse recognizes two disks"):
         cnt = clickhouse.query(chi, "select count() from system.disks")
         assert cnt == "2"
 
->>>>>>> eba971b2
     with When("Create a table and insert 1 row"):
         clickhouse.query(chi, "create table test_disks(a Int8) Engine = MergeTree() order by a")
         clickhouse.query(chi, "insert into test_disks values (1)")
