--- conflicted
+++ resolved
@@ -10,17 +10,11 @@
 import e2e.kubectl as kubectl
 import e2e.util as util
 
-<<<<<<< HEAD
+from requirements.requirements import *
+from testflows.connect import Shell
+from testflows.asserts import error
+from testflows.core import *
 from e2e.steps import *
-from testflows.core import *
-from testflows.asserts import error
-from testflows.connect import Shell
-from requirements.requirements import *
-=======
-from requirements.requirements import *
-from testflows.asserts import error
-from e2e.steps import *
->>>>>>> 72d37d3d
 
 
 @TestScenario
@@ -2914,7 +2908,60 @@
 
 
 @TestScenario
-<<<<<<< HEAD
+@Requirements(RQ_SRS_026_ClickHouseOperator_Managing_ReprovisioningVolume("1.0"))
+@Name("test_036. Check operator volume re-provisioning")
+def test_036(self):
+    """Check clickhouse operator recreates volumes and schema if volume is broken."""
+    cluster = "simple"
+    manifest = f"manifests/chi/test-036-volume-re-provisioning.yaml"
+    chi = yaml_manifest.get_chi_name(util.get_full_path(manifest))
+    util.require_keeper(keeper_type=self.context.keeper_type)
+
+    with Given("chi exists"):
+        kubectl.create_and_check(
+            manifest=manifest,
+            check={
+                "apply_templates": {settings.clickhouse_template},
+                "pod_count": 2,
+                "do_not_delete": 1,
+            },
+        )
+
+    with And("I create replicated table with some data"):
+        create_table = """
+            CREATE TABLE test_local_036 ON CLUSTER 'simple' (a UInt32)
+            Engine = ReplicatedMergeTree('/clickhouse/{installation}/tables/{shard}/{database}/{table}', '{replica}')
+            PARTITION BY tuple()
+            ORDER BY a
+            """.replace('\r', '').replace('\n', '')
+        clickhouse.query(chi, create_table)
+        clickhouse.query(chi, f"INSERT INTO test_local_036 select * from numbers(10000)")
+
+    with When("I delete PV", description="delete PV on replica 0"):
+        pv_name = kubectl.get_pv_name("disk1-chi-test-036-volume-re-provisioning-simple-0-0-0")
+
+        kubectl.launch(f"delete pv {pv_name} --force &")
+        kubectl.launch(f"""patch pv {pv_name} """ +
+                       """ -p '{"metadata":{"finalizers":null}}' """.replace('\r', '').replace('\n', ''))
+
+    with Then("I check PV is recreated"):
+        kubectl.wait_field("pvc", "disk1-chi-test-036-volume-re-provisioning-simple-0-0-0",
+                           ".spec.resources.requests.storage", "1Gi")
+        size = kubectl.get_pv_size("disk1-chi-test-036-volume-re-provisioning-simple-0-0-0")
+        assert size == "1Gi", error()
+
+    with And("I check data on each replica"):
+        with By("checking data on the replica 0"):
+            r = clickhouse.query(chi, pod="chi-test-036-volume-re-provisioning-simple-0-0-0",
+                                 sql="SELECT count(*) FROM test_local_036")
+            assert r == "10000", error()
+        with And("checking data on the replica 1"):
+            r = clickhouse.query(chi, pod="chi-test-036-volume-re-provisioning-simple-0-1-0",
+                                 sql="SELECT count(*) FROM test_local_036")
+            assert r == "10000", error()
+
+
+@TestScenario
 @Requirements(RQ_SRS_026_ClickHouseOperator_Managing_StorageManagementSwitch("1.0"))
 @Name("test_037. storageManagement switch")
 def test_037(self):
@@ -2933,28 +2980,10 @@
             manifest=manifest,
             check={
                 "pod_count": 1,
-=======
-@Requirements(RQ_SRS_026_ClickHouseOperator_Managing_ReprovisioningVolume("1.0"))
-@Name("test_036. Check operator volume re-provisioning")
-def test_036(self):
-    """Check clickhouse operator recreates volumes and schema if volume is broken."""
-    cluster = "simple"
-    manifest = f"manifests/chi/test-036-volume-re-provisioning.yaml"
-    chi = yaml_manifest.get_chi_name(util.get_full_path(manifest))
-    util.require_keeper(keeper_type=self.context.keeper_type)
-
-    with Given("chi exists"):
-        kubectl.create_and_check(
-            manifest=manifest,
-            check={
-                "apply_templates": {settings.clickhouse_template},
-                "pod_count": 2,
->>>>>>> 72d37d3d
-                "do_not_delete": 1,
-            },
-        )
-
-<<<<<<< HEAD
+                "do_not_delete": 1,
+            },
+        )
+
     with And("I time up pod start time"):
         start_time = kubectl.get_field("pod", f"chi-{chi}-{cluster}-0-0-0", ".status.startTime")
 
@@ -3005,40 +3034,6 @@
         r = clickhouse.query(chi, "SELECT count(*) from test_local_037",
                              pod="chi-test-037-storagemanagement-switch-simple-0-0-0")
         assert r == "10000"
-=======
-    with And("I create replicated table with some data"):
-        create_table = """
-            CREATE TABLE test_local_036 ON CLUSTER 'simple' (a UInt32)
-            Engine = ReplicatedMergeTree('/clickhouse/{installation}/tables/{shard}/{database}/{table}', '{replica}')
-            PARTITION BY tuple()
-            ORDER BY a
-            """.replace('\r', '').replace('\n', '')
-        clickhouse.query(chi, create_table)
-        clickhouse.query(chi, f"INSERT INTO test_local_036 select * from numbers(10000)")
-
-    with When("I delete PV", description="delete PV on replica 0"):
-        pv_name = kubectl.get_pv_name("disk1-chi-test-036-volume-re-provisioning-simple-0-0-0")
-
-        kubectl.launch(f"delete pv {pv_name} --force &")
-        kubectl.launch(f"""patch pv {pv_name} """ +
-                       """ -p '{"metadata":{"finalizers":null}}' """.replace('\r', '').replace('\n', ''))
-
-    with Then("I check PV is recreated"):
-        kubectl.wait_field("pvc", "disk1-chi-test-036-volume-re-provisioning-simple-0-0-0",
-                           ".spec.resources.requests.storage", "1Gi")
-        size = kubectl.get_pv_size("disk1-chi-test-036-volume-re-provisioning-simple-0-0-0")
-        assert size == "1Gi", error()
-
-    with And("I check data on each replica"):
-        with By("checking data on the replica 0"):
-            r = clickhouse.query(chi, pod="chi-test-036-volume-re-provisioning-simple-0-0-0",
-                                 sql="SELECT count(*) FROM test_local_036")
-            assert r == "10000", error()
-        with And("checking data on the replica 1"):
-            r = clickhouse.query(chi, pod="chi-test-036-volume-re-provisioning-simple-0-1-0",
-                                 sql="SELECT count(*) FROM test_local_036")
-            assert r == "10000", error()
->>>>>>> 72d37d3d
 
 
 @TestModule
