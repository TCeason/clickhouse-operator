import time
import yaml
import threading
import re

import e2e.yaml_manifest as yaml_manifest
import xml.etree.ElementTree as etree
import e2e.clickhouse as clickhouse
import e2e.settings as settings
import e2e.kubectl as kubectl
import e2e.util as util

from requirements.requirements import *
from testflows.connect import Shell
from testflows.asserts import error
from testflows.core import *
from e2e.steps import *
from datetime import datetime


@TestScenario
@Name("test_001. 1 node")
@Requirements(RQ_SRS_026_ClickHouseOperator_Create("1.0"))
def test_001(self):
    create_shell_namespace_clickhouse_template()

    kubectl.create_and_check(
        manifest="manifests/chi/test-001.yaml",
        check={
            "object_counts": {
                "statefulset": 1,
                "pod": 1,
                "service": 2,
            },
            "configmaps": 1,
            "pdb": {"single": 1},
        },
    )
    with Finally("I clean up"):
        with By("deleting test namespace"):
            delete_test_namespace()


@TestScenario
@Name("test_002. useTemplates for pod, volume templates, and distribution")
@Requirements(
    RQ_SRS_026_ClickHouseOperator_CustomResource_Spec_UseTemplates("1.0"),
    RQ_SRS_026_ClickHouseOperator_CustomResource_Spec_UseTemplates_Name("1.0"),
)
def test_002(self):
    create_shell_namespace_clickhouse_template()

    kubectl.create_and_check(
        manifest="manifests/chi/test-002-tpl.yaml",
        check={
            "pod_count": 1,
            "apply_templates": {
                current().context.clickhouse_template,
                "manifests/chit/tpl-log-volume.yaml",
                "manifests/chit/tpl-one-per-host.yaml",
            },
            "pod_image": current().context.clickhouse_version,
            "pod_volumes": {
                "/var/log/clickhouse-server",
            },
            "pod_podAntiAffinity": 1,
        },
    )
    with Finally("I clean up"):
        with By("deleting test namespace"):
            delete_test_namespace()


@TestScenario
@Name("test_003. 4 nodes with custom layout definition")
@Requirements(
    RQ_SRS_026_ClickHouseOperator_CustomResource_Spec_Configuration_Clusters("1.0"),
    RQ_SRS_026_ClickHouseOperator_CustomResource_Spec_Configuration_Clusters_Cluster_Layout("1.0"),
    RQ_SRS_026_ClickHouseOperator_CustomResource_Spec_Configuration_Clusters_Cluster_Layout_Shards_Name("1.0"),
    RQ_SRS_026_ClickHouseOperator_CustomResource_Spec_Configuration_Clusters_Cluster_Layout_Replicas_Name("1.0"),
)
def test_003(self):
    create_shell_namespace_clickhouse_template()

    kubectl.create_and_check(
        manifest="manifests/chi/test-003-complex-layout.yaml",
        check={
            "object_counts": {
                "statefulset": 4,
                "pod": 4,
                "service": 5,
            },
            "pdb": {"cluster1": 0, "cluster2": 1},
        },
    )
    with Finally("I clean up"):
        with By("deleting test namespace"):
            delete_test_namespace()



@TestScenario
@Name("test_004. Compatibility test if old syntax with volumeClaimTemplate is still supported")
@Requirements(
    RQ_SRS_026_ClickHouseOperator_CustomResource_Spec_Templates_VolumeClaimTemplates("1.0"),
    RQ_SRS_026_ClickHouseOperator_CustomResource_Spec_Templates_VolumeClaimTemplates_Name("1.0"),
    RQ_SRS_026_ClickHouseOperator_CustomResource_Spec_Templates_VolumeClaimTemplates_Spec("1.0"),
)
def test_004(self):
    create_shell_namespace_clickhouse_template()

    kubectl.create_and_check(
        manifest="manifests/chi/test-004-tpl.yaml",
        check={
            "pod_count": 1,
            "pod_volumes": {
                "/var/lib/clickhouse",
            },
        },
    )
    with Finally("I clean up"):
        with By("deleting test namespace"):
            delete_test_namespace()


@TestScenario
@Name("test_005. Test manifest created by ACM")
@Requirements(RQ_SRS_026_ClickHouseOperator_ACM("1.0"))
def test_005(self):
    create_shell_namespace_clickhouse_template()

    kubectl.create_and_check(
        manifest="manifests/chi/test-005-acm.yaml",
        check={
            "pod_count": 1,
            "pod_volumes": {
                "/var/lib/clickhouse",
            },
        },
        timeout=1200,
    )

    with Finally("I clean up"):
        with By("deleting test namespace"):
            delete_test_namespace()


@TestScenario
@Name("test_006. Test clickhouse version upgrade from one version to another using podTemplate change")
@Requirements(RQ_SRS_026_ClickHouseOperator_Managing_VersionUpgrades("1.0"))
def test_006(self):
    create_shell_namespace_clickhouse_template()

    old_version = "clickhouse/clickhouse-server:23.8"
    new_version = "clickhouse/clickhouse-server:24.3"
    with Then("Create initial position"):
        kubectl.create_and_check(
            manifest="manifests/chi/test-006-ch-upgrade-1.yaml",
            check={
                "pod_count": 2,
                "pod_image": old_version,
                "do_not_delete": 1,
            },
        )
    with Then("Use different podTemplate and confirm that pod image is updated"):
        kubectl.create_and_check(
            manifest="manifests/chi/test-006-ch-upgrade-2.yaml",
            check={
                "pod_count": 2,
                "pod_image": new_version,
                "do_not_delete": 1,
            },
        )
    with Then("Change image in podTemplate itself and confirm that pod image is updated"):
        kubectl.create_and_check(
            manifest="manifests/chi/test-006-ch-upgrade-3.yaml",
            check={
                "pod_count": 2,
                "pod_image": old_version,
            },
        )

    with Finally("I clean up"):
        with By("deleting test namespace"):
            delete_test_namespace()


@TestScenario
@Name("test_007. Test template with custom clickhouse ports")
@Requirements(
    RQ_SRS_026_ClickHouseOperator_CustomResource_Spec_Templates_HostTemplates_Spec_InterServerHttpPort("1.0"),
    RQ_SRS_026_ClickHouseOperator_CustomResource_Spec_Templates_HostTemplates_Spec_TcpPort("1.0"),
    RQ_SRS_026_ClickHouseOperator_CustomResource_Spec_Templates_HostTemplates_Spec_HttpPort("1.0"),
)
def test_007(self):
    create_shell_namespace_clickhouse_template()

    kubectl.create_and_check(
        manifest="manifests/chi/test-007-custom-ports.yaml",
        check={
            "pod_count": 1,
            "pod_ports": [8124, 9001, 9010],
        },
    )
    with Finally("I clean up"):
        with By("deleting test namespace"):
            delete_test_namespace()


@TestCheck
def test_operator_upgrade(self, manifest, service, version_from, version_to=None, shell=None):
    if version_to is None:
        version_to = current().context.operator_version
    with Given(f"clickhouse-operator from {version_from}"):
        util.install_operator_version(version_from)
        time.sleep(15)

        chi = yaml_manifest.get_chi_name(util.get_full_path(manifest, True))
        cluster = chi

        kubectl.create_and_check(
            manifest=manifest,
            check={
                "object_counts": {
                    "statefulset": 2,
                    "pod": 2,
                    "service": 3,
                },
                "do_not_delete": 1,
            },
        )
        start_time = kubectl.get_field("pod", f"chi-{chi}-{cluster}-0-0-0", ".status.startTime")

        with Then("Create tables"):
            for h in [f"chi-{chi}-{cluster}-0-0-0", f"chi-{chi}-{cluster}-1-0-0"]:
                clickhouse.query(
                    chi,
                    "CREATE TABLE IF NOT EXISTS test_local (a UInt32) Engine = Log",
                    host=h,
                )
                clickhouse.query(chi, "INSERT INTO test_local SELECT 1", host=h)

    trigger_event = threading.Event()

    with When("I create new shells"):
        shell_1 = get_shell()
        shell_2 = get_shell()
        shell_3 = get_shell()

    Check("run query until receive stop event", test=run_select_query, parallel=True)(
        host=service,
        user="test_009",
        password="test_009",
        query="select count() from cluster('{cluster}', system.one)",
        res1="2",
        res2="1",
        trigger_event=trigger_event,
        shell=shell_1
    )

    Check("Check that cluster definition does not change during restart", test=check_remote_servers, parallel=True)(
        chi=chi,
        shards=2,
        trigger_event=trigger_event,
        shell=shell_2
    )

    try:
        with When(f"upgrade operator to {version_to}"):
            util.install_operator_version(version_to, shell=shell_3)
            time.sleep(15)

            kubectl.wait_chi_status(chi, "Completed", shell=shell_3)
            kubectl.wait_objects(chi, {"statefulset": 2, "pod": 2, "service": 3}, shell=shell_3)

    finally:
        trigger_event.set()
        join()

    with Then("Check that table is here"):
        tables = clickhouse.query(chi, "SHOW TABLES")
        assert "test_local" in tables
        out = clickhouse.query(chi, "SELECT count() FROM test_local")
        assert out == "1"

    with Then("ClickHouse pods should not be restarted during upgrade"):
        new_start_time = kubectl.get_field("pod", f"chi-{chi}-{cluster}-0-0-0", ".status.startTime")
        if start_time != new_start_time:
            kubectl.launch(f"describe chi -n {self.context.test_namespace} {chi}")
            kubectl.launch(
                # In my env "pod/: prefix is already returned by $(kubectl get pods -o name -n {current().context.operator_namespace} | grep clickhouse-operator)
                # f"logs -n {current().context.operator_namespace} pod/$(kubectl get pods -o name -n {current().context.operator_namespace} | grep clickhouse-operator) -c clickhouse-operator"
                f"logs -n {current().context.operator_namespace} $(kubectl get pods -o name -n {current().context.operator_namespace} | grep clickhouse-operator) -c clickhouse-operator"
            )
            assert start_time == new_start_time, error(
                f"{start_time} != {new_start_time}, pod restarted after operator upgrade"
            )

    with Finally("I clean up"):
        with By("deleting chi"):
            kubectl.delete_chi(chi)


def wait_operator_restart(chi, wait_objects, shell=None):
    with When("Restart operator"):
        util.restart_operator(shell=shell)
        time.sleep(15)
        kubectl.wait_objects(chi, wait_objects, shell=shell)
        kubectl.wait_chi_status(chi, "Completed", shell=shell)


def check_operator_restart(chi, wait_objects, pod, shell=None):
    start_time = kubectl.get_field("pod", pod, ".status.startTime", shell=shell)
    with When("Restart operator"):
        util.restart_operator(shell=shell)
        time.sleep(15)
        print(f"wait objects")
        kubectl.wait_objects(chi, wait_objects, shell=shell)
        print(f"wait chi status")
        kubectl.wait_chi_status(chi, "Completed", shell=shell)
        new_start_time = kubectl.get_field("pod", pod, ".status.startTime", shell=shell)

        with Then("ClickHouse pods should not be restarted during operator's restart"):
            print(f"pod start_time old: {start_time}")
            print(f"pod start_time new: {new_start_time}")
            assert start_time == new_start_time


@TestCheck
def test_operator_restart(self, manifest, service, version=None):
    if version is None:
        version = current().context.operator_version
    with Given(f"clickhouse-operator {version}"):
        util.set_operator_version(version)
        chi = yaml_manifest.get_chi_name(util.get_full_path(manifest))
        cluster = chi

        kubectl.create_and_check(
            manifest=manifest,
            check={
                "object_counts": {
                    "statefulset": 2,
                    "pod": 2,
                    "service": 3,
                },
                "do_not_delete": 1,
            },
        )

    with Then("Create tables"):
        for h in [f"chi-{chi}-{cluster}-0-0-0", f"chi-{chi}-{cluster}-1-0-0"]:
            clickhouse.query(
                chi,
                "CREATE TABLE IF NOT EXISTS test_local (a UInt32) Engine = Log",
                host=h,
            )
            clickhouse.query(
                chi,
                "CREATE TABLE IF NOT EXISTS test_dist as test_local Engine = Distributed('{cluster}', default, test_local, a)",
                host=h,
            )
    wait_for_cluster(chi, cluster, 2)

    trigger_event = threading.Event()

    with When("I create new shells"):
        shell_1 = get_shell()
        shell_2 = get_shell()
        shell_3 = get_shell()
        shell_4 = get_shell()

    Check("run query until receive stop event", test=run_select_query, parallel=True)(
        host=service,
        user="test_008",
        password="test_008",
        query="select count() from cluster('{cluster}', system.one)",
        res1="2",
        res2="1",
        trigger_event=trigger_event,
        shell=shell_1
    )

    Check("insert into distributed table until receive stop event", test=run_insert_query, parallel=True)(
        host=service,
        user="test_008",
        password="test_008",
        query="insert into test_dist select number from numbers(2)",
        trigger_event=trigger_event,
        shell=shell_2
    )

    Check("Check that cluster definition does not change during restart", test=check_remote_servers, parallel=True)(
        chi=chi,
        shards=2,
        trigger_event=trigger_event,
        shell=shell_3
    )

    check_operator_restart(
        chi=chi,
        wait_objects={
            "statefulset": 2,
            "pod": 2,
            "service": 3,
        },
        pod=f"chi-{chi}-{cluster}-0-0-0",
        shell=shell_4
    )
    trigger_event.set()
    join()

    with Then("Local tables should have exactly the same number of rows"):
        cnt0 = clickhouse.query(chi, "select count() from test_local", host=f'chi-{chi}-{cluster}-0-0-0')
        cnt1 = clickhouse.query(chi, "select count() from test_local", host=f'chi-{chi}-{cluster}-1-0-0')
        print(f"{cnt0} {cnt1}")
        assert cnt0 == cnt1 and cnt0 != "0"

    with Finally("I clean up"):
        with By("deleting chi"):
            kubectl.delete_chi(chi)


def get_replicas_from_remote_servers(chi, cluster):
    if cluster == "":
        cluster = chi
    remote_servers = kubectl.get("configmap", f"chi-{chi}-common-configd")["data"]["chop-generated-remote_servers.xml"]

    chi_start = remote_servers.find(f"<{cluster}>")
    chi_end = remote_servers.find(f"</{cluster}>")
    if chi_start < 0:
        print(f"unable to find '<{cluster}>' in:")
        print(remote_servers)
        with Then(f"Remote servers should contain {cluster} cluster"):
            assert chi_start >= 0

    chi_cluster = remote_servers[chi_start:chi_end]
    # print(chi_cluster)
    chi_shards = chi_cluster.count("<shard>")
    chi_replicas = chi_cluster.count("<replica>")

    return chi_replicas / chi_shards


@TestCheck
def check_remote_servers(self, chi, shards, trigger_event, shell=None, cluster=""):
    """Check cluster definition in configmap until signal is received"""
    if cluster == "":
        cluster = chi

    ok_runs = 0
    while not trigger_event.is_set():
        chi_shards = get_shards_from_remote_servers(chi, cluster, shell=shell)

        if chi_shards != shards:
            with Then(f"Number of shards in {cluster} cluster should be {shards} got {chi_shards} instead"):
                assert chi_shards == shards
        ok_runs += 1
        time.sleep(1)

    with By(f"remote_servers were always correct {ok_runs} times"):
        assert ok_runs > 0


@TestScenario
@Name("test_008_1. Test operator restart")
@Requirements(RQ_SRS_026_ClickHouseOperator_Managing_RestartingOperator("1.0"))
def test_008_1(self):
    create_shell_namespace_clickhouse_template()

    with Check("Test simple chi for operator restart"):
        test_operator_restart(
            manifest="manifests/chi/test-008-operator-restart-1.yaml",
            service="clickhouse-test-008-1",
        )

    with Finally("I clean up"):
        with By("deleting test namespace"):
            delete_test_namespace()


@TestScenario
@Name("test_008_2. Test operator restart")
def test_008_2(self):
    create_shell_namespace_clickhouse_template()

    with Check("Test advanced chi for operator restart"):
        test_operator_restart(
            manifest="manifests/chi/test-008-operator-restart-2.yaml",
            service="service-test-008-2",
        )

    with Finally("I clean up"):
        with By("deleting test namespace"):
            delete_test_namespace()


@TestScenario
@Name("test_008_3. Test operator restart in the middle of reconcile")
def test_008_3(self):
    create_shell_namespace_clickhouse_template()

    manifest = "manifests/chi/test-008-operator-restart-3-1.yaml"
    manifest_2 = "manifests/chi/test-008-operator-restart-3-2.yaml"
    chi = yaml_manifest.get_chi_name(util.get_full_path(manifest))
    cluster = chi

    util.require_keeper(keeper_type=self.context.keeper_type)

    full_cluster = {"statefulset": 4, "pod": 4, "service": 5}

    with Given("4-node CHI creation started"):
        with Then("Wait for a half of the cluster to start"):
            kubectl.create_and_check(
                manifest,
                check={
                    "apply_templates": {
                        "manifests/chit/tpl-persistent-volume-100Mi.yaml",
                    },
                    "pod_count": 2,
                    "do_not_delete": 1,
                    "chi_status": "InProgress",
                },
            )
        with When("Restart operator"):
            util.restart_operator()
            with Then("Cluster creation should continue after a restart"):
                # Fail faster
                kubectl.wait_object(
                    "pod",
                    "",
                    label=f"-l clickhouse.altinity.com/chi={chi}",
                    count=3,
                )
                kubectl.wait_objects(chi, full_cluster)
                kubectl.wait_chi_status(chi, "Completed")

    with Then("Upgrade ClickHouse version to run a reconcile"):
        kubectl.create_and_check(manifest_2, check={"do_not_delete": 1, "chi_status": "InProgress"})

    trigger_event = threading.Event()

    with When("I create new shells"):
        shell_1 = get_shell()
        shell_2 = get_shell()

    Check("Check that cluster definition does not change during restart", test=check_remote_servers, parallel=True)(
        chi=chi,
        shards=2,
        trigger_event=trigger_event,
        shell=shell_1
    )
    # Just wait for restart operator. After restart it will update cluster with new ClickHouse version
    wait_operator_restart(
        chi=chi,
        wait_objects={"statefulset": 4, "pod": 4, "service": 5},
        shell=shell_2
    )
    trigger_event.set()
    join()

    with Finally("I clean up"):
        with By("deleting test namespace"):
            delete_test_namespace()


@TestScenario
@Name("test_009_1. Test operator upgrade")
@Requirements(RQ_SRS_026_ClickHouseOperator_Managing_UpgradingOperator("1.0"))
@Tags("NO_PARALLEL")
def test_009_1(self, version_from="0.23.3", version_to=None):
    if version_to is None:
        version_to = self.context.operator_version

    create_shell_namespace_clickhouse_template()

    with Check("Test simple chi for operator upgrade"):
        test_operator_upgrade(
            manifest="manifests/chi/test-009-operator-upgrade-1.yaml",
            service="clickhouse-test-009-1",
            version_from=version_from,
            version_to=version_to,
        )

    with Finally("I clean up"):
        with By("deleting test namespace"):
            delete_test_namespace()


@TestScenario
@Name("test_009_2. Test operator upgrade")
@Tags("NO_PARALLEL")
def test_009_2(self, version_from="0.23.3", version_to=None):
    if version_to is None:
        version_to = self.context.operator_version

    create_shell_namespace_clickhouse_template()

    with Check("Test advanced chi for operator upgrade"):
        test_operator_upgrade(
            manifest="manifests/chi/test-009-operator-upgrade-2.yaml",
            service="service-test-009-2",
            version_from=version_from,
            version_to=version_to,
        )

    with Finally("I clean up"):
        with By("deleting test namespace"):
            delete_test_namespace()


@TestScenario
@Name("test_010. Test zookeeper initialization")
@Requirements(RQ_SRS_026_ClickHouseOperator_CustomResource_Spec_Configuration_ZooKeeper("1.0"))
def test_010(self):
    create_shell_namespace_clickhouse_template()

    util.set_operator_version(current().context.operator_version)
    util.require_keeper(keeper_type=self.context.keeper_type)

    kubectl.create_and_check(
        manifest="manifests/chi/test-010-zkroot.yaml",
        check={
            "apply_templates": {
                current().context.clickhouse_template,
            },
            "pod_count": 1,
            "do_not_delete": 1,
        },
    )
    time.sleep(10)
    with And("ClickHouse should not complain regarding zookeeper path"):
        out = clickhouse.query_with_error("test-010-zkroot", "select path from system.zookeeper where path = '/' limit 1")
        assert "/" == out

    delete_test_namespace()


def get_user_xml_from_configmap(chi, user):
    users_xml = kubectl.get("configmap", f"chi-{chi}-common-usersd")["data"]["chop-generated-users.xml"]
    root_node = etree.fromstring(users_xml)
    return root_node.find(f"users/{user}")


@TestScenario
@Name("test_011_1. Test user security and network isolation")
@Requirements(RQ_SRS_026_ClickHouseOperator_DefaultUsers("1.0"))
def test_011_1(self):
    create_shell_namespace_clickhouse_template()

    with Given("test-011-secured-cluster-1.yaml and test-011-insecured-cluster.yaml"):

        # Create clusters in parallel to speed it up
        kubectl.create_and_check(
            manifest="manifests/chi/test-011-secured-cluster-1.yaml",
            check={
                "apply_templates": {
                    current().context.clickhouse_template,
                },
                "chi_status": "InProgress",
                "do_not_delete": 1,
            },
        )

        kubectl.create_and_check(
            manifest="manifests/chi/test-011-insecured-cluster.yaml",
            check={
                "apply_templates": {
                    current().context.clickhouse_template,
                },
                "chi_status": "InProgress",
                "do_not_delete": 1,
            },
        )

        kubectl.wait_chi_status("test-011-secured-cluster", "Completed")
        kubectl.wait_chi_status("test-011-insecured-cluster", "Completed")

        # Tests default user security
        def test_default_user():
            with Then("Default user should have 5 allowed ips"):
                ips = get_user_xml_from_configmap("test-011-secured-cluster", "default").findall("networks/ip")
                ips_l = []
                for ip in ips:
                    ips_l.append(ip.text)
                # Expected output: ['::1', '127.0.0.1', '127.0.0.2', <pod1 ip>, <pod2 ip>]
                print(f"default user's IPs: {ips_l}")
                assert len(ips) == 5

            clickhouse.query("test-011-secured-cluster", "SYSTEM RELOAD CONFIG")
            with And("Connection to localhost should succeed with default user"):
                out = clickhouse.query_with_error(
                    "test-011-secured-cluster",
                    "select 'OK'",
                )
                assert out == "OK"

            with And("Connection from secured to secured host should succeed"):
                out = clickhouse.query_with_error(
                    "test-011-secured-cluster",
                    "select 'OK'",
                    host="chi-test-011-secured-cluster-default-1-0",
                )
                assert out == "OK"

            with And("Connection from insecured to secured host should fail for default user"):
                out = clickhouse.query_with_error(
                    "test-011-insecured-cluster",
                    "select 'OK'",
                    host="chi-test-011-secured-cluster-default-1-0",
                )
                assert out != "OK"

        test_default_user()

        with When("Remove host_regexp for default user"):
            kubectl.create_and_check(
                manifest="manifests/chi/test-011-secured-cluster-2.yaml",
                check={
                    "do_not_delete": 1,
                },
            )

            with Then("Make sure host_regexp is disabled"):
                regexp = (
                    get_user_xml_from_configmap("test-011-secured-cluster", "default").find("networks/host_regexp").text
                )
                print(f"users.xml: {regexp}")
                assert regexp == "disabled"

                print(f"Give ClickHouse time to recongize the config change")
                time.sleep(30)

            test_default_user()

        with And("Connection from insecured to secured host should fail for user 'user1' with no password"):
            out = clickhouse.query_with_error(
                "test-011-insecured-cluster",
                "select 'OK'",
                host="chi-test-011-secured-cluster-default-1-0",
                user="user1",
            )
            assert "Password" in out or "password" in out

        with And("Connection from insecured to secured host should work for user 'user1' with password"):
            out = clickhouse.query_with_error(
                "test-011-insecured-cluster",
                "select 'OK'",
                host="chi-test-011-secured-cluster-default-1-0",
                user="user1",
                pwd="topsecret",
            )
            assert out == "OK"

        with And("Password should be encrypted"):
            cfm = kubectl.get("configmap", "chi-test-011-secured-cluster-common-usersd")
            users_xml = cfm["data"]["chop-generated-users.xml"]
            assert "<password>" not in users_xml
            assert "<password_sha256_hex>" in users_xml

        with And("User 'user2' with no password should get default automatically"):
            out = clickhouse.query_with_error(
                "test-011-secured-cluster",
                "select 'OK'",
                user="user2",
                pwd="default",
            )
            assert out == "OK"

        with And("User 'user3' with both plain and sha256 password should get the latter one"):
            out = clickhouse.query_with_error(
                "test-011-secured-cluster",
                "select 'OK'",
                user="user3",
                pwd="clickhouse_operator_password",
            )
            assert out == "OK"

        with And("User 'restricted' with row-level security should have it applied"):
            out = clickhouse.query_with_error(
                "test-011-secured-cluster",
                "select * from system.numbers limit 1",
                user="restricted",
                pwd="secret",
            )
            assert out == "1000"

        with And("User 'user3' with NO access management enabled CAN NOT run SHOW GRANTS"):
            out = clickhouse.query_with_error(
                "test-011-secured-cluster",
                "SHOW GRANTS FOR default", # Looks like a regression in 24.3, SHOW USERS works here
                user="user3",
                pwd="clickhouse_operator_password",
            )
            assert "ACCESS_DENIED" in out

        with And("User 'user4' with access management enabled CAN run SHOW GRANTS"):
            out = clickhouse.query(
                "test-011-secured-cluster",
                "SHOW GRANTS FOR default",
                user="user4",
                pwd="secret",
            )
            assert "ACCESS_DENIED" not in out

        with And("User 'clickhouse_operator' can login with custom password"):
            out = clickhouse.query_with_error(
                "test-011-secured-cluster",
                "select 'OK'",
                user="clickhouse_operator",
                pwd="operator_secret",
            )
            assert out != "OK"

    with Finally("I clean up"):
        with By("deleting test namespace"):
            delete_test_namespace()

@TestScenario
@Name("test_011_2. Test default user security")
@Requirements(RQ_SRS_026_ClickHouseOperator_DefaultUsers("1.0"))
def test_011_2(self):
    create_shell_namespace_clickhouse_template()

    with Given("test-011-secured-default-1.yaml with password_sha256_hex for default user"):
        kubectl.create_and_check(
            manifest="manifests/chi/test-011-secured-default-1.yaml",
            check={
                "pod_count": 1,
                "do_not_delete": 1,
            },
        )

        with Then("Default user plain password should be removed"):
            chi = kubectl.get("chi", "test-011-secured-default")
            assert "default/password" in chi["status"]["normalizedCompleted"]["spec"]["configuration"]["users"]
            assert chi["status"]["normalizedCompleted"]["spec"]["configuration"]["users"]["default/password"] == ""

            cfm = kubectl.get("configmap", "chi-test-011-secured-default-common-usersd")
            assert '<password remove="1"></password>' in cfm["data"]["chop-generated-users.xml"]

        with And("Connection to localhost should succeed with default user"):
            out = clickhouse.query_with_error(
                "test-011-secured-default",
                "select 'OK'",
                pwd="clickhouse_operator_password",
            )
            assert out == "OK"

        with When("Default user password is removed"):
            kubectl.create_and_check(
                manifest="manifests/chi/test-011-secured-default-2.yaml",
                check={
                    "do_not_delete": 1,
                },
            )

            with Then("Wait until configuration is reloaded by ClickHouse"):
                time.sleep(90)

            with Then("Connection to localhost should succeed with default user and no password"):
                out = clickhouse.query_with_error("test-011-secured-default", "select 'OK'")
                assert out == "OK", error()

    with Finally("I clean up"):
        with By("deleting test namespace"):
            delete_test_namespace()


@TestScenario
@Name("test_011_3. Test k8s secrets usage")
@Requirements(RQ_SRS_026_ClickHouseOperator_Secrets("1.0"))
def test_011_3(self):
    create_shell_namespace_clickhouse_template()

    chi = "test-011-secrets"

    with Given("test-011-secrets.yaml with secret storage"):
        kubectl.apply(
            util.get_full_path("manifests/secret/test-011-secret.yaml"),
        )

        kubectl.create_and_check(
            manifest="manifests/chi/test-011-secrets.yaml",
            check={
                "pod_count": 1,
                "do_not_delete": 1,
            },
        )

        with Then("Connection to localhost should succeed with user1/k8s_secret_password"):
            out = clickhouse.query_with_error(chi, "select 'OK'", user="user1", pwd="pwduser1")
            assert out == "OK"

        with And("Connection to localhost should succeed with user2/k8s_secret_password_sha256_hex"):
            out = clickhouse.query_with_error(chi, "select 'OK'", user="user2", pwd="pwduser2")
            assert out == "OK"

        with And("Connection to localhost should succeed with user3/k8s_secret_password_double_sha1_hex"):
            out = clickhouse.query_with_error(chi, "select 'OK'", user="user3", pwd="pwduser3")
            assert out == "OK"

        with And("Connection to localhost should succeed with user4/k8s_secret_env_password"):
            out = clickhouse.query_with_error(chi, "select 'OK'", user="user4", pwd="pwduser4")
            assert out == "OK"

        with And("Connection to localhost should succeed with user5/password defined in valueFrom/secretKeyRef"):
           out = clickhouse.query_with_error(chi, "select 'OK'", user="user5", pwd="pwduser5")
           assert out == "OK"

        with And("Settings should be securely populated from a secret"):
            pod = kubectl.get_pod_spec(chi)
            envs = pod["containers"][0]["env"]
            user5_password_env = ""
            sasl_username_env = ""
            sasl_password_env = ""
            for e in envs:
                if e["valueFrom"]["secretKeyRef"]["key"] == "KAFKA_SASL_USERNAME":
                     sasl_username_env = e["name"]
                if e["valueFrom"]["secretKeyRef"]["key"] == "KAFKA_SASL_PASSWORD":
                     sasl_password_env = e["name"]
                if e["valueFrom"]["secretKeyRef"]["key"] == "pwduser5":
                     user5_password_env = e["name"]

            with By("Secrets are properly propagated to env variables"):
                print(f"Found env variables: {sasl_username_env} {sasl_password_env} {user5_password_env}")
                assert sasl_username_env != ""
                assert sasl_password_env != ""
                assert user5_password_env != ""

            with By("Secrets are properly referenced from settings.xml"):
                cfm = kubectl.get("configmap", f"chi-{chi}-common-configd")
                settings_xml = cfm["data"]["chop-generated-settings.xml"]
                assert f"sasl_username from_env=\"{sasl_username_env}\"" in settings_xml
                assert f"sasl_password from_env=\"{sasl_password_env}\"" in settings_xml

            with By("Secrets are properly referenced from users.xml"):
                cfm = kubectl.get("configmap", f"chi-{chi}-common-usersd")
                users_xml = cfm["data"]["chop-generated-users.xml"]
                env_matches = [from_env.strip() for from_env in users_xml.splitlines() if "from_env" in from_env]
                print(f"Found env substitutions: {env_matches}")
                time.sleep(5)
                assert f"password from_env=\"{user5_password_env}\"" in users_xml

        kubectl.delete_chi(chi)
        kubectl.launch(
            "delete secret test-011-secret",
            ns=self.context.test_namespace,
            timeout=600,
            ok_to_fail=True,
        )

    with Finally("I clean up"):
        with By("deleting test namespace"):
            delete_test_namespace()


@TestScenario
@Name("test_012. Test service templates")
@Requirements(
    RQ_SRS_026_ClickHouseOperator_ServiceTemplates("1.0"),
    RQ_SRS_026_ClickHouseOperator_ServiceTemplates_NameGeneration("1.0"),
    RQ_SRS_026_ClickHouseOperator_ServiceTemplates_LoadBalancer("1.0"),
    RQ_SRS_026_ClickHouseOperator_ServiceTemplates_Annotations("1.0"),
)
def test_012(self):
    create_shell_namespace_clickhouse_template()

    kubectl.create_and_check(
        manifest="manifests/chi/test-012-service-template.yaml",
        check={
            "object_counts": {
                "statefulset": 2,
                "pod": 2,
                "service": 4,
            },
            "do_not_delete": 1,
        },
    )
    with Then("There should be a service for chi"):
        kubectl.check_service("service-test-012", "LoadBalancer")
    with And("There should be a service for shard 0"):
        kubectl.check_service("service-test-012-0-0", "ClusterIP")
    with And("There should be a service for shard 1"):
        kubectl.check_service("service-test-012-1-0", "ClusterIP")
    with And("There should be a service for default cluster"):
        kubectl.check_service("service-default", "ClusterIP")

    node_port = kubectl.get("service", "service-test-012")["spec"]["ports"][0]["nodePort"]
    service_test_012_created = kubectl.get_field("service", "service-test-012", ".metadata.creationTimestamp")
    service_default_created = kubectl.get_field("service", "service-default", ".metadata.creationTimestamp")

    with Then("Update chi"):
        kubectl.create_and_check(
            manifest="manifests/chi/test-012-service-template-2.yaml",
            check={
                "object_counts": {
                    "statefulset": 1,
                    "pod": 1,
                    "service": 3,
                },
                "do_not_delete": 1,
            },
        )

        with And("NodePort should not change"):
            new_node_port = kubectl.get("service", "service-test-012")["spec"]["ports"][0]["nodePort"]
            assert (
                new_node_port == node_port
            ), f"LoadBalancer.spec.ports[0].nodePort changed from {node_port} to {new_node_port}"

        with And("Service for default cluster should change to LoadBalancer"):
            kubectl.check_service("service-default", "LoadBalancer")

        with And("Service should not be re-created if type has not been changed"):
            assert service_test_012_created == kubectl.get_field("service", "service-test-012", ".metadata.creationTimestamp")

        with And("Service should be re-created if type has been changed"):
            assert service_default_created != kubectl.get_field("service", "service-default", ".metadata.creationTimestamp")

    with Finally("I clean up"):
        with By("deleting test namespace"):
            delete_test_namespace()


@TestScenario
@Requirements(
    RQ_SRS_026_ClickHouseOperator_Managing_ClusterScaling_AddingShards("1.0"),
    RQ_SRS_026_ClickHouseOperator_Managing_ClusterScaling_SchemaPropagation("1.0"),
)
@Name("test_013_1. Automatic schema propagation for shards")
def test_013_1(self):
    """Check clickhouse operator supports automatic schema propagation for shards."""
    create_shell_namespace_clickhouse_template()

    cluster = "simple"
    manifest = f"manifests/chi/test-013-1-1-schema-propagation.yaml"
    chi = yaml_manifest.get_chi_name(util.get_full_path(manifest))
    n_shards = 2

    util.require_keeper(keeper_type=self.context.keeper_type)

    with When("chi with 1 shard exists"):
        kubectl.create_and_check(
            manifest=manifest,
            check={
                "apply_templates": {
                    current().context.clickhouse_template,
                    "manifests/chit/tpl-persistent-volume-100Mi.yaml",
                },
                "pod_count": 1,
                "pdb": {"simple": 1},
                "do_not_delete": 1,
            },
        )

    create_table_queries = [
        "CREATE TABLE mergetree_table (d DATE, a String, b UInt8, x String, y Int8) ENGINE = "
        "MergeTree() PARTITION BY y ORDER BY d",
        "CREATE TABLE replacing_mergetree_table (d DATE, a String, b UInt8, x String, y Int8) ENGINE = "
        "ReplacingMergeTree() PARTITION BY y ORDER BY d",
        "CREATE TABLE summing_mergetree_table (d DATE, a String, b UInt8, x String, y Int8) ENGINE = "
        "SummingMergeTree() PARTITION BY y ORDER BY d",
        "CREATE TABLE aggregating_mergetree_table (d DATE, a String, b UInt8, x String, y Int8) ENGINE = "
        "AggregatingMergeTree() PARTITION BY y ORDER BY d",
        "CREATE TABLE collapsing_mergetree_table (d DATE, a String, b UInt8, x String, y Int8, Sign Int8) "
        "ENGINE = CollapsingMergeTree(Sign) PARTITION BY y ORDER BY d",
        "CREATE TABLE versionedcollapsing_mergetree_table (d Date, a String, b UInt8, x String, y Int8, version UInt64,"
        "sign Int8 DEFAULT 1) ENGINE = VersionedCollapsingMergeTree(sign, version) PARTITION BY y ORDER BY d",
        "CREATE TABLE replicated_table (d DATE, a String, b UInt8, x String, y Int8) ENGINE = "
        "ReplicatedMergeTree('/clickhouse/{cluster}/tables/{database}/replicated_table', "
        "'{replica}') PARTITION BY y ORDER BY d",
        "CREATE TABLE replicated_replacing_table (d DATE, a String, b UInt8, x String, y Int8) ENGINE = "
        "ReplicatedReplacingMergeTree ('/clickhouse/{cluster}/tables/{database}/replicated_replacing_table', "
        "'{replica}') PARTITION BY y ORDER BY d",
        "CREATE TABLE replicated_summing_table (d DATE, a String, b UInt8, x String, y Int8) ENGINE = "
        "ReplicatedSummingMergeTree('/clickhouse/{cluster}/tables/{database}/replicated_summing_table', "
        "'{replica}') PARTITION BY y ORDER BY d",
        "CREATE TABLE replicated_aggregating_table (d DATE, a String, b UInt8, x String, y Int8) ENGINE ="
        "ReplicatedAggregatingMergeTree('/clickhouse/{cluster}/tables/{database}/replicated_aggregating_table',"
        "'{replica}') PARTITION BY y ORDER BY d",
        "CREATE TABLE replicated_collapsing_table ON CLUSTER 'simple' (d DATE, a String, b UInt8, x String, y Int8, Sign Int8) "
        "ENGINE = ReplicatedCollapsingMergeTree(Sign) PARTITION BY y ORDER BY d",
        "CREATE TABLE replicated_versionedcollapsing_table ON CLUSTER 'simple' (d Date, a String, b UInt8, x String, y Int8, version UInt64,"
        " sign Int8 DEFAULT 1) ENGINE = ReplicatedVersionedCollapsingMergeTree(sign, version) PARTITION "
        "BY y ORDER BY d",
        "CREATE TABLE table_for_dict ( key_column UInt64, third_column String ) "
        "ENGINE = MergeTree() ORDER BY key_column",
        "CREATE DICTIONARY ndict ON CLUSTER 'simple' ( key_column UInt64 DEFAULT 0, "
        "third_column String DEFAULT 'qqq' ) PRIMARY KEY key_column "
        "SOURCE(CLICKHOUSE(HOST 'localhost' PORT 9000 USER 'default' TABLE 'table_for_dict' "
        "PASSWORD '' DB 'default')) LIFETIME(MIN 1 MAX 10) LAYOUT(HASHED())",
        "CREATE TABLE table_for_distributed (d Date, a String, b UInt8 DEFAULT 1, x String, "
        "y Int8 ) ENGINE = SummingMergeTree PARTITION BY y ORDER BY d SETTINGS index_granularity = 8192",
        "CREATE TABLE IF NOT EXISTS distr_test ON CLUSTER 'simple' (d Date, a String, b UInt8) "
        "ENGINE = Distributed('simple', default, table_for_distributed, rand())",
        "CREATE TABLE table_for_kafka (readings_id Int32 Codec(DoubleDelta, LZ4), "
        "time DateTime Codec(DoubleDelta, LZ4), date ALIAS toDate(time), temperature Decimal(5,2) "
        "Codec(T64, LZ4) ) Engine = MergeTree PARTITION BY toYYYYMM(time) ORDER BY (readings_id, time)",
        "CREATE TABLE kafka_readings_queue (readings_id Int32, time DateTime, "
        "temperature Decimal(5,2) ) ENGINE = Kafka SETTINGS "
        "kafka_broker_list = 'kafka-headless.kafka:9092', kafka_topic_list = 'table_for_kafka', "
        "kafka_group_name = 'readings_consumer_group1', kafka_format = 'CSV', "
        "kafka_max_block_size = 1048576",
        "CREATE TABLE table_for_view (date Date, id Int8, name String, value Int64) "
        "ENGINE = MergeTree() Order by date",
        "CREATE VIEW test_view AS SELECT * FROM table_for_view",
        "CREATE TABLE table_for_materialized_view (when DateTime, userid UInt32, bytes Float32) "
        "ENGINE = MergeTree PARTITION BY toYYYYMM(when) ORDER BY (userid, when)",
        "CREATE MATERIALIZED VIEW materialized_view ENGINE = SummingMergeTree "
        "PARTITION BY toYYYYMM(day) ORDER BY (userid, day) "
        "POPULATE AS SELECT toStartOfDay(when) AS day, userid, count() as downloads, "
        "sum(bytes) AS bytes FROM table_for_materialized_view GROUP BY userid, day",
        "CREATE TABLE table_for_live_vew (d DATE, a String, b UInt8, x String, y Int8) ENGINE = "
        "ReplicatedMergeTree('/clickhouse/{cluster}/tables/{shard}/default/table_for_live_vew', "
        "'{replica}') PARTITION BY y ORDER BY d",
        "CREATE LIVE VIEW test_live_view AS SELECT * FROM table_for_live_vew",
        "CREATE TABLE table_for_window_view on cluster 'simple' (id UInt64, timestamp DateTime) ENGINE = ReplicatedMergeTree() order by id",
        "CREATE WINDOW VIEW wv ENGINE = Log() as select count(id), tumbleStart(w_id) as window_start from table_for_window_view "
        "group by tumble(timestamp, INTERVAL '10' SECOND) as w_id",
        "CREATE TABLE tinylog_table (id UInt64, value1 UInt8, value2 UInt16, value3 UInt32, value4 UInt64) ENGINE=TinyLog",
        "CREATE TABLE log_table (id UInt64, value1 Nullable(UInt64), value2 Nullable(UInt64), value3 Nullable(UInt64)) ENGINE=Log",
        "CREATE TABLE stripelog_table (timestamp DateTime, message_type String, message String ) ENGINE = StripeLog",
        "CREATE TABLE null_table (a String, b Int8, x UInt8) ENGINE = Null",
        "CREATE TABLE merge_table (id Int32) Engine = Merge(default, '_*')",
        "CREATE TABLE set_table (userid UInt64) ENGINE = Set",
        "CREATE TABLE left_join_table (x UInt32, s String) engine = Join(ALL, LEFT, x)",
        "CREATE TABLE url_table (word String, value UInt64) ENGINE=URL('http://127.0.0.1:12345/', CSV)",
        "CREATE TABLE memory_table (a Int64, b Nullable(Int64), c String) engine = Memory",
        "CREATE TABLE table_for_buffer (EventDate Date, UTCEventTime DateTime, MoscowEventDate Date "
        "DEFAULT toDate(UTCEventTime)) ENGINE = MergeTree() Order by EventDate",
        "CREATE TABLE buffer_table AS table_for_buffer ENGINE = Buffer('default', "
        "'table_for_buffer', 16, 10, 100, 10000, 1000000, 10000000, 100000000)",
        "CREATE TABLE generate_random_table (name String, value UInt32) ENGINE = GenerateRandom(1, 5, 3)",
        "CREATE TABLE file_engine_table (name String, value UInt32) ENGINE = File(TabSeparated)",
        "CREATE TABLE odbc (BannerID UInt64, CompaignID UInt64) ENGINE = "
        "ODBC('DSN=pgconn;Database=postgres', somedb, bannerdict)",
        "CREATE TABLE jdbc_table (Str String) ENGINE = JDBC('{}', 'default', 'ExternalTable')",
        "CREATE TABLE mysql_table (float_nullable Nullable(Float32), int_id Int32 ) "
        "ENGINE = MySQL('localhost:3306', 'vs_db', 'vs_table', 'vs_user', 'vs_pass')",
        "CREATE TABLE mongodb_table ( key UInt64, data String ) ENGINE = "
        "MongoDB('mongo1:27017', 'vs_db', 'vs_collection', 'testuser', 'clickhouse_password')",
        "CREATE TABLE hdfs_table (name String, value UInt32) ENGINE = " "HDFS('hdfs://hdfs1:9000/some_file', 'TSV')",
        "CREATE TABLE s3_engine_table (name String, value UInt32)ENGINE = S3("
        "'https://storage.test.net/my-test1/test-data.csv.gz', 'CSV', 'gzip')",
        "CREATE TABLE embeddedrocksdb_table (key UInt64, value String) Engine = EmbeddedRocksDB " "PRIMARY KEY(key)",
        "CREATE TABLE postgresql_table (float_nullable Nullable(Float32), str String,"
        " int_id Int32 ) ENGINE = PostgreSQL('localhost:5432', 'public_db', 'test_table', "
        "'postges_user', 'postgres_password')",
        "CREATE TABLE externaldistributed_table (id UInt32, name String, age UInt32, money UInt32) ENGINE = "
        "ExternalDistributed('PostgreSQL', 'localhost:5432', 'clickhouse', "
        "'test_replicas', 'postgres', 'mysecretpassword')",

        # "CREATE TABLE materialized_postgresql_table (key UInt64, value UInt64) ENGINE = "
        # "MaterializedPostgreSQL('localhost:5433', 'postgres_database', 'postgresql_replica', "
        # "'postgres_user', 'postgres_password')PRIMARY KEY key",
        # "CREATE TABLE rabbitmq_table (key UInt64, value UInt64 ) ENGINE = RabbitMQ SETTINGS "
        # "rabbitmq_host_port = 'localhost:5672', rabbitmq_exchange_name = 'exchange1', "
        # "rabbitmq_exchange_type = 'headers', rabbitmq_routing_key_list = 'format=logs,type=report,"
        # "year=2020', rabbitmq_format = 'JSONEachRow', rabbitmq_num_consumers = 5",
    ]

    with And("I create tables with every engine"):
        for query in create_table_queries:
            clickhouse.query(chi, query)

    start_time = kubectl.get_field("pod", f"chi-{chi}-{cluster}-0-0-0", ".status.startTime")
    with When("I add 1 more shard"):
        kubectl.create_and_check(
            manifest="manifests/chi/test-013-1-2-schema-propagation.yaml",
            check={
                "apply_templates": {
                    current().context.clickhouse_template,
                },
                "pod_count": 2,
                "pdb": {"simple": 1},
                "do_not_delete": 1,
            },
        )

    with Then("Unaffected pod should not be restarted"):
        new_start_time = kubectl.get_field("pod", f"chi-{chi}-{cluster}-0-0-0", ".status.startTime")
        assert start_time == new_start_time

    with Then("remote_servers.xml should contain 2 shards"):
        assert get_shards_from_remote_servers(chi, cluster) == 2

    table_names = clickhouse.query(chi, "SHOW TABLES", pod="chi-test-013-1-schema-propagation-simple-0-0-0").split()

    with Then("I check tables are propagated correctly 1"):
        for attempt in retries(timeout=60, delay=1):
            with attempt:
                for table_name in table_names:
                    if table_name[0] != ".":
                        expected_describe = clickhouse.query(
                            chi,
                            f"DESCRIBE {table_name}",
                            pod="chi-test-013-1-schema-propagation-simple-0-0-0",
                        )
                        actual_describe = clickhouse.query(
                            chi,
                            f"DESCRIBE {table_name}",
                            pod="chi-test-013-1-schema-propagation-simple-1-0-0",
                        )
                        assert expected_describe == actual_describe, error()

    with When("I delete second shard"):
        kubectl.create_and_check(
            manifest=manifest,
            check={
                "pod_count": 1,
                "pdb": {"simple": 1},
                "do_not_delete": 1,
            },
        )

    with Then("Unaffected pod should not be restarted"):
        new_start_time = kubectl.get_field("pod", f"chi-{chi}-{cluster}-0-0-0", ".status.startTime")
        assert start_time == new_start_time

    with Then("remote_servers.xml should contain 1 shard"):
        assert get_shards_from_remote_servers(chi, cluster) == 1

    with When("I add 1 more shard with DistributedTablesOnly schema policy"):
        kubectl.create_and_check(
            manifest="manifests/chi/test-013-1-3-schema-propagation.yaml",
            check={
                "pod_count": 2,
                "pdb": {"simple": 1},
                "do_not_delete": 1,
            },
        )

    tables_on_second_shard = clickhouse.query(
        chi, f"show tables", pod="chi-test-013-1-schema-propagation-simple-1-0-0"
    ).split()

    with Then("I check tables are propagated correctly 2"):
        for attempt in retries(timeout=60, delay=1):
            with attempt:
                assert len(tables_on_second_shard) == 2, error()
                assert ("distr_test" in tables_on_second_shard) and (
                    "table_for_distributed" in tables_on_second_shard
                ), error()
                for table_name in tables_on_second_shard:
                    expected_describe = clickhouse.query(
                        chi,
                        f"DESCRIBE {table_name}",
                        pod="chi-test-013-1-schema-propagation-simple-0-0-0",
                    )
                    actual_describe = clickhouse.query(
                        chi,
                        f"DESCRIBE {table_name}",
                        pod="chi-test-013-1-schema-propagation-simple-1-0-0",
                    )
                    assert expected_describe == actual_describe, error()

    with When("I delete second shard"):
        kubectl.create_and_check(
            manifest=manifest,
            check={
                "pod_count": 1,
                "pdb": {"simple": 1},
                "do_not_delete": 1,
            },
        )

    with When("I add 1 more shard with None schema policy"):
        kubectl.create_and_check(
            manifest="manifests/chi/test-013-1-4-schema-propagation.yaml",
            check={
                "pod_count": 2,
                "pdb": {"simple": 1},
                "do_not_delete": 1,
            },
        )

    with Then("I check tables are not propagated"):
        tables_on_second_shard = clickhouse.query(
            chi, f"show tables", pod="chi-test-013-1-schema-propagation-simple-1-0-0"
        ).split()
        assert len(tables_on_second_shard) == 0, error()

    with Finally("I clean up"):
        with By("deleting test namespace"):
            delete_test_namespace()


def get_shards_from_remote_servers(chi, cluster, shell=None):
    if cluster == "":
        cluster = chi
    remote_servers = kubectl.get("configmap", f"chi-{chi}-common-configd", shell=shell)["data"]["chop-generated-remote_servers.xml"]

    chi_start = remote_servers.find(f"<{cluster}>")
    chi_end = remote_servers.find(f"</{cluster}>")
    if chi_start < 0:
        print(f"unable to find '<{cluster}>' in:")
        print(remote_servers)
        with Then(f"Remote servers should contain {cluster} cluster"):
            assert chi_start >= 0

    chi_cluster = remote_servers[chi_start:chi_end]
    # print(chi_cluster)
    chi_shards = chi_cluster.count("<shard>")

    return chi_shards


def wait_for_cluster(chi, cluster, num_shards, num_replicas=0, pwd="", force_wait = False):
    with Given(f"Cluster {cluster} is properly configured"):
        if current().context.operator_version >= "0.24" and force_wait == False:
<<<<<<< HEAD
            print(f"operator ${current().context.operator_version} does not require extra wait, skipping check")
=======
            print(f"operator {current().context.operator_version} does not require extra wait, skipping check")
>>>>>>> 4d72d1d0
        else:
            with By(f"remote_servers have {num_shards} shards"):
                assert num_shards == get_shards_from_remote_servers(chi, cluster)
            with By(f"ClickHouse recognizes {num_shards} shards in the cluster"):
                for shard in range(num_shards):
                    shards = ""
                    for i in range(1, 10):
                        shards = clickhouse.query(
                            chi,
                            f"select uniq(shard_num) from system.clusters where cluster ='{cluster}'",
                            host=f"chi-{chi}-{cluster}-{shard}-0",
                            pwd=pwd,
                            with_error=True,
                        )
                        if shards == str(num_shards):
                            break
                        with Then("Not ready. Wait for " + str(i * 5) + " seconds"):
                            time.sleep(i * 5)
                    assert shards == str(num_shards)

        if num_replicas>0:
            with By(f"ClickHouse recognizes {num_replicas} replicas in the cluster"):
                for replica in range(num_replicas):
                    replicas = ""
                    for i in range(1, 10):
                        replicas = clickhouse.query(
                            chi,
                            f"select uniq(replica_num) from system.clusters where cluster ='{cluster}'",
                            host=f"chi-{chi}-{cluster}-0-{replica}",
                            pwd=pwd,
                            with_error=True,
                            )
                        if replicas == str(num_replicas):
                            break
                        with Then("Not ready. Wait for " + str(i * 5) + " seconds"):
                            time.sleep(i * 5)
                    assert replicas == str(num_replicas)

@TestScenario
@Name("test_014_0. Test that schema is correctly propagated on replicas")
@Requirements(
    RQ_SRS_026_ClickHouseOperator_CustomResource_Spec_Configuration_Clusters_Cluster_ZooKeeper("1.0"),
    RQ_SRS_026_ClickHouseOperator_CustomResource_Spec_Configuration_Clusters("1.0"),
)
def test_014_0(self):
    create_shell_namespace_clickhouse_template()

    util.require_keeper(keeper_type=self.context.keeper_type)

    manifest = "manifests/chi/test-014-0-replication-1.yaml"
    chi_name = yaml_manifest.get_chi_name(util.get_full_path(manifest))
    cluster = "default"
    shards = [0, 1]
    n_shards = len(shards)

    kubectl.create_and_check(
        manifest=manifest,
        check={
            "apply_templates": {
                current().context.clickhouse_template,
                "manifests/chit/tpl-persistent-volume-100Mi.yaml",
            },
            "object_counts": {
                "statefulset": 2,
                "pod": 2,
                "service": 3,
            },
            "pdb": {"default": 1},
            "do_not_delete": 1,
        },
        timeout=600,
    )

    start_time = kubectl.get_field("pod", f"chi-{chi_name}-{cluster}-0-0-0", ".status.startTime")

    schema_objects = [
        "test_local_014",
        "test_view_014",
        "test_mv_014",
        "test_lv_014",
        "test_buffer_014",
        "a_view_014",
        "test_local2_014",
        "test_local_uuid_014",
        "test_uuid_014",
        "test_mv2_014",
        "test_view2_014",
    ]
    replicated_tables = [
        "default.test_local_014",
        "test_atomic_014.test_local2_014",
        "test_atomic_014.test_local_uuid_014",
        "test_atomic_014.test_mv2_014",
    ]
    create_ddls = [
        "CREATE TABLE test_local_014 ON CLUSTER '{cluster}' (a Int8) Engine = ReplicatedMergeTree('/clickhouse/{cluster}/tables/{shard}/{database}/{table}', '{replica}') ORDER BY tuple()",
        "CREATE VIEW test_view_014 as SELECT * FROM test_local_014",
        "CREATE VIEW a_view_014 as SELECT * FROM test_view_014",
        "CREATE MATERIALIZED VIEW test_mv_014 Engine = Log as SELECT * from test_local_014",
        "CREATE LIVE VIEW test_lv_014 as SELECT * from test_local_014",
        "CREATE DICTIONARY test_dict_014 (a Int8, b Int8) PRIMARY KEY a SOURCE(CLICKHOUSE(host 'localhost' port 9000 table 'test_local_014' user 'default')) LAYOUT(FLAT()) LIFETIME(0)",
        "CREATE TABLE test_buffer_014(a Int8) Engine = Buffer(default, test_local_014, 16, 10, 100, 10000, 1000000, 10000000, 100000000)",
        "CREATE DATABASE test_atomic_014 ON CLUSTER '{cluster}' Engine = Atomic",
        "CREATE TABLE test_atomic_014.test_local2_014 ON CLUSTER '{cluster}' (a Int8) Engine = ReplicatedMergeTree('/clickhouse/{cluster}/tables/{shard}/{database}/{table}', '{replica}') ORDER BY tuple()",
        "CREATE TABLE test_atomic_014.test_local_uuid_014 ON CLUSTER '{cluster}' (a Int8) Engine = ReplicatedMergeTree('/clickhouse/{cluster}/tables/{shard}/{database}/{table}/{uuid}', '{replica}') ORDER BY tuple()",
        "CREATE TABLE test_atomic_014.test_uuid_014 ON CLUSTER '{cluster}' (a Int8) Engine = Distributed('{cluster}', test_atomic_014, test_local_uuid_014, rand())",
        "CREATE MATERIALIZED VIEW test_atomic_014.test_mv2_014 ON CLUSTER '{cluster}' Engine = ReplicatedMergeTree ORDER BY tuple() PARTITION BY tuple() as SELECT * from test_atomic_014.test_local2_014",
        "CREATE FUNCTION test_014 ON CLUSTER '{cluster}' AS (x, k, b) -> ((k * x) + b)",
        "CREATE DATABASE test_memory_014 ON CLUSTER '{cluster}' Engine = Memory",
        "CREATE VIEW test_memory_014.test_view2_014 ON CLUSTER '{cluster}' AS SELECT * from system.tables",
    ]

    chi_version = clickhouse.query(chi_name, "select value from system.build_options where name='VERSION_INTEGER'")
    print(f"ClickHouse version is {chi_version}")
    if int(chi_version) > 23000000:
        print("Adding more schema objects")
        schema_objects = schema_objects + [
            "test_replicated_014"
        ]
        replicated_tables = replicated_tables + [
            "test_replicated_014.test_replicated_014"
        ]
        create_ddls = create_ddls + [
            "CREATE DATABASE test_s3_014 ON CLUSTER '{cluster}' Engine = S3('s3://aws-public-blockchain/v1.0/btc/', 'NOSIGN')",
            "CREATE DATABASE test_replicated_014 ON CLUSTER '{cluster}' Engine = Replicated('clickhouse/replicated/test_replicated_014', '{shard}', '{replica}')",
            "CREATE TABLE test_replicated_014.test_replicated_014 (a Int8) Engine = ReplicatedMergeTree ORDER BY tuple()",
        ]

    wait_for_cluster(chi_name, cluster, n_shards)

    with Then("Create schema objects"):
        for q in create_ddls:
            clickhouse.query(chi_name, q, host=f"chi-{chi_name}-{cluster}-0-0")

    with Given("Replicated tables are created on a first replica and data is inserted"):
        for table in replicated_tables:
            if table != "test_atomic_014.test_mv2_014":
                clickhouse.query(
                    chi_name,
                    f"INSERT INTO {table} values(0)",
                    host=f"chi-{chi_name}-{cluster}-0-0",
                )
                clickhouse.query(
                    chi_name,
                    f"INSERT INTO {table} values(1)",
                    host=f"chi-{chi_name}-{cluster}-1-0",
                )

    def check_schema_propagation(replicas):
        with Then("Schema objects should be migrated to the new replicas"):
            for replica in replicas:
                host = f"chi-{chi_name}-{cluster}-0-{replica}"
                print(f"Checking replica {host}")
                print("Checking tables and views")
                for obj in schema_objects:
                    print(f"Checking {obj}")
                    out = clickhouse.query(
                        chi_name,
                        f"SELECT count() FROM system.tables WHERE name = '{obj}'",
                        host=host,
                    )
                    assert out == "1"

                print("Checking dictionaries")
                out = clickhouse.query(
                    chi_name,
                    f"SELECT count() FROM system.dictionaries WHERE name = 'test_dict_014'",
                    host=host,
                )
                assert out == "1"

                print("Checking database engine")
                out = clickhouse.query(
                    chi_name,
                    f"SELECT engine FROM system.databases WHERE name = 'test_atomic_014'",
                    host=host,
                )
                assert out == "Atomic"

                if "test_s3_014" in create_ddls:
                    out = clickhouse.query(
                        chi_name,
                        f"SELECT engine FROM system.databases WHERE name = 'test_s3_014'",
                        host=host,
                        )
                    assert out == "S3"

                print("Checking functions")
                out = clickhouse.query(
                    chi_name,
                    f"SELECT count() FROM system.functions WHERE name = 'test_014'",
                    host=host,
                )
                assert out == "1"

        with And("Replicated table should have the data"):
            for replica in replicas:
                for shard in shards:
                    for table in replicated_tables:
                        print(f"Checking {table}")
                        out = clickhouse.query(
                            chi_name,
                            f"SELECT a FROM {table} where a = {shard}",
                            host=f"chi-{chi_name}-{cluster}-{shard}-{replica}",
                        )
                        assert out == f"{shard}"

    # replicas = [1]
    replicas = [1, 2]
    with When(f"Add {len(replicas)} more replicas"):
        manifest = f"manifests/chi/test-014-0-replication-{1+len(replicas)}.yaml"
        chi_name = yaml_manifest.get_chi_name(util.get_full_path(manifest))
        kubectl.create_and_check(
            manifest=manifest,
            check={
                "pod_count": 2 + 2 * len(replicas),
                "pdb": {"default": 1},
                "do_not_delete": 1,
            },
            timeout=600,
        )
        # Give some time for replication to catch up
        time.sleep(10)

        new_start_time = kubectl.get_field("pod", f"chi-{chi_name}-{cluster}-0-0-0", ".status.startTime")
        assert start_time == new_start_time

        check_schema_propagation(replicas)

    with When("Remove replicas"):
        manifest = "manifests/chi/test-014-0-replication-1.yaml"
        chi_name = yaml_manifest.get_chi_name(util.get_full_path(manifest))
        chi = yaml_manifest.get_manifest_data(util.get_full_path(manifest))
        kubectl.create_and_check(
            manifest=manifest,
            check={
                "pod_count": 2,
                "pdb": {"default": 1},
                "do_not_delete": 1,
            },
        )
        with Then("Replica is removed from remote_servers.xml as well"):
            assert get_replicas_from_remote_servers(chi_name, cluster) == 1

        new_start_time = kubectl.get_field("pod", f"chi-{chi_name}-{cluster}-0-0-0", ".status.startTime")
        assert start_time == new_start_time

        with Then("Replica needs to be removed from the Keeper as well"):
            for shard in shards:
                out = clickhouse.query(
                    chi_name,
                    f"SELECT max(total_replicas) FROM system.replicas",
                    host=f"chi-{chi_name}-{cluster}-{shard}-0",
                )
                assert out == "1"

    with When("Restart keeper pod"):
        with Then("Delete Zookeeper pod"):
            kubectl.launch(f"delete pod {self.context.keeper_type}-0")
            time.sleep(1)

        with Then(
            f"try insert into the table while {self.context.keeper_type} offline table should be in readonly mode"
        ):
            out = clickhouse.query_with_error(chi_name, "SET insert_keeper_max_retries=0; INSERT INTO test_local_014 VALUES(2)")
            assert "Table is in readonly mode" in out

        with Then(f"Wait for {self.context.keeper_type} pod to come back"):
            kubectl.wait_object("pod", f"{self.context.keeper_type}-0")
            kubectl.wait_pod_status(f"{self.context.keeper_type}-0", "Running")

        with Then(f"Wait for ClickHouse to reconnect to {self.context.keeper_type} and switch from read-write mode"):
            util.wait_clickhouse_no_readonly_replicas(chi)

        with Then("Table should be back to normal"):
            clickhouse.query(chi_name, "INSERT INTO test_local_014 VALUES(3)")

    with When("Add replica one more time"):
        manifest = "manifests/chi/test-014-0-replication-2.yaml"
        chi_name = yaml_manifest.get_chi_name(util.get_full_path(manifest))
        kubectl.create_and_check(
            manifest=manifest,
            check={
                "pod_count": 4,
                "pdb": {"default": 1},
                "do_not_delete": 1,
            },
            timeout=600,
        )
        # Give some time for replication to catch up
        time.sleep(10)
        check_schema_propagation([1])

    with When("Delete chi"):
        kubectl.delete_chi("test-014-replication")

        with Then(
            f"Tables should be deleted in {self.context.keeper_type}. We can test it re-creating the chi and checking {self.context.keeper_type} contents"
        ):
            manifest = "manifests/chi/test-014-0-replication-1.yaml"
            kubectl.create_and_check(
                manifest=manifest,
                check={
                    "pod_count": 2,
                    "pdb": {"default": 1},
                    "do_not_delete": 1,
                },
            )
            with Then("Tables are deleted in ZooKeeper"):
                out = clickhouse.query_with_error(
                    chi_name,
                    f"SELECT count() FROM system.zookeeper WHERE path ='/clickhouse/{chi_name}/tables/0/default'",
                )
                note(f"Found {out} replicated tables in {self.context.keeper_type}")
                assert "DB::Exception: No node" in out or out == "0"

    with Finally("I clean up"):
        with By("deleting test namespace"):
            delete_test_namespace()


@TestScenario
@Name("test_014_1. Test replication under different configuration scenarios")
def test_014_1(self):
    create_shell_namespace_clickhouse_template()

    util.require_keeper(keeper_type=self.context.keeper_type)

    manifest = "manifests/chi/test-014-1-replication-1.yaml"
    chi = yaml_manifest.get_chi_name(util.get_full_path(manifest))
    cluster = "default"

    kubectl.create_and_check(
        manifest=manifest,
        check={
            "apply_templates": {
                current().context.clickhouse_template,
                "manifests/chit/tpl-persistent-volume-100Mi.yaml",
            },
            "pod_count": 2,
            "do_not_delete": 1,
        },
        timeout=600,
    )

    create_table = "CREATE TABLE test_local_014_1 (a Int8, r UInt64) Engine = ReplicatedMergeTree('/clickhouse/{cluster}/tables/{database}/{table}', '{replica}') ORDER BY tuple()"
    table = "test_local_014_1"
    replicas = [0, 1]

    with Given("Create schema objects"):
        for replica in replicas:
            clickhouse.query(chi, create_table, host=f"chi-{chi}-{cluster}-0-{replica}")

    def check_data_is_replicated(replicas, v):
        with When("Data is inserted on two replicas"):
            for replica in replicas:
                clickhouse.query(
                    chi,
                    f"INSERT INTO {table} values({v}, rand())",
                    host=f"chi-{chi}-{cluster}-0-{replica}",
                )
            # Give some time for replication to catch up
            time.sleep(30)

            with Then("Data is replicated"):
                for replica in replicas:
                    out = clickhouse.query(
                        chi,
                        f"SELECT count() FROM {table} where a = {v}",
                        host=f"chi-{chi}-{cluster}-0-{replica}",
                    )
                    assert int(out) == len(replicas)
                    print(f"{table} is ok")

    with When("replicasUseFQDN is disabled"):
        with Then("Replica service should be used as interserver_http_host"):
            for replica in replicas:
                cfm = kubectl.get("configmap", f"chi-{chi}-deploy-confd-{cluster}-0-{replica}")
                assert (
                    f"<interserver_http_host>chi-{chi}-{cluster}-0-{replica}</interserver_http_host>"
                    in cfm["data"]["chop-generated-hostname-ports.xml"]
                )

        check_data_is_replicated(replicas, 1)

    with When("replicasUseFQDN is enabled"):
        kubectl.create_and_check(
            manifest="manifests/chi/test-014-1-replication-2.yaml",
            check={
                "do_not_delete": 1,
            },
        )

        with Then("FQDN should be used as interserver_http_host"):
            for replica in replicas:
                cfm = kubectl.get("configmap", f"chi-{chi}-deploy-confd-{cluster}-0-{replica}")
                print("looking for:")
                print(f"<interserver_http_host>chi-{chi}-{cluster}-0-{replica}.")
                print("in")
                print(cfm["data"]["chop-generated-hostname-ports.xml"])
                assert (
                    f"<interserver_http_host>chi-{chi}-{cluster}-0-{replica}."
                    in cfm["data"]["chop-generated-hostname-ports.xml"]
                )

        check_data_is_replicated(replicas, 2)

    with Finally("I clean up"):
        with By("deleting test namespace"):
            delete_test_namespace()


@TestScenario
@Name("test_015. Test circular replication with hostNetwork")
@Requirements(RQ_SRS_026_ClickHouseOperator_Deployments_CircularReplication("1.0"))
def test_015(self):
    create_shell_namespace_clickhouse_template()

    kubectl.create_and_check(
        manifest="manifests/chi/test-015-host-network.yaml",
        check={
            "object_counts": {
                "statefulset": 2,
                "pod": 2,
                "service": 3,
            },
            "do_not_delete": 1,
        },
        timeout=600,
    )

    with Then("Query from one server to another one should work"):
        for i in range(1, 10):
            out = clickhouse.query_with_error(
                "test-015-host-network",
                host="chi-test-015-host-network-default-0-0",
                port="10000",
                sql="SELECT count() FROM remote('chi-test-015-host-network-default-0-1:11000', system.one)",
            )
            if "DNS_ERROR" not in out:
                break
            print(f"DNS_ERROR. Wait for {i * 5} seconds")
            time.sleep(i * 5)
        print(f"out: {out}")
        assert out == "1"

    with And("Distributed query should work"):
        # Sometimes it needs time to work. May be forming a cluster may take unpredictable time.
        time.sleep(45)
        out = clickhouse.query_with_error(
            "test-015-host-network",
            host="chi-test-015-host-network-default-0-0",
            port="10000",
            sql="SELECT count() FROM cluster('all-sharded', system.one) settings receive_timeout=10",
        )
        note(f"cluster out:\n{out}")
        print(f"out: {out}")
        assert out == "2"

    with Finally("I clean up"):
        with By("deleting test namespace"):
            delete_test_namespace()


@TestScenario
@Name("test_016. Test advanced settings options")
@Requirements(
    RQ_SRS_026_ClickHouseOperator_ConfigurationFileControl_EmbeddedXML("1.0"),
    RQ_SRS_026_ClickHouseOperator_CustomResource_Spec_Configuration_Clusters("1.0"),
)
def test_016(self):
    create_shell_namespace_clickhouse_template()

    chi = "test-016-settings"
    kubectl.create_and_check(
        manifest="manifests/chi/test-016-settings-01.yaml",
        check={
            "apply_templates": {
                current().context.clickhouse_template,
            },
            "pod_count": 1,
            "do_not_delete": 1,
        },
    )

    with Then("Custom macro 'layer' should be available"):
        out = clickhouse.query(chi, sql="select substitution from system.macros where macro='layer'")
        assert out == "01"

    with And("Custom macro 'test' should be available"):
        out = clickhouse.query(chi, sql="select substitution from system.macros where macro='test'")
        assert out == "test"

    with And("Dictionary 'one' should exist"):
        out = clickhouse.query(chi, sql="select dictGet('one', 'one', toUInt64(0))")
        assert out == "0"

    with And("query_log should be disabled"):
        clickhouse.query(chi, sql="system flush logs")
        out = clickhouse.query_with_error(chi, sql="select count() from system.query_log")
        assert "UNKNOWN_TABLE" in out

    with And("max_memory_usage should be 7000000000"):
        out = clickhouse.query(chi, sql="select value from system.settings where name='max_memory_usage'")
        assert out == "7000000000"

    with And("test_usersd user should be available"):
        clickhouse.query(chi, sql="select version()", user="test_usersd")

    with And("user1 user should be available"):
        clickhouse.query(chi, sql="select version()", user="user1", pwd="qwerty")

    with And("system.clusters should have a custom cluster"):
        out = clickhouse.query(chi, sql="select count() from system.clusters where cluster='custom'")
        assert out == "1", error()

    # test-016-settings-02.yaml
    with When("Update users.d settings"):
        start_time = kubectl.get_field("pod", f"chi-{chi}-default-0-0-0", ".status.startTime")
        kubectl.create_and_check(
            manifest="manifests/chi/test-016-settings-02.yaml",
            check={
                "do_not_delete": 1,
            },
        )
        with Then("Wait for configmap changes to apply"):
            kubectl.wait_command(
                f'exec chi-{chi}-default-0-0-0 -- bash -c "grep test_norestart /etc/clickhouse-server/users.d/my_users.xml | wc -l"',
                "1",
            )
        # Wait for changes to propagate
        time.sleep(90)

        with Then("test_norestart user should be available"):
            version = clickhouse.query(chi, sql="select version()", user="test_norestart")
        with And("user1 user should not be available"):
            version_user1 = clickhouse.query_with_error(chi, sql="select version()", user="user1", pwd="qwerty")
            assert version != version_user1
        with And("user2 user should be available"):
            version_user2 = clickhouse.query(chi, sql="select version()", user="user2", pwd="qwerty")
            assert version == version_user2
        with And("ClickHouse SHOULD NOT be restarted"):
            new_start_time = kubectl.get_field("pod", f"chi-{chi}-default-0-0-0", ".status.startTime")
            assert start_time == new_start_time

    # test-016-settings-03.yaml
    with When("Update macro and dictionary settings"):
        start_time = kubectl.get_field("pod", f"chi-{chi}-default-0-0-0", ".status.startTime")
        kubectl.create_and_check(
            manifest="manifests/chi/test-016-settings-03.yaml",
            check={
                "do_not_delete": 1,
            },
        )
        with Then("Wait for configmap changes to apply"):
            kubectl.wait_command(
                f'exec chi-{chi}-default-0-0-0 -- bash -c "grep 03 /etc/clickhouse-server/config.d/chop-generated-settings.xml | wc -l"',
                "1",
            )

        with Then("Custom macro 'layer' should change the value"):
            out = clickhouse.query(chi, sql="select substitution from system.macros where macro='layer'")
            assert out == "03"

        with And("Dictionary 'three' should exist"):
            out = clickhouse.query(chi, sql="select dictGet('three', 'three', toUInt64(0))")
            assert out == "0"

        with And("ClickHouse SHOULD NOT BE restarted"):
            new_start_time = kubectl.get_field("pod", f"chi-{chi}-default-0-0-0", ".status.startTime")
            assert start_time == new_start_time

    # test-016-settings-04.yaml
    with When("Add new custom4.xml config file"):
        start_time = kubectl.get_field("pod", f"chi-{chi}-default-0-0-0", ".status.startTime")
        kubectl.create_and_check(
            manifest="manifests/chi/test-016-settings-04.yaml",
            check={
                "do_not_delete": 1,
            },
        )
        with Then("Wait for configmap changes to apply"):
            kubectl.wait_command(
                f'exec chi-{chi}-default-0-0-0 -- bash -c "grep test-custom4 /etc/clickhouse-server/config.d/custom4.xml | wc -l"',
                "1",
            )

        with And("Custom macro 'test-custom4' should be found"):
            out = clickhouse.query(
                chi,
                sql="select substitution from system.macros where macro='test-custom4'",
            )
            assert out == "test-custom4"

        with And("ClickHouse SHOULD BE restarted"):
            new_start_time = kubectl.get_field("pod", f"chi-{chi}-default-0-0-0", ".status.startTime")
            assert start_time < new_start_time

    # test-016-settings-05.yaml
    with When("Add a change to an existing xml file"):
        start_time = kubectl.get_field("pod", f"chi-{chi}-default-0-0-0", ".status.startTime")
        kubectl.create_and_check(
            manifest="manifests/chi/test-016-settings-05.yaml",
            check={
                "do_not_delete": 1,
            },
        )

        with And("ClickHouse SHOULD BE restarted"):
            new_start_time = kubectl.get_field("pod", f"chi-{chi}-default-0-0-0", ".status.startTime")
            assert start_time < new_start_time

        with And("Macro 'test' value should be changed"):
            out = clickhouse.query(
                chi,
                sql="select substitution from system.macros where macro='test'",
            )
            assert out == "test-changed"

    # test-016-settings-06.yaml
    with When("Add I change a number of settings that does not requre a restart"):
        start_time = kubectl.get_field("pod", f"chi-{chi}-default-0-0-0", ".status.startTime")
        kubectl.create_and_check(
            manifest="manifests/chi/test-016-settings-06.yaml",
            check={
                "do_not_delete": 1,
            },
        )

        with And("ClickHouse SHOULD NOT BE restarted"):
            new_start_time = kubectl.get_field("pod", f"chi-{chi}-default-0-0-0", ".status.startTime")
            assert start_time == new_start_time



    with Finally("I clean up"):
        with By("deleting test namespace"):
            delete_test_namespace()


@TestScenario
@Name("test_017. Test deployment of multiple versions in a cluster")
@Requirements(RQ_SRS_026_ClickHouseOperator_Deployments_DifferentClickHouseVersionsOnReplicasAndShards("1.0"))
def test_017(self):
    create_shell_namespace_clickhouse_template()

    pod_count = 2
    kubectl.create_and_check(
        manifest="manifests/chi/test-017-multi-version.yaml",
        check={
            "pod_count": pod_count,
            "do_not_delete": 1,
        },
        timeout=600,
    )
    chi = "test-017-multi-version"
    queries = [
        "CREATE TABLE test_max (epoch Int32, offset SimpleAggregateFunction(max, Int64)) ENGINE = AggregatingMergeTree() ORDER BY epoch",
        "insert into test_max select 0, 3650487030+number from numbers(5) settings max_block_size=1",
        "insert into test_max select 0, 5898217176+number from numbers(5)",
        "insert into test_max select 0, 5898217176+number from numbers(10) settings max_block_size=1",
        "OPTIMIZE TABLE test_max FINAL",
    ]

    for q in queries:
        note(q)
    test_query = "select min(offset), max(offset) from test_max"
    note(test_query)

    for shard in range(pod_count):
        host = f"chi-{chi}-default-{shard}-0"
        for q in queries:
            clickhouse.query(chi, host=host, sql=q)
        out = clickhouse.query(chi, host=host, sql=test_query)
        ver = clickhouse.query(chi, host=host, sql="select version()")
        note(f"version: {ver}, result: {out}")

    with Finally("I clean up"):
        with By("deleting test namespace"):
            delete_test_namespace()


@TestScenario
@Name("test_018. Test that server settings are applied before StatefulSet is started")
# Obsolete, covered by test_016
def test_018(self):
    create_shell_namespace_clickhouse_template()

    chi = "test-018-configmap"
    kubectl.create_and_check(
        manifest="manifests/chi/test-018-configmap-1.yaml",
        check={
            "pod_count": 1,
            "do_not_delete": 1,
        },
    )

    with When("Update settings"):
        kubectl.create_and_check(
            manifest="manifests/chi/test-018-configmap-2.yaml",
            check={
                "pod_count": 1,
                "do_not_delete": 1,
            },
        )

        with Then("Configmap on the pod should be updated"):
            for attempt in retries(timeout=300, delay=10):
                with attempt:
                    display_name = kubectl.launch(
                        f'exec chi-{chi}-default-0-0-0 -- bash -c "grep display_name /etc/clickhouse-server/config.d/chop-generated-settings.xml"'
                    )
                    note(display_name)
                    assert "new_display_name" in display_name
            with Then("And ClickHouse should pick them up"):
                macros = clickhouse.query(chi, "SELECT substitution from system.macros where macro = 'test'")
                note(macros)
                assert "new_test" == macros

    with Finally("I clean up"):
        with By("deleting test namespace"):
            delete_test_namespace()


@TestCheck
def test_019(self, step=1):
    util.require_keeper(keeper_type=self.context.keeper_type)
    manifest = f"manifests/chi/test-019-{step}-retain-volume-1.yaml"
    chi = yaml_manifest.get_chi_name(util.get_full_path(manifest))
    kubectl.create_and_check(
        manifest=manifest,
        check={
            "pod_count": 1,
            "do_not_delete": 1,
        },
    )

    create_non_replicated_table = "create or replace table t1 Engine = Log as select 1 as a"
    create_replicated_table = """
    create or replace table t2
    Engine = ReplicatedMergeTree('/clickhouse/{installation}/{cluster}/tables/{shard}/{database}/{table}', '{replica}')
    partition by tuple() order by a
    as select 1 as a""".replace(
        "\r", ""
    ).replace(
        "\n", ""
    )

    with Given("ClickHouse has some data in place"):
        clickhouse.query(chi, sql=create_non_replicated_table)
        clickhouse.query(chi, sql=create_replicated_table)

    with When("CHI with retained volume is deleted"):
        pvc_count = kubectl.get_count("pvc", chi=chi)
        pv_count = kubectl.get_count("pv")
        kubectl.delete_chi(chi)

        with Then("PVC should be retained"):
            assert kubectl.get_count("pvc", chi=chi) == pvc_count
            assert kubectl.get_count("pv") == pv_count

    with When("Re-create CHI"):
        kubectl.create_and_check(
            manifest=manifest,
            check={
                "pod_count": 1,
                "do_not_delete": 1,
            },
        )

        with Then("PVC should be re-mounted"):
            with Then("Non-replicated table should have data"):
                out = clickhouse.query(chi, sql="select a from t1")
                assert out == "1"

            with And("Replicated table should have data"):
                out = clickhouse.query(chi, sql="select a from t2")
                assert out == "1"

    with When("Stop the Installation"):
        kubectl.create_and_check(
            manifest=f"manifests/chi/test-019-{step}-retain-volume-2.yaml",
            check={
                "object_counts": {
                    "statefulset": 1,  # When stopping, pod is removed but StatefulSet and all volumes are in place
                    "pod": 0,
                    "service": 1,  # load balancer service should be removed
                },
                "do_not_delete": 1,
            },
        )

        with And("Re-start the Installation"):
            kubectl.create_and_check(
                manifest=f"manifests/chi/test-019-{step}-retain-volume-1.yaml",
                check={
                    "pod_count": 1,
                    "do_not_delete": 1,
                },
            )

        with Then("Data should be in place"):
            with Then("Non-replicated table should have data"):
                out = clickhouse.query(chi, sql="select a from t1")
                assert out == "1"

            with And("Replicated table should have data"):
                out = clickhouse.query(chi, sql="select a from t2")
                assert out == "1"

    with When("Add a second replica"):
        kubectl.create_and_check(
            manifest=f"manifests/chi/test-019-{step}-retain-volume-3.yaml",
            check={
                "pod_count": 2,
                "do_not_delete": 1,
            },
        )
        with Then("Replicated table should have two replicas now"):
            out = clickhouse.query(chi, sql="select total_replicas from system.replicas where table='t2'")
            assert out == "2"

        with When("Remove a replica"):
            pvc_count = kubectl.get_count("pvc", chi=chi)
            pv_count = kubectl.get_count("pv")

            kubectl.create_and_check(
                manifest=f"manifests/chi/test-019-{step}-retain-volume-1.yaml",
                check={
                    "pod_count": 1,
                    "do_not_delete": 1,
                },
            )
            with Then("Replica PVC should be retained"):
                assert kubectl.get_count("pvc", chi=chi) == pvc_count
                assert kubectl.get_count("pv") == pv_count

            with And("Replica should NOT be removed from ZooKeeper"):
                out = clickhouse.query(
                    chi,
                    sql="select total_replicas from system.replicas where table='t2'",
                )
                assert out == "2"

    with When("Add a second replica one more time"):
        kubectl.create_and_check(
            manifest=f"manifests/chi/test-019-{step}-retain-volume-3.yaml",
            check={
                "pod_count": 2,
                "do_not_delete": 1,
            },
        )

        with Then("Table should have data"):
            out = clickhouse.query(chi, sql="select a from t2", host=f"chi-{chi}-simple-0-1")
            assert out == "1"

        with When("Set reclaim policy to Delete but do not wait for completion"):
            kubectl.create_and_check(
                manifest=f"manifests/chi/test-019-{step}-retain-volume-4.yaml",
                check={
                    "pod_count": 2,
                    "do_not_delete": 1,
                    # "chi_status": "InProgress", # !!!!!
                },
            )

            with And("Remove a replica"):
                pvc_count = kubectl.get_count("pvc", chi=chi)
                pv_count = kubectl.get_count("pv")

                kubectl.create_and_check(
                    manifest=f"manifests/chi/test-019-{step}-retain-volume-1.yaml",
                    check={
                        "pod_count": 1,
                        "do_not_delete": 1,
                    },
                )
                # Not implemented yet
                with Then("Replica PVC should be deleted"):
                    assert kubectl.get_count("pvc", chi=chi) < pvc_count
                    assert kubectl.get_count("pv") < pv_count

                with And("Replica should be removed from ZooKeeper"):
                    out = clickhouse.query(
                        chi,
                        sql="select total_replicas from system.replicas where table='t2'",
                    )
                    assert out == "1"

    with When("Delete chi"):
        kubectl.delete_chi(chi)
        with Then("One PVC should be left because relcaim policy is not set anymore"):
            assert kubectl.get_count("pvc", chi=chi) == 1
        with Then("Cleanup PVCs"):
            for pvc in kubectl.get_obj_names(chi, "pvc"):
                kubectl.launch(f"delete pvc {pvc}")

    with Finally("I clean up"):
        with By("deleting test namespace"):
            delete_test_namespace()


@TestScenario
@Name("test_019_1. Test that volume is correctly retained and can be re-attached. Provisioner: StatefulSet")
@Requirements(RQ_SRS_026_ClickHouseOperator_RetainingVolumeClaimTemplates("1.0"))
def test_019_1(self):
    create_shell_namespace_clickhouse_template()

    test_019(step=1)


@TestScenario
@Name("test_019_2. Test that volume is correctly retained and can be re-attached. Provisioner: Operator")
@Requirements(RQ_SRS_026_ClickHouseOperator_RetainingVolumeClaimTemplates("1.0"))
def test_019_2(self):
    create_shell_namespace_clickhouse_template()

    test_019(step=2)


@TestCheck
def test_020(self, step=1):
    manifest = f"manifests/chi/test-020-{step}-multi-volume.yaml"
    chi = yaml_manifest.get_chi_name(util.get_full_path(manifest))
    kubectl.create_and_check(
        manifest=manifest,
        check={
            "pod_count": 1,
            "pod_volumes": {
                "/var/lib/clickhouse",
                "/var/lib/clickhouse2",
            },
            "do_not_delete": 1,
        },
    )
    kubectl.wait_chi_status(chi, "Completed")

    with Then("Test that ClickHouse recognizes two disks"):
        cnt = clickhouse.query(chi, "select count() from system.disks")
        assert cnt == "2"

    with When("Create a table and insert 1 row"):
        clickhouse.query(chi, "create table test_disks(a Int8) Engine = MergeTree() order by a")
        clickhouse.query(chi, "insert into test_disks values (1)")

        with Then("Data should be placed on default disk"):
            disk = clickhouse.query(chi, "select disk_name from system.parts where table='test_disks'")
            print(f"disk : {disk}")
            print(f"want: default")
            assert disk == "default" or True

    with When(f"alter table test_disks move partition tuple() to disk 'disk2'"):
        clickhouse.query_with_error(chi, f"alter table test_disks move partition tuple() to disk 'disk2'")

        with Then(f"Data should be placed on disk2"):
            disk = clickhouse.query(chi, "select disk_name from system.parts where table='test_disks'")
            print(f"disk : {disk}")
            print(f"want: disk2")
            assert disk == "disk2" or True

    with Finally("I clean up"):
        with By("deleting test namespace"):
            delete_test_namespace()


@TestScenario
@Name("test_020_1. Test multi-volume configuration, step=1")
@Requirements(RQ_SRS_026_ClickHouseOperator_Deployments_MultipleStorageVolumes("1.0"))
def test_020_1(self):
    create_shell_namespace_clickhouse_template()

    test_020(step=1)


@TestScenario
@Name("test_020_2. Test multi-volume configuration, step=2")
@Requirements(RQ_SRS_026_ClickHouseOperator_Deployments_MultipleStorageVolumes("1.0"))
def test_020_2(self):
    create_shell_namespace_clickhouse_template()

    test_020(step=2)


def pause():
    if settings.step_by_step:
        input("Press Enter to continue...")


@TestCheck
def test_021(self, step=1):
    manifest = f"manifests/chi/test-021-{step}-rescale-volume-01.yaml"
    chi = yaml_manifest.get_chi_name(util.get_full_path(manifest))
    cluster = "simple"

    with Given("Default storage class is expandable"):
        default_storage_class = kubectl.get_default_storage_class()
        assert default_storage_class is not None
        assert len(default_storage_class) > 0
        allow_volume_expansion = kubectl.get_field("storageclass", default_storage_class, ".allowVolumeExpansion")
        if allow_volume_expansion != "true":
            kubectl.launch(f"patch storageclass {default_storage_class} -p '{{\"allowVolumeExpansion\":true}}'")

    kubectl.create_and_check(
        manifest=manifest,
        check={
            "apply_templates": {current().context.clickhouse_template},
            "pod_count": 1,
            "do_not_delete": 1,
        },
    )

    with Then("Disk1 size should be 1Gi"):
        size = kubectl.get_pvc_size(f"disk1-chi-test-021-{step}-rescale-volume-simple-0-0-0")
        print(f"size: {size}")
        assert size == "1Gi"

    with Then("Create a table with a single row"):
        clickhouse.query(chi, "drop table if exists test_local_021;")
        clickhouse.query(chi, "create table test_local_021(a Int8) Engine = MergeTree() order by a")
        clickhouse.query(chi, "insert into test_local_021 values (1)")

    start_time = kubectl.get_field("pod", f"chi-{chi}-{cluster}-0-0-0", ".status.startTime")

    with When("Upscale disk1 size to 2Gi"):
        pause()
        kubectl.create_and_check(
            manifest=f"manifests/chi/test-021-{step}-rescale-volume-02-enlarge-disk.yaml",
            check={
                "pod_count": 1,
                "do_not_delete": 1,
            },
        )

        with Then("Disk1 size should be 2Gi"):
            kubectl.wait_field(
                "pvc",
                f"disk1-chi-test-021-{step}-rescale-volume-simple-0-0-0",
                ".spec.resources.requests.storage",
                "2Gi",
            )
            size = kubectl.get_pvc_size(f"disk1-chi-test-021-{step}-rescale-volume-simple-0-0-0")
            print(f"size: {size}")
            assert size == "2Gi"

        with And("Table should exist"):
            out = clickhouse.query(chi, "select * from test_local_021")
            assert out == "1"

        with And("Check if pod has been restarted"):
            new_start_time = kubectl.get_field("pod", f"chi-{chi}-{cluster}-0-0-0", ".status.startTime")
            if step == 1:
                with Then("Storage provisioner is StatefulSet. Pod should be restarted"):
                    assert start_time != new_start_time
            if step == 2:
                with Then("Storage provisioner is Operator. Pod should not be restarted"):
                    assert start_time == new_start_time

    with When("Add disk2"):
        pause()
        kubectl.create_and_check(
            manifest=f"manifests/chi/test-021-{step}-rescale-volume-03-add-disk.yaml",
            check={
                "pod_count": 1,
                "pod_volumes": {
                    "/var/lib/clickhouse",
                    "/var/lib/clickhouse2",
                },
                "do_not_delete": 1,
            },
        )
        # Adding new volume takes time, so pod_volumes check does not work

        with Then("There should be two PVC"):
            pause()
            size = kubectl.get_pvc_size(f"disk1-chi-test-021-{step}-rescale-volume-simple-0-0-0")
            assert size == "2Gi"
            kubectl.wait_object("pvc", f"disk2-chi-test-021-{step}-rescale-volume-simple-0-0-0")
            kubectl.wait_field(
                "pvc",
                f"disk2-chi-test-021-{step}-rescale-volume-simple-0-0-0",
                ".status.phase",
                "Bound",
            )
            size = kubectl.get_pvc_size(f"disk2-chi-test-021-{step}-rescale-volume-simple-0-0-0")
            print(f"size: {size}")
            assert size == "1Gi"

        with And("There should be two disks recognized by ClickHouse"):
            pause()
            kubectl.wait_pod_status(f"chi-test-021-{step}-rescale-volume-simple-0-0-0", "Running")
            # ClickHouse requires some time to mount volume. Race conditions.
            # TODO: wait for proper pod state and check the liveness probe probably. This is better than waiting
            out = ""
            for i in range(8):
                out = clickhouse.query(chi, "SELECT count() FROM system.disks")
                if out == "2":
                    break
                with Then(f"Not ready yet. Wait for {1 << i} seconds"):
                    time.sleep(1 << i)
            assert out == "2"

        with And("Table should exist"):
            pause()
            out = clickhouse.query(chi, "select * from test_local_021")
            assert out == "1"

    with When("Test data move from disk1 to disk2"):
        pause()
        with Then("Data should be initially on a default disk"):
            disk = clickhouse.query(chi, "select disk_name from system.parts where table='test_local_021'")
            print(f"out : {disk}")
            print(f"want: default")
            assert disk == "default" or True

        with When("alter table test_local_021 move partition tuple() to disk 'disk2'"):
            clickhouse.query_with_error(chi, "alter table test_local_021 move partition tuple() to disk 'disk2'")

            with Then("Data should be moved to disk2"):
                disk = clickhouse.query(chi,"select disk_name from system.parts where table='test_local_021'")
                print(f"out : {disk}")
                print(f"want: disk2")
                assert disk == "disk2" or True

        with And("Table should exist"):
            pause()
            out = clickhouse.query(chi, "select * from test_local_021")
            assert out == "1"

    with When("Downscale disk1 back to 1Gi"):
        pause()
        kubectl.create_and_check(
            manifest=f"manifests/chi/test-021-{step}-rescale-volume-04-decrease-disk.yaml",
            check={
                "pod_count": 1,
                "do_not_delete": 1,
            },
        )

        with Then("Disk1 size should be unchanged 2Gi"):
            pause()
            size = kubectl.get_pvc_size(f"disk1-chi-test-021-{step}-rescale-volume-simple-0-0-0")
            print(f"size: {size}")
            assert size == "2Gi"

        with And("Table should exist"):
            pause()
            out = clickhouse.query(chi, "select * from test_local_021")
            assert out == "1"

        with And("PVC status should not be Terminating"):
            pause()
            time.sleep(10)
            status = kubectl.get_field(
                "pvc",
                f"disk2-chi-test-021-{step}-rescale-volume-simple-0-0-0",
                ".status.phase",
            )
            assert status != "Terminating"

    with When("Revert disk1 size back to 2Gi - upscale disk size"):
        pause()
        kubectl.create_and_check(
            manifest=f"manifests/chi/test-021-{step}-rescale-volume-03-add-disk.yaml",
            check={
                "pod_count": 1,
                "do_not_delete": 1,
            },
        )

        with Then("Disk1 size should be 2Gi"):
            pause()
            kubectl.wait_field(
                "pvc",
                f"disk1-chi-test-021-{step}-rescale-volume-simple-0-0-0",
                ".spec.resources.requests.storage",
                "2Gi",
            )
            size = kubectl.get_pvc_size(f"disk1-chi-test-021-{step}-rescale-volume-simple-0-0-0")
            print(f"size: {size}")
            assert size == "2Gi"

        with And("Table should exist"):
            pause()
            out = clickhouse.query(chi, "select * from test_local_021")
            assert out == "1"

        with And("PVC status should not be Terminating"):
            pause()
            time.sleep(10)
            status = kubectl.get_field(
                "pvc",
                f"disk2-chi-test-021-{step}-rescale-volume-simple-0-0-0",
                ".status.phase",
            )
            assert status != "Terminating"

    with Finally("I clean up"):
        with By("deleting test namespace"):
            delete_test_namespace()


@TestScenario
@Name("test_021_1. Test rescaling storage. Provisioner: StatefulSet")
@Requirements(RQ_SRS_026_ClickHouseOperator_StorageProvisioning("1.0"))
def test_021_1(self):
    create_shell_namespace_clickhouse_template()

    test_021(step=1)


@TestScenario
@Name("test_021_2. Test rescaling storage. Provisioner: Operator")
@Requirements(RQ_SRS_026_ClickHouseOperator_StorageProvisioning("1.0"))
def test_021_2(self):
    create_shell_namespace_clickhouse_template()

    test_021(step=2)


@TestScenario
@Name("test_022. Test that chi with broken image can be deleted")
@Requirements(RQ_SRS_026_ClickHouseOperator_DeleteBroken("1.0"))
def test_022(self):
    create_shell_namespace_clickhouse_template()

    manifest = "manifests/chi/test-022-broken-image.yaml"
    chi = yaml_manifest.get_chi_name(util.get_full_path(manifest))
    kubectl.create_and_check(
        manifest=manifest,
        check={
            "pod_count": 1,
            "do_not_delete": 1,
            "chi_status": "InProgress",
        },
    )
    with When("ClickHouse image can not be retrieved"):
        kubectl.wait_field(
            "pod",
            "chi-test-022-broken-image-default-0-0-0",
            ".status.containerStatuses[0].state.waiting.reason",
            "ErrImagePull",
        )
        with Then("CHI should be able to delete"):
            kubectl.launch(f"delete chi {chi}", ok_to_fail=True, timeout=600)
            assert kubectl.get_count("chi", f"{chi}") == 0

    with Finally("I clean up"):
        with By("deleting test namespace"):
            delete_test_namespace()


@TestScenario
@Name("test_023. Test auto templates")
@Requirements(RQ_SRS_026_ClickHouseOperator_CustomResource_Spec_Templating("1.0"))
def test_023(self):
    create_shell_namespace_clickhouse_template()

    manifest = "manifests/chi/test-023-auto-templates.yaml"
    chi = yaml_manifest.get_chi_name(util.get_full_path(manifest))

    with Given("Auto templates are deployed"):
        kubectl.apply(util.get_full_path("manifests/chit/tpl-clickhouse-auto-1.yaml"))
        kubectl.apply(util.get_full_path("manifests/chit/tpl-clickhouse-auto-2.yaml"))
    with Given("Give templates some time to be applied"):
        time.sleep(15)

    chit_data = yaml_manifest.get_manifest_data(util.get_full_path("manifests/chit/tpl-clickhouse-auto-1.yaml"))
    expected_image = chit_data["spec"]["templates"]["podTemplates"][0]["spec"]["containers"][0]["image"]

    kubectl.create_and_check(
        manifest=manifest,
        check={
            "pod_count": 1,
            "pod_image": expected_image,
            "do_not_delete": 1,
        },
    )
    with Then(".status.usedTemplates has two values"):
        assert kubectl.get_field("chi", chi, ".status.usedTemplates[0].name") == "clickhouse-stable"
        assert kubectl.get_field("chi", chi, ".status.usedTemplates[1].name") == "extension-annotations"
        # assert kubectl.get_field("chi", chi, ".status.usedTemplates[2].name") == ""

    with Then("Annotation from a template should be populated"):
        assert kubectl.get_field("chi", chi, ".status.normalizedCompleted.metadata.annotations.test") == "test"
    with Then("Pod annotation should populated from template"):
        assert kubectl.get_field("pod", f"chi-{chi}-single-0-0-0", ".metadata.annotations.test") == "test"
    with Then("Environment variable from a template should be populated"):
        pod = kubectl.get_pod_spec(chi)
        env = pod["containers"][0]["env"][0]
        assert env["name"] == "TEST_ENV"
        assert env["value"] == "TEST_ENV_VALUE"

    with Given("Two selector templates are deployed"):
        kubectl.apply(util.get_full_path("manifests/chit/tpl-clickhouse-selector-1.yaml"))
        kubectl.apply(util.get_full_path("manifests/chit/tpl-clickhouse-selector-2.yaml"))
    with Given("Give templates some time to be applied"):
        time.sleep(15)

    with Then("Trigger CHI update"):
        cmd = f'patch chi {chi} --type=\'json\' --patch=\'[{{"op":"add","path":"/spec/restart","value":"RollingUpdate"}}]\''
        kubectl.launch(cmd)

        kubectl.wait_chi_status(chi, "Completed")

    with Then(".status.usedTemplates has 3 values"):
        assert kubectl.get_field("chi", chi, ".status.usedTemplates[0].name") == "clickhouse-stable"
        assert kubectl.get_field("chi", chi, ".status.usedTemplates[1].name") == "extension-annotations"
        assert kubectl.get_field("chi", chi, ".status.usedTemplates[2].name") == "selector-test-1"
        # assert kubectl.get_field("chi", chi, ".status.usedTemplates[3].name") == ""

    with Then("Annotation from selector-1 template should be populated"):
        assert kubectl.get_field("pod", f"chi-{chi}-single-0-0-0", ".metadata.annotations.selector-test-1") == "selector-test-1"
    with Then("Annotation from selector-2 template should NOT be populated"):
        assert kubectl.get_field("pod", f"chi-{chi}-single-0-0-0", ".metadata.annotations.selector-test-2") == "<none>"

    with Finally("I clean up"):
        with By("deleting test namespace"):
            delete_test_namespace()


@TestScenario
@Name("test_024. Test annotations for various template types")
@Requirements(RQ_SRS_026_ClickHouseOperator_AnnotationsInTemplates("1.0"))
def test_024(self):
    create_shell_namespace_clickhouse_template()

    manifest = "manifests/chi/test-024-template-annotations.yaml"
    chi = yaml_manifest.get_chi_name(util.get_full_path(manifest))
    kubectl.create_and_check(
        manifest=manifest,
        check={
            "pod_count": 1,
            "do_not_delete": 1,
        },
    )

    def checkAnnotations(annotation, value):

        with Then(f"Pod annotation {annotation}={value} should populated from a podTemplate"):
            assert kubectl.get_field("pod", "chi-test-024-default-0-0-0", f".metadata.annotations.podtemplate/{annotation}") == value

        with And(f"Service annotation {annotation}={value} should be populated from a serviceTemplate"):
            assert kubectl.get_field("service", "clickhouse-test-024", f".metadata.annotations.servicetemplate/{annotation}") == value

        with And(f"PVC annotation {annotation}={value} should be populated from a volumeTemplate"):
            assert kubectl.get_field("pvc", "-l clickhouse.altinity.com/chi=test-024", f".metadata.annotations.pvc/{annotation}") == value

        with And(f"Pod annotation {annotation}={value} should populated from a CHI"):
            assert kubectl.get_field("pod", "chi-test-024-default-0-0-0", f".metadata.annotations.chi/{annotation}") == value

        with And(f"Service annotation {annotation}={value} should be populated from a CHI"):
            assert kubectl.get_field("service", "clickhouse-test-024", f".metadata.annotations.chi/{annotation}") == value

        with And(f"PVC annotation {annotation}={value} should be populated from a CHI"):
            assert kubectl.get_field("pvc", "-l clickhouse.altinity.com/chi=test-024", f".metadata.annotations.chi/{annotation}") == value

    checkAnnotations("test", "test")

    with And("Service annotation macros should be resolved"):
        assert (
            kubectl.get_field(
                "service",
                "clickhouse-test-024",
                ".metadata.annotations.servicetemplate/macro-test",
            )
            == "test-024.example.com"
        )
        assert (
            kubectl.get_field(
                "service",
                "service-test-024-0-0",
                ".metadata.annotations.servicetemplate/macro-test",
            )
            == "test-024-0-0.example.com"
        )

    with When("Update template annotations"):
        kubectl.create_and_check(
            manifest="manifests/chi/test-024-template-annotations-2.yaml",
            check={
                "pod_count": 1,
                "do_not_delete": 1,
            },
        )
        checkAnnotations("test", "test-2")
        checkAnnotations("test-2", "test-2")

    with When("Revert template annotations to original values"):
        kubectl.create_and_check(
            manifest="manifests/chi/test-024-template-annotations.yaml",
            check={
                "pod_count": 1,
                "do_not_delete": 1,
            },
        )
        checkAnnotations("test", "test")
        # with Then("Annotation test-2 should be removed"):
        #    TODO. Does not work for services yet
        #    checkAnnotations("test-2", "<none>")

    with Finally("I clean up"):
        with By("deleting test namespace"):
            delete_test_namespace()


@TestScenario
@Name("test_025. Test that service is available during re-scaling, upgrades etc.")
@Requirements(RQ_SRS_026_ClickHouseOperator_Managing_ClusterScaling_AddingReplicas("1.0"))
def test_025(self):
    create_shell_namespace_clickhouse_template()

    util.require_keeper(keeper_type=self.context.keeper_type)

    create_table = """
    CREATE TABLE test_local_025(a UInt32)
    Engine = ReplicatedMergeTree('/clickhouse/{installation}/tables/{shard}/{database}/{table}', '{replica}')
    PARTITION BY tuple()
    ORDER BY a
    """.replace(
        "\r", ""
    ).replace(
        "\n", ""
    )

    manifest = "manifests/chi/test-025-rescaling.yaml"
    chi = yaml_manifest.get_chi_name(util.get_full_path(manifest))

    kubectl.create_and_check(
        manifest=manifest,
        check={
            "apply_templates": {
                current().context.clickhouse_template,
                "manifests/chit/tpl-persistent-volume-100Mi.yaml",
            },
            "object_counts": {
                "statefulset": 1,
                "pod": 1,
                "service": 2,
            },
            "do_not_delete": 1,
        },
        timeout=600,
    )

    kubectl.wait_jsonpath(
        "pod",
        "chi-test-025-rescaling-default-0-0-0",
        "{.status.containerStatuses[0].ready}",
        "true",
        ns=self.context.test_namespace,
    )

    numbers = "100000000"

    with Given("Create replicated table and populate it"):
        clickhouse.query(chi, create_table)
        clickhouse.query(
            chi,
            "CREATE TABLE test_distr_025 AS test_local_025 Engine = Distributed('default', default, test_local_025)",
        )
        clickhouse.query(
            chi,
            f"INSERT INTO test_local_025 SELECT * FROM numbers({numbers})",
            timeout=120,
        )

    with When("Add one more replica, but do not wait for completion"):
        kubectl.create_and_check(
            manifest="manifests/chi/test-025-rescaling-2.yaml",
            check={
                "do_not_delete": 1,
                "pod_count": 2,
                "chi_status": "InProgress",  # do not wait
            },
            timeout=600,
        )

    with Then("Query second pod using service as soon as pod is in ready state"):
        kubectl.wait_field(
            "pod",
            "chi-test-025-rescaling-default-0-1-0",
            '.metadata.labels."clickhouse\\.altinity\\.com/ready"',
            "yes",
            backoff=1,
        )
        start_time = time.time()
        lb_error_time = start_time
        distr_lb_error_time = start_time
        latent_replica_time = start_time
        for i in range(1, 100):
            cnt_local = clickhouse.query_with_error(
                chi,
                "SELECT count() FROM test_local_025",
                "chi-test-025-rescaling-default-0-1.test.svc.cluster.local",
            )
            cnt_lb = clickhouse.query_with_error(chi, "SELECT count() FROM test_local_025")
            cnt_distr_lb = clickhouse.query_with_error(chi, "SELECT count() FROM test_distr_025")
            if "Exception" in cnt_lb or cnt_lb == 0:
                lb_error_time = time.time()
            if "Exception" in cnt_distr_lb or cnt_distr_lb == 0:
                distr_lb_error_time = time.time()
            note(f"local via loadbalancer: {cnt_lb}, distributed via loadbalancer: {cnt_distr_lb}")
            if "Exception" not in cnt_local:
                note(f"local: {cnt_local}, distr: {cnt_distr_lb}")
                if cnt_local == numbers:
                    break
                latent_replica_time = time.time()
                note("Replicated table did not catch up")
            note("Waiting 1 second.")
            time.sleep(1)
        note(
            f"Tables not ready: {round(distr_lb_error_time - start_time)}s, data not ready: {round(latent_replica_time - distr_lb_error_time)}s"
        )

        with Then("Query to the distributed table via load balancer should never fail"):
            assert round(distr_lb_error_time - start_time) == 0
        with And("Query to the local table via load balancer should never fail"):
            assert round(lb_error_time - start_time) == 0

    with Finally("I clean up"):
        with By("deleting test namespace"):
            delete_test_namespace()


@TestScenario
@Name("test_026. Test mixed single and multi-volume configuration in one cluster")
@Requirements(RQ_SRS_026_ClickHouseOperator_CustomResource_Spec_Configuration_Clusters_Cluster_Layout("1.0"))
def test_026(self):
    create_shell_namespace_clickhouse_template()

    util.require_keeper(keeper_type=self.context.keeper_type)

    manifest = "manifests/chi/test-026-mixed-replicas.yaml"
    chi = yaml_manifest.get_chi_name(util.get_full_path(manifest))
    kubectl.create_and_check(
        manifest=manifest,
        check={
            "pod_count": 2,
            "do_not_delete": 1,
        },
    )

    with When("Cluster is ready"):
        wait_for_cluster(chi, 'default', 1, 2)

        with Then("Check that first replica has one disk"):
            out = clickhouse.query(
                chi,
                host="chi-test-026-mixed-replicas-default-0-0",
                sql="select count() from system.disks",
            )
            assert out == "1"

        with And("Check that second replica has two disks"):
            out = clickhouse.query(
                chi,
                host="chi-test-026-mixed-replicas-default-0-1",
                sql="select count() from system.disks",
            )
            assert out == "2"

    with When("Create a table and generate several inserts"):
        clickhouse.query(
            chi,
            host="chi-test-026-mixed-replicas-default-0-0",
            sql="CREATE TABLE test_disks (a Int64) Engine = ReplicatedMergeTree('/clickhouse/tables/{database}/{table}', '{replica}') PARTITION BY (a%10) ORDER BY a",
        )
        clickhouse.query(
            chi,
            host="chi-test-026-mixed-replicas-default-0-1",
            sql="CREATE TABLE test_disks (a Int64) Engine = ReplicatedMergeTree('/clickhouse/tables/{database}/{table}', '{replica}') PARTITION BY (a%10) ORDER BY a",
        )
        clickhouse.query(
            chi,
            host="chi-test-026-mixed-replicas-default-0-0",
            sql="INSERT INTO test_disks SELECT * FROM numbers(100) SETTINGS max_block_size=1",
        )
        clickhouse.query(
            chi,
            host="chi-test-026-mixed-replicas-default-0-0",
            sql="INSERT INTO test_disks SELECT * FROM numbers(100) SETTINGS max_block_size=1",
        )
        time.sleep(5)

        with Then("Data should be placed on a single disk on a first replica"):
            out = clickhouse.query(
                chi,
                host="chi-test-026-mixed-replicas-default-0-0",
                sql="SELECT arraySort(groupUniqArray(disk_name)) FROM system.parts WHERE table='test_disks'",
            )
            assert out == "['default']"

        with And("Data should be placed on a second disk on a second replica"):
            out = clickhouse.query(
                chi,
                host="chi-test-026-mixed-replicas-default-0-1",
                sql="SELECT arraySort(groupUniqArray(disk_name)) FROM system.parts WHERE table='test_disks'",
            )
            assert out == "['disk2']"

    with Finally("I clean up"):
        with By("deleting test namespace"):
            delete_test_namespace()


@TestScenario
@Name("test_027. Test troubleshooting mode")
@Requirements(RQ_SRS_026_ClickHouseOperator_CustomResource_Spec_Troubleshoot("1.0"))
def test_027(self):
    # TODO: Add a case for a custom endpoint
    create_shell_namespace_clickhouse_template()

    manifest = "manifests/chi/test-027-troubleshooting-1-bad-config.yaml"
    chi = yaml_manifest.get_chi_name(util.get_full_path(manifest))
    kubectl.create_and_check(
        manifest=manifest,
        check={
            "pod_count": 1,
            "do_not_delete": 1,
            "chi_status": "InProgress",
        },
    )
    with When("ClickHouse can not start"):
        kubectl.wait_field(
            "pod",
            "chi-test-027-trouble-default-0-0-0",
            ".status.containerStatuses[0].state.waiting.reason",
            "CrashLoopBackOff",
        )
        with Then("We can start in troubleshooting mode"):
            kubectl.create_and_check(
                manifest="manifests/chi/test-027-troubleshooting-2-troubleshoot.yaml",
                check={
                    "object_counts": {
                        "statefulset": 1,
                        "pod": 1,
                        "service": 2,
                    },
                    "do_not_delete": 1,
                },
            )
            with And("We can exec to the pod"):
                out = kubectl.launch(f'exec chi-{chi}-default-0-0-0 -- bash -c "echo Success"')
                assert out == "Success"

        with Then("We can start in normal mode after correcting the problem"):
            kubectl.create_and_check(
                manifest="manifests/chi/test-027-troubleshooting-3-fixed-config.yaml",
                check={
                    "pod_count": 1,
                },
            )

    with Finally("I clean up"):
        with By("deleting test namespace"):
            delete_test_namespace()


@TestScenario
@Name("test_028. Test restart scenarios")
@Requirements(RQ_SRS_026_ClickHouseOperator_Managing_RestartingOperator("1.0"))
def test_028(self):
    create_shell_namespace_clickhouse_template()

    util.require_keeper(keeper_type=self.context.keeper_type)

    manifest = "manifests/chi/test-028-replication.yaml"
    chi = yaml_manifest.get_chi_name(util.get_full_path(manifest))

    kubectl.create_and_check(
        manifest=manifest,
        check={
            "apply_templates": {
                self.context.clickhouse_template,
                "manifests/chit/tpl-persistent-volume-100Mi.yaml",
            },
            "object_counts": {
                "statefulset": 4,
                "pod": 4,
                "service": 5,
            },
            "do_not_delete": 1,
        },
    )

    sql = """SET skip_unavailable_shards=1; SYSTEM DROP DNS CACHE; SELECT getMacro('replica') AS replica, uptime() AS uptime,
     (SELECT count() FROM system.clusters WHERE cluster='all-sharded') AS total_hosts,
     (SELECT count() online_hosts FROM cluster('all-sharded', system.one) ) AS online_hosts
     FORMAT JSONEachRow"""
    note("Before restart")
    out = clickhouse.query_with_error(chi, sql)
    note(out)
    with When("CHI is patched with a restart attribute"):
        cmd = f'patch chi {chi} --type=\'json\' --patch=\'[{{"op":"add","path":"/spec/restart","value":"RollingUpdate"}}]\''
        kubectl.launch(cmd)
        with Then("Operator should let the query to finish"):
            out = clickhouse.query_with_error(chi, "SELECT count(sleepEachRow(1)) FROM numbers(30) SETTINGS function_sleep_max_microseconds_per_block=0")
            assert out == "30"

        pod_start_time = kubectl.get_field("pod", f"chi-{chi}-default-0-0-0", ".status.startTime")
        with Then("Operator should start processing a change"):
            # TODO: Test needs to be improved
            kubectl.wait_chi_status(chi, "InProgress")
            start_time = time.time()
            ch1_downtime = 0
            ch2_downtime = 0
            chi_downtime = 0
            with And("Queries keep running"):
                while kubectl.get_field("chi", chi, ".status.status") == "InProgress":
                    ch1 = clickhouse.query_with_error(
                        chi,
                        sql,
                        pod="chi-test-028-replication-default-0-0-0",
                        host="chi-test-028-replication-default-0-0",
                        advanced_params="--connect_timeout=1 --send_timeout=10 --receive_timeout=10",
                    )
                    ch2 = clickhouse.query_with_error(
                        chi,
                        sql,
                        pod="chi-test-028-replication-default-1-0-0",
                        host="chi-test-028-replication-default-1-0",
                        advanced_params="--connect_timeout=1 --send_timeout=10 --receive_timeout=10",
                    )

                    if "error" in ch1 or "Exception" in ch1 or ch2.endswith("1"):
                        ch1_downtime = ch1_downtime + 5
                    if "error" in ch2 or "Exception" in ch2 or ch1.endswith("1"):
                        ch2_downtime = ch2_downtime + 5
                    if ("error" in ch1 or "Exception" in ch1) and ("error" in ch2 or "Exception" in ch2):
                        chi_downtime = chi_downtime + 5

                    print(ch1 + "\t" + ch2)

                    # print("Waiting 5 seconds")
                    time.sleep(5)
            end_time = time.time()
            new_pod_start_time = kubectl.get_field("pod", f"chi-{chi}-default-0-0-0", ".status.startTime")
            print(f"Total restart time: {str(round(end_time - start_time))}")
            print(f"First replica downtime: {ch1_downtime}")
            print(f"Second replica downtime: {ch2_downtime}")
            print(f"CHI downtime: {chi_downtime}")
            with Then("Cluster was restarted"):
                assert pod_start_time != new_pod_start_time
            with Then("There was no service downtime"):
                assert chi_downtime == 0

        with Then("Check restart attribute"):
            restart = kubectl.get_field("chi", chi, ".spec.restart")
            if restart == "":
                note("Restart is cleaned automatically")
            else:
                note("Restart needs to be cleaned")
                start_time = kubectl.get_field("pod", f"chi-{chi}-default-0-0-0", ".status.startTime")

        # We need to clear RollingUpdate restart policy because of new operator's IP address emerging sometimes
        with Then("Clear RollingUpdate restart policy"):
            cmd = f"patch chi {chi} --type='json' --patch='[{{\"op\":\"remove\",\"path\":\"/spec/restart\"}}]'"
            kubectl.launch(cmd)
            time.sleep(15)
            kubectl.wait_chi_status(chi, "Completed")

        with Then("Restart operator. CHI should not be restarted"):
            check_operator_restart(
                chi=chi,
                wait_objects={
                    "statefulset": 4,
                    "pod": 4,
                    "service": 5,
                },
                pod=f"chi-{chi}-default-0-0-0",
            )

        with Then("Re-apply the original config. CHI should not be restarted"):
            kubectl.create_and_check(manifest=manifest, check={"do_not_delete": 1})
            new_start_time = kubectl.get_field("pod", f"chi-{chi}-default-0-0-0", ".status.startTime")
            print(f"old_start_time: {start_time}")
            print(f"new_start_time: {new_start_time}")
            assert start_time == new_start_time

    with When("Stop installation"):
        cmd = f'patch chi {chi} --type=\'json\' --patch=\'[{{"op":"add","path":"/spec/stop","value":"yes"}}]\''
        kubectl.launch(cmd)
        kubectl.wait_chi_status(chi, "Completed")
        with Then("Stateful sets should be there but no running pods"):
            kubectl.wait_objects(chi, {
                "statefulset": 4,
                "pod": 0,
                "service": 4,
            })

    with Finally("I clean up"):
        with By("deleting test namespace"):
            delete_test_namespace()


@TestScenario
@Name("test_029. Test different distribution settings")
@Requirements(
    RQ_SRS_026_ClickHouseOperator_CustomResource_Spec_Templates_PodTemplates_podDistribution("1.0"),
    RQ_SRS_026_ClickHouseOperator_CustomResource_Spec_Templates_PodTemplates_podDistribution_Type("1.0"),
    RQ_SRS_026_ClickHouseOperator_CustomResource_Spec_Templates_PodTemplates_podDistribution_Scope("1.0"),
    RQ_SRS_026_ClickHouseOperator_CustomResource_Spec_Templates_PodTemplates_podDistribution_TopologyKey("1.0"),
)
def test_029(self):
    # TODO: this test needs to be extended in order to handle more distribution types
    create_shell_namespace_clickhouse_template()

    manifest = "manifests/chi/test-029-distribution.yaml"

    chi = yaml_manifest.get_chi_name(util.get_full_path(manifest))
    kubectl.create_and_check(
        manifest=manifest,
        check={
            "pod_count": 2,
            "do_not_delete": 1,
            "chi_status": "InProgress",  # do not wait
        },
    )

    kubectl.check_pod_antiaffinity(
        chi,
        "chi-test-029-distribution-t1-0-0-0",
        topologyKey="kubernetes.io/hostname",
    )
    kubectl.check_pod_antiaffinity(
        chi,
        "chi-test-029-distribution-t1-0-1-0",
        match_labels={
            "clickhouse.altinity.com/chi": f"{chi}",
            "clickhouse.altinity.com/namespace": f"{self.context.test_namespace}",
            "clickhouse.altinity.com/replica": "1",
        },
        topologyKey="kubernetes.io/os",
    )

    with Finally("I clean up"):
        with By("deleting test namespace"):
            delete_test_namespace()


@TestScenario
@Name("test_030. Test CRD deletion")
@Tags("NO_PARALLEL")
def test_030(self):
    create_shell_namespace_clickhouse_template()

    manifest = "manifests/chi/test-030.yaml"
    chi = yaml_manifest.get_chi_name(util.get_full_path(manifest))
    object_counts = {"statefulset": 2, "pod": 2, "service": 3}

    kubectl.create_and_check(
        manifest,
        check={
            "object_counts": object_counts,
            "do_not_delete": 1,
        },
    )

    with When("I create new shells"):
        shell_1 = get_shell()
        shell_2 = get_shell()

    trigger_event = threading.Event()
    Check("Check that cluster definition does not change during restart", test=check_remote_servers, parallel=True)(
        chi=chi,
        cluster="default",
        shards=2,
        trigger_event=trigger_event,
        shell=shell_1,
    )

    with When("Delete CRD"):
        kubectl.launch("delete crd clickhouseinstallations.clickhouse.altinity.com", shell=shell_2)
        with Then("CHI should be deleted"):
            kubectl.wait_object("chi", chi, count=0, shell=shell_2)
            with And("CHI objects SHOULD NOT be deleted"):
                assert kubectl.count_objects(label=f"-l clickhouse.altinity.com/chi={chi}", shell=shell_2) == object_counts

    pod = kubectl.get_pod_names(chi, shell=shell_2)[0]
    start_time = kubectl.get_field("pod", pod, ".status.startTime", shell=shell_2)

    with When("Reinstall the operator"):
        util.install_operator_if_not_exist(reinstall=True, shell=shell_2)
        with Then("Re-create CHI"):
            kubectl.create_and_check(
                manifest,
                check={
                    "object_counts": object_counts,
                    "do_not_delete": 1,
                },
                shell = shell_2
            )
        with Then("Pods should not be restarted"):
            new_start_time = kubectl.get_field("pod", pod, ".status.startTime", shell=shell_2)
            assert start_time == new_start_time

    # Terminate check
    trigger_event.set()
    join()

    with Then("I recreate shell"):
        shell = get_shell()
        self.context.shell = shell

    with Finally("I clean up"):
        with By("deleting test namespace"):
            delete_test_namespace()


@TestScenario
@Name("test_031. Test excludeFromPropagationAnnotations work")
def test_031(self):
    create_shell_namespace_clickhouse_template()

    chi_manifest = "manifests/chi/test-031-wo-tpl.yaml"
    chi = "test-031-wo-tpl"

    with Given("I generate CHO deploy manifest"):
        with open(util.get_full_path(current().context.clickhouse_operator_install_manifest)) as base_template, open(
            util.get_full_path("../../config/config.yaml")
        ) as config_file:
            manifest_yaml = list(yaml.safe_load_all(base_template.read()))

            config_yaml = yaml.safe_load(config_file.read())
            config_yaml["annotation"]["exclude"] = [
                "excl",
            ]
            config_contents = yaml.dump(config_yaml, default_flow_style=False)

            for doc in manifest_yaml:
                if doc["metadata"]["name"] == "etc-clickhouse-operator-files":
                    doc["data"]["config.yaml"] = config_contents
                    debug(config_contents)
                    break

            import tempfile

            with tempfile.NamedTemporaryFile(suffix=".yaml") as f:
                f.write(yaml.dump_all(manifest_yaml).encode())
                util.install_operator_if_not_exist(reinstall=True, manifest=f.name)

    with And("Restart operator"):
        util.restart_operator(ns=current().context.operator_namespace)

    with When("I apply chi"):
        kubectl.create_and_check(chi_manifest, check={"do_not_delete": 1})

    with Then("I check only allowed annotations are propagated"):
        obj_types = {"statefulset", "configmap", "persistentvolumeclaim", "service"}
        for obj_type in obj_types:
            with By(f"Check that {obj_type}s annotations are correct"):
                objs = kubectl.get_obj_names(chi_name=chi, obj_type=obj_type + "s")
                for o in objs:
                    annotations = kubectl.launch(command=f"get {obj_type} {o} -o jsonpath='{{.metadata.annotations}}'")
                    assert "incl" in annotations, error()
                    assert "excl" not in annotations, error()

    with Finally("I clean up"):
        with By("deleting chi"):
            kubectl.delete_chi(chi)

        with And("restoring original operator state"):
            util.install_operator_if_not_exist(
                reinstall=True,
                manifest=util.get_full_path(current().context.clickhouse_operator_install_manifest, False),
            )
            util.restart_operator(ns=current().context.operator_namespace)
        with And("deleting test namespace"):
            delete_test_namespace()


@TestCheck
def run_select_query(self, host, user, password, query, res1, res2, trigger_event, shell=None):
    """Run a select query in parallel until the stop signal is received."""

    client_pod = "clickhouse-client"

    try:

        kubectl.launch(f'run {client_pod} --image={current().context.clickhouse_version} -- /bin/sh -c "sleep 3600"', shell=shell)
        kubectl.wait_pod_status(client_pod, "Running", shell=shell)

        ok = 0
        partial = 0
        errors = 0
        run = 0
        partial_runs = []
        error_runs = []

        cmd = f'exec -n {self.context.test_namespace} {client_pod} -- clickhouse-client --user={user} --password={password} -h {host} -q "{query}"'
        while not trigger_event.is_set():
            run += 1
            # Adjust time to glog's format
            now = datetime.utcnow().strftime("%H:%M:%S.%f")
            cnt_test = kubectl.launch(cmd, ok_to_fail=True, shell=shell)
            if cnt_test == res1:
                ok += 1
            if cnt_test == res2:
                partial += 1
                partial_runs.append(run)
                partial_runs.append(now)
            if cnt_test != res1 and cnt_test != res2:
                errors += 1
                error_runs.append(run)
                error_runs.append(now)
                print("*** RUN_QUERY ERROR ***")
                print(cnt_test)
            time.sleep(0.5)
        with By(
            f"{run} queries have been executed, of which: " +
            f"{ok} queries have been executed with no errors, " +
            f"{partial} queries returned incomplete results, " +
            f"{errors} queries have failed. " +
            f"incomplete results runs: {partial_runs} " +
            f"error runs: {error_runs}"
        ):
            assert errors == 0, error()
            if partial > 0:
                print(
                    f"*** WARNING ***: cluster was partially unavailable, {partial} queries returned incomplete results"
                )
    finally:
        with Finally("I clean up"):
            with By("deleting pod"):
                kubectl.launch(f"delete pod {client_pod}", shell=shell)


@TestCheck
def run_insert_query(self, host, user, password, query, trigger_event, shell=None):
    """Run an insert query in parallel until the stop signal is received."""

    client_pod = "clickhouse-insert"
    try:
        kubectl.launch(f'run {client_pod} --image={current().context.clickhouse_version} -- /bin/sh -c "sleep 3600"', shell=shell)
        kubectl.wait_pod_status(client_pod, "Running", shell=shell)

        ok = 0
        errors = 0

        cmd = f'exec -n {self.context.test_namespace} {client_pod} -- clickhouse-client --user={user} --password={password} -h {host} -q "{query}"'
        while not trigger_event.is_set():
            res = kubectl.launch(cmd, ok_to_fail=True, shell=shell)
            if res == "":
                ok += 1
            else:
                note(f"WTF res={res}")
                errors += 1
        with By(f"{ok} inserts have been executed with no errors, {errors} inserts have failed"):
            assert errors == 0, error()
    finally:
        with Finally("I clean up"):
            with By("deleting pod"):
                kubectl.launch(f"delete pod {client_pod}", shell=shell)


@TestScenario
@Name("test_032. Test rolling update logic")
# @Tags("NO_PARALLEL")
def test_032(self):
    """Test rolling update logic."""
    create_shell_namespace_clickhouse_template()

    util.require_keeper(keeper_type=self.context.keeper_type)
    create_table = """
    CREATE TABLE test_local_032 ON CLUSTER 'default' (a UInt32)
    Engine = ReplicatedMergeTree('/clickhouse/{installation}/tables/{shard}/{database}/{table}', '{replica}')
    PARTITION BY tuple()
    ORDER BY a
    """.replace(
        "\r", ""
    ).replace(
        "\n", ""
    )

    manifest = "manifests/chi/test-032-rescaling.yaml"

    chi = yaml_manifest.get_chi_name(util.get_full_path(manifest))

    kubectl.create_and_check(
        manifest=manifest,
        check={
            "apply_templates": {
                self.context.clickhouse_template,
                "manifests/chit/tpl-persistent-volume-100Mi.yaml",
            },
            "object_counts": {
                "statefulset": 4,
                "pod": 4,
                "service": 5,
            },
            "do_not_delete": 1,
        },
        timeout=600,
    )

    numbers = 100

    # remote_servers = kubectl.get("configmap", f"chi-{chi}-common-configd")["data"]["chop-generated-remote_servers.xml"]
    # print(remote_servers)
    wait_for_cluster(chi, 'default', 2, 2)
    time.sleep(60)

    with Given("Create replicated and distributed tables"):
        clickhouse.query(chi, create_table)
        clickhouse.query(
            chi,
            "CREATE TABLE test_distr_032 ON CLUSTER 'default' AS test_local_032 Engine = Distributed('default', default, test_local_032, a%2)",
        )
        clickhouse.query(chi, f"INSERT INTO test_distr_032 select * from numbers({numbers})")
        time.sleep(60)

        with Then("Distributed table is created on all nodes"):
            cnt = clickhouse.query(chi_name=chi, sql="select count() from cluster('all-sharded', system.tables) where name='test_distr_032'")
            assert cnt == "4", error()

    with When("check the initial select query count before rolling update"):
        with By("executing query in the clickhouse installation"):
            cnt_test_local = clickhouse.query(chi_name=chi, sql="select count() from test_distr_032", with_error=True)
        with Then("checking expected result"):
            assert cnt_test_local == str(numbers), error()

    trigger_event = threading.Event()

    with When("I create new shells"):
        shell_1 = get_shell()
        shell_2 = get_shell()
        shell_3 = get_shell()

    Check("run query until receive stop event", test=run_select_query, parallel=True)(
        host="clickhouse-test-032-rescaling",
        user="test_032",
        password="test_032",
        query="SELECT count() FROM test_distr_032",
        res1=str(numbers),
        res2=str(numbers // 2),
        trigger_event=trigger_event,
        shell=shell_1
    )

    Check("Check that cluster definition does not change during restart", test=check_remote_servers, parallel=True)(
        chi=chi,
        cluster="default",
        shards=2,
        trigger_event=trigger_event,
        shell=shell_2
    )

    with When("Change the image in the podTemplate by updating the chi version to test the rolling update logic"):
        kubectl.create_and_check(
            manifest="manifests/chi/test-032-rescaling-2.yaml",
            check={
                "apply_templates": {
                    self.context.clickhouse_template,
                    "manifests/chit/tpl-persistent-volume-100Mi.yaml",
                },
                "object_counts": {
                    "statefulset": 4,
                    "pod": 4,
                    "service": 5,
                },
                "do_not_delete": 1,
            },
            timeout=int(1000),
            shell=shell_3
        )

    trigger_event.set()
    join()

    with Then("I recreate shell"):
        shell = get_shell()
        self.context.shell = shell

    with Finally("I clean up"):
        with By("deleting test namespace"):
            delete_test_namespace()


@TestScenario
@Requirements(RQ_SRS_026_ClickHouseOperator_EnableHttps("1.0"))
@Name("test_034. Check HTTPS support for health check")
def test_034(self):
    """Check ClickHouse-Operator HTTPS support by switching configuration to HTTPS using the chopconf file and
    creating a ClickHouse-Installation with HTTPS enabled and confirming the secure connectivity between them by
    monitoring the metrics endpoint on port 8888.
    """
    create_shell_namespace_clickhouse_template()

    chopconf_file = "manifests/chopconf/test-034-chopconf.yaml"
    operator_namespace = current().context.operator_namespace

    with When("create the chi without secure connection"):
        manifest = "manifests/chi/test-034-http.yaml"
        chi = yaml_manifest.get_chi_name(util.get_full_path(manifest))
        cluster = "default"

        kubectl.create_and_check(
            manifest=manifest,
            check={
                "apply_templates": {
                    current().context.clickhouse_template,
                },
                "object_counts": {
                    "statefulset": 1,
                    "pod": 1,
                    "service": 2,
                },
                "do_not_delete": 1,
            },
            timeout=600,
        )

    with Then("check for `chi_clickhouse_metric_fetch_errors` is zero [1]"):
        out = kubectl.launch("get pods -l app=clickhouse-operator", ns=operator_namespace).splitlines()[1]
        operator_pod = re.split(r"[\t\r\n\s]+", out)[0]
        check_metrics_monitoring(
            operator_namespace=operator_namespace,
            operator_pod=operator_pod,
            expect_pattern="^chi_clickhouse_metric_fetch_errors{(.*?)} 0$",
        )

    with And(f"apply ClickHouseOperatorConfiguration with https connection: {chopconf_file}"):
        kubectl.apply(util.get_full_path(chopconf_file, lookup_in_host=False), operator_namespace)

    with And("Re-create operator pod in order to restart metrics exporter to update the configuration [1]"):
        util.restart_operator()
        out = kubectl.launch("get pods -l app=clickhouse-operator", ns=current().context.operator_namespace).splitlines()[1]
        operator_pod = re.split(r"[\t\r\n\s]+", out)[0]

    with Then("check for `chi_clickhouse_metric_fetch_errors` is not zero"):
        check_metrics_monitoring(
            operator_namespace=operator_namespace,
            operator_pod=operator_pod,
            expect_pattern="^chi_clickhouse_metric_fetch_errors{(.*?)} 1$",
        )

    with When("Reset ClickHouseOperatorConfiguration to default"):
        kubectl.delete(util.get_full_path(chopconf_file, lookup_in_host=False), operator_namespace)

    with And("Re-create operator pod in order to restart metrics exporter to update the configuration [2]"):
        util.restart_operator()
        out = kubectl.launch("get pods -l app=clickhouse-operator", ns=current().context.operator_namespace).splitlines()[1]
        operator_pod = re.split(r"[\t\r\n\s]+", out)[0]

    with Then("check for `chi_clickhouse_metric_fetch_errors` is zero [2]"):
        check_metrics_monitoring(
            operator_namespace=operator_namespace,
            operator_pod=operator_pod,
            expect_pattern="^chi_clickhouse_metric_fetch_errors{(.*?)} 0$",
        )

    kubectl.delete_chi(chi)

    with Given("clickhouse-certs.yaml secret is installed"):
        kubectl.apply(
            util.get_full_path("manifests/secret/clickhouse-certs.yaml"),
        )

    with When("create the chi with secure connection"):
        manifest = "manifests/chi/test-034-https.yaml"
        chi = yaml_manifest.get_chi_name(util.get_full_path(manifest))

        kubectl.create_and_check(
            manifest=manifest,
            check={
                "apply_templates": {
                    current().context.clickhouse_template,
                },
                "object_counts": {
                    "statefulset": 1,
                    "pod": 1,
                    "service": 2,
                },
                "do_not_delete": 1,
            },
            timeout=600,
        )

    client_pod = "test-034-client"
    with And(f"Start pod: {client_pod}"):
        kubectl.apply(util.get_full_path("manifests/chi/test-034-client.yaml"))
        kubectl.wait_pod_status(client_pod, "Running")

    with And("Confirm it can securely connect to clickhouse"):
        cmd = f"""exec {client_pod} -- clickhouse-client -h chi-test-034-https-default-0-0 --secure --port 9440 \
               --user=test_034_client --password=test_034 \
               -q 'select 1000'"""
        out = kubectl.launch(cmd, ok_to_fail=True)
        assert out == "1000", error()

    with And("Confirm it CAN NOT connect to insecure ports"):
        cmd = f"""exec {client_pod} -- clickhouse-client -h chi-test-034-https-default-0-0 --port 9000 \
               --user=test_034_client --password=test_034 \
               -q 'select 1000'"""
        out = kubectl.launch(cmd, ok_to_fail=True)
        print(out)
        assert "NETWORK_ERROR" in out, out

    with And(f"apply ClickHouseOperatorConfiguration with https connection: {chopconf_file}"):
        kubectl.apply(util.get_full_path(chopconf_file, lookup_in_host=False), operator_namespace)

    with And("Re-create operator pod in order to restart metrics exporter to update the configuration [3]"):
        util.restart_operator()
        out = kubectl.launch("get pods -l app=clickhouse-operator", ns=current().context.operator_namespace).splitlines()[1]
        operator_pod = re.split(r"[\t\r\n\s]+", out)[0]

    with Then("check for `chi_clickhouse_metric_fetch_errors` is zero [3]"):
        check_metrics_monitoring(
            operator_namespace=operator_namespace,
            operator_pod=operator_pod,
            expect_pattern="^chi_clickhouse_metric_fetch_errors{(.*?)} 0$",
        )

    with When("Reset ClickHouseOperatorConfiguration to default"):
        kubectl.delete(util.get_full_path(chopconf_file, lookup_in_host=False), operator_namespace)

    with And("Re-create operator pod in order to restart metrics exporter to update the configuration [4]"):
        util.restart_operator()
        out = kubectl.launch("get pods -l app=clickhouse-operator", ns=current().context.operator_namespace).splitlines()[1]
        operator_pod = re.split(r"[\t\r\n\s]+", out)[0]

    # 0.21.2+
    with Then("check for `chi_clickhouse_metric_fetch_errors` is zero [4]"):
        check_metrics_monitoring(
            operator_namespace=operator_namespace,
            operator_pod=operator_pod,
            expect_pattern="^chi_clickhouse_metric_fetch_errors{(.*?)} 0$",
        )

    with Finally("I clean up"):
        with By("deleting pod"):
            kubectl.launch(f"delete pod {client_pod}")
        with And("deleting chi"):
            kubectl.delete_chi(chi)
        with And("deleting test namespace"):
            delete_test_namespace()


@TestScenario
@Requirements(RQ_SRS_026_ClickHouseOperator_Managing_ReprovisioningVolume("1.0"))
@Name("test_036. Check operator volume re-provisioning")
def test_036(self):
    """Check clickhouse operator recreates volumes and schema if volume is broken."""
    create_shell_namespace_clickhouse_template()

    with Given("I create shells"):
        shell = get_shell()
        self.context.shell = shell
        shell_2 = get_shell()

    manifest = f"manifests/chi/test-036-volume-re-provisioning-1.yaml"
    chi = yaml_manifest.get_chi_name(util.get_full_path(manifest))
    cluster = "simple"
    util.require_keeper(keeper_type=self.context.keeper_type)

    with Given("chi exists"):
        kubectl.create_and_check(
            manifest=manifest,
            check={
                "apply_templates": {current().context.clickhouse_template},
                "pod_count": 2,
                "do_not_delete": 1,
            },
        )

    wait_for_cluster(chi, cluster, 1, 2)

    with And("I create replicated table with some data"):
        create_table = """
            CREATE TABLE test_local_036 ON CLUSTER '{cluster}' (a UInt32)
            Engine = ReplicatedMergeTree('/clickhouse/{installation}/tables/{shard}/{database}/{table}', '{replica}')
            PARTITION BY tuple()
            ORDER BY a
            """.replace("\r", "").replace("\n", "")
        clickhouse.query(chi, create_table)
        clickhouse.query(chi, f"INSERT INTO test_local_036 select * from numbers(10000)")

        clickhouse.query(chi, "CREATE DATABASE test_memory_036 ON CLUSTER '{cluster}' Engine = Memory")
        clickhouse.query(chi, "CREATE VIEW test_memory_036.test_view ON CLUSTER '{cluster}' AS SELECT * from system.tables")

    def delete_pv():
        with When("Delete PV", description="delete PV on replica 0"):
            # Prepare counters
            pvc_count = kubectl.get_count("pvc", chi=chi)
            pv_count = kubectl.get_count("pv")
            print(f"pvc_count: {pvc_count}")
            print(f"pv_count: {pv_count}")

            pv_name = kubectl.get_pv_name("default-chi-test-036-volume-re-provisioning-simple-0-0-0")
            # retry
            kubectl.launch(f"delete pv {pv_name} --force &", shell=shell_2)
            kubectl.launch(
                f"""patch pv {pv_name} --type='json' --patch='[{{"op":"remove","path":"/metadata/finalizers"}}]'"""
            )
            # restart pod to make sure volume is unmounted
            kubectl.launch("delete pod chi-test-036-volume-re-provisioning-simple-0-0-0")
            # Give it some time to be deleted
            time.sleep(10)

            with Then("PVC should be kept, PV should be deleted"):
                new_pvc_count = kubectl.get_count("pvc", chi=chi)
                new_pv_count = kubectl.get_count("pv")
                print(f"new_pvc_count: {new_pvc_count}")
                print(f"new_pv_count: {new_pv_count}")
                assert new_pvc_count == pvc_count
                assert new_pv_count < pv_count

        with And("Wait for PVC to detect PV is lost"):
            # Need to add more retries on real kubernetes
            kubectl.wait_field(
                kind="pvc",
                name="default-chi-test-036-volume-re-provisioning-simple-0-0-0",
                field=".status.phase",
                value="Lost",
            )

    def delete_sts_and_pvc():
        with When("Delete StatefulSet and PVC", description="delete StatefulSet on replica 0"):
            kubectl.launch("delete sts chi-test-036-volume-re-provisioning-simple-0-0")
            kubectl.launch("delete pvc default-chi-test-036-volume-re-provisioning-simple-0-0-0")

        with Then("Wait for StatefulSet is deleted"):
            for i in range(5):
                if kubectl.get_count("sts", "chi-test-036-volume-re-provisioning-simple-0-0") == 0:
                    break
                time.sleep(10)

        with Then("Wait for PVC is deleted"):
            for i in range(5):
                if kubectl.get_count("pvc", "default-chi-test-036-volume-re-provisioning-simple-0-0-0") == 0:
                    break
                time.sleep(10)

        assert kubectl.get_count("sts", "chi-test-036-volume-re-provisioning-simple-0-0") == 0, "StatefulSet is not deleted"
        assert kubectl.get_count("pvc", "default-chi-test-036-volume-re-provisioning-simple-0-0-0") == 0, "PVC is not deleted"

    def delete_pvc():
        with When("Delete PVC", description="delete PVC on replica 0"):
            # Prepare counters
            pvc_count = kubectl.get_count("pvc", chi=chi)
            pv_count = kubectl.get_count("pv")
            print(f"pvc_count: {pvc_count}")
            print(f"pv_count: {pv_count}")

            pvc_name = f"default-chi-test-036-volume-re-provisioning-simple-0-0-0"
            # retry
            kubectl.launch(f"delete pvc {pvc_name} --force &", shell=shell_2)
            kubectl.launch(
                f"""patch pvc {pvc_name} --type='json' --patch='[{{"op":"remove","path":"/metadata/finalizers"}}]'"""
            )
            # restart pod to make sure volume is unmounted
            kubectl.launch("delete pod chi-test-036-volume-re-provisioning-simple-0-0-0")
            # Give it some time to be deleted
            time.sleep(10)

            with Then("PVC should be deleted, PV should be deleted as well"):
                new_pvc_count = kubectl.get_count("pvc", chi=chi)
                new_pv_count = kubectl.get_count("pv")
                print(f"new_pvc_count: {new_pvc_count}")
                print(f"new_pv_count: {new_pv_count}")
                assert new_pvc_count < pvc_count
                assert new_pv_count < pv_count

    def check_data_is_recovered(reconcile_task_id):
        with Then(f"Kick operator to start reconcile cycle to fix lost {reconcile_task_id}"):
            cmd = f'patch chi {chi} --type=\'json\' --patch=\'[{{"op":"add","path":"/spec/taskID","value":"{reconcile_task_id}"}}]\''
            kubectl.launch(cmd)
            kubectl.wait_chi_status(chi, "InProgress")
            kubectl.wait_chi_status(chi, "Completed")
            wait_for_cluster(chi, cluster, 1, 2)

        with Then("I check PV is in place"):
            kubectl.wait_field(
                "pvc",
                "default-chi-test-036-volume-re-provisioning-simple-0-0-0",
                ".status.phase",
                "Bound",
            )
            kubectl.wait_object(
                "pv",
                kubectl.get_pv_name("default-chi-test-036-volume-re-provisioning-simple-0-0-0"),
            )
            size = kubectl.get_pv_size("default-chi-test-036-volume-re-provisioning-simple-0-0-0")
            assert size == "1Gi", error()

        with And("I check data on each replica"):
            with By("checking data on the replica 0"):
                r = clickhouse.query(
                    chi,
                    pod="chi-test-036-volume-re-provisioning-simple-0-0-0",
                    sql="SELECT count(*) FROM test_local_036",
                )
                assert r == "10000", error()
            with And("checking data on the replica 1"):
                r = clickhouse.query(
                    chi,
                    pod="chi-test-036-volume-re-provisioning-simple-0-1-0",
                    sql="SELECT count(*) FROM test_local_036",
                )
                assert r == "10000", error()
            with And("checking view in Memory engine exists"):
                r = clickhouse.query(
                    chi,
                    pod="chi-test-036-volume-re-provisioning-simple-0-0-0",
                    sql="SELECT count(*) FROM system.tables where name = 'test_view'",
                )
                assert r == "1", error()
                r = clickhouse.query(
                    chi,
                    pod="chi-test-036-volume-re-provisioning-simple-0-1-0",
                    sql="SELECT count(*) FROM system.tables where name = 'test_view'",
                )
                assert r == "1", error()

    delete_sts_and_pvc()
    check_data_is_recovered("reconcile-after-STS-and-PVC-deleted")

    delete_pvc()
    check_data_is_recovered("reconcile-after-PVC-deleted")

    delete_pv()
    check_data_is_recovered("reconcile-after-PV-deleted")

    with Finally("I clean up"):
       with By("deleting test namespace"):
           delete_test_namespace()


@TestScenario
@Requirements(RQ_SRS_026_ClickHouseOperator_Managing_StorageManagementSwitch("1.0"))
@Name("test_037. StorageManagement switch")
def test_037(self):
    """Check clickhouse-operator supports switching storageManagement
    config option from default (StatefulSet) to Operator"""
    create_shell_namespace_clickhouse_template()

    cluster = "default"
    manifest = f"manifests/chi/test-037-1-storagemanagement-switch.yaml"
    chi = yaml_manifest.get_chi_name(util.get_full_path(manifest))
    util.require_keeper(keeper_type=self.context.keeper_type)

    with Given("chi exists"):
        kubectl.create_and_check(
            manifest=manifest,
            check={
                "apply_templates": {
                    current().context.clickhouse_template,
                },
                "pod_count": 1,
                "do_not_delete": 1,
            },
        )

    with And("I time up pod start time"):
        start_time = kubectl.get_field("pod", f"chi-{chi}-{cluster}-0-0-0", ".status.startTime")

    with And("I create a table with some data"):
        create_table = """
            CREATE TABLE test_local_037 (a UInt32)
            Engine = MergeTree()
            ORDER BY a
            """.replace(
            "\r", ""
        ).replace(
            "\n", ""
        )
        clickhouse.query(chi, create_table)
        clickhouse.query(chi, f"INSERT INTO test_local_037 select * from numbers(10000)")

    with When("I switch storageManagement to Operator"):
        kubectl.create_and_check(
            manifest=f"manifests/chi/test-037-2-storagemanagement-switch.yaml",
            check={
                "apply_templates": {
                    current().context.clickhouse_template,
                },
                "pod_count": 1,
                "do_not_delete": 1,
            },
        )

    with And("I check cluster is restarted and time up new pod start time"):
        start_time_new = kubectl.get_field("pod", f"chi-{chi}-{cluster}-0-0-0", ".status.startTime")
        assert start_time != start_time_new, error()
        start_time = start_time_new

    with And("I rescale volume configuration to 2Gi to check that storage management is switched"):
        kubectl.create_and_check(
            manifest=f"manifests/chi/test-037-3-storagemanagement-switch.yaml",
            check={
                "apply_templates": {
                    current().context.clickhouse_template,
                },
                "pod_count": 1,
                "do_not_delete": 1,
            },
        )

    with Then("storage size should be 2Gi"):
        kubectl.wait_field(
            "pvc",
            f"default-chi-test-037-storagemanagement-switch-{cluster}-0-0-0",
            ".spec.resources.requests.storage",
            "2Gi",
        )
        size = kubectl.get_pvc_size(f"default-chi-test-037-storagemanagement-switch-{cluster}-0-0-0")
        assert size == "2Gi", error()

    with And("check the pod's start time to see if it has been restarted"):
        start_time_new = kubectl.get_field("pod", f"chi-{chi}-{cluster}-0-0-0", ".status.startTime")
        with Then("storage provisioner is operator, pod should not be restarted"):
            assert start_time == start_time_new, error()

    with And("check data in the table"):
        r = clickhouse.query(
            chi,
            "SELECT count(*) from test_local_037",
            pod=f"chi-test-037-storagemanagement-switch-{cluster}-0-0-0",
        )
        assert r == "10000"

    with Finally("I clean up"):
        with By("deleting test namespace"):
            delete_test_namespace()


@TestCheck
@Name("test_039. Inter-cluster communications with secret")
def test_039(self, step=0, delete_chi=0):
    """Check clickhouse-operator support inter-cluster communications with secrets."""
    cluster = "default"
    manifest = f"manifests/chi/test-039-{step}-communications-with-secret.yaml"
    chi = yaml_manifest.get_chi_name(util.get_full_path(manifest))
    util.require_keeper(keeper_type=self.context.keeper_type)

    with Given("clickhouse-certs.yaml secret is installed"):
        kubectl.apply(
            util.get_full_path("manifests/secret/clickhouse-certs.yaml"),
    )

    with Given("chi exists"):
        kubectl.create_and_check(
            manifest=manifest,
            check={
                "apply_templates": {
                    current().context.clickhouse_template,
                    "manifests/secret/test-038-secret.yaml",
                },
                "pod_count": 2,
                "do_not_delete": 1,
            },
        )

    wait_for_cluster(chi, cluster, 2, pwd="qkrq")

    with When("I create distributed table that use secure port and insert data into it"):
        clickhouse.query(
            chi,
            "CREATE OR REPLACE TABLE secure on cluster '{cluster}' (a UInt32) ENGINE = MergeTree() PARTITION BY tuple() ORDER BY a",
            pwd="qkrq",
        )
        clickhouse.query(
            chi,
            "CREATE OR REPLACE TABLE secure_dist on cluster '{cluster}' as secure ENGINE = Distributed('{cluster}', default, secure, a%2)",
            pwd="qkrq",
        )
        clickhouse.query(
            chi,
            "INSERT INTO secure_dist select number as a from numbers(10)",
            pwd="qkrq",
        )

    if step == 0:
        with Then("Select in cluster with no secret should fail"):
            r = clickhouse.query_with_error(chi, "SELECT count(a) FROM secure_dist", pwd="qkrq")
            assert "AUTHENTICATION_FAILED" in r
    if step > 0:
        with Then("Select in cluster with secret should pass"):
            r = clickhouse.query(chi, "SELECT count() FROM secure_dist", pwd="qkrq")
            assert r == "10"

    if step == 4:
        with Then("Create replicated table to test interserver_https_port"):
            clickhouse.query(
                chi,
                "CREATE OR REPLACE TABLE secure_repl on cluster 'all-replicated' (a UInt32) ENGINE = ReplicatedMergeTree('/clickhouse/{cluster}/tables/{uuid}', '{replica}')  PARTITION BY tuple() ORDER BY a",
                pwd="qkrq",
            )
            clickhouse.query(
                chi,
                "INSERT INTO secure_repl select number as a from numbers(10)",
                pwd="qkrq",
            )

    with Finally("I delete namespace"):
        shell = get_shell()
        self.context.shell = shell
        util.delete_namespace(namespace=self.context.test_namespace, delete_chi=1)
        shell.close()


@TestScenario
@Requirements(RQ_SRS_026_ClickHouseOperator_InterClusterCommunicationWithSecret("1.0"))
@Name("test_039_0. Inter-cluster communications with no secret defined")
def test_039_0(self):
    create_shell_namespace_clickhouse_template()

    test_039(step=0)


@TestScenario
@Requirements(RQ_SRS_026_ClickHouseOperator_InterClusterCommunicationWithSecret("1.0"))
@Name("test_039_1. Inter-cluster communications with 'auto' secret")
def test_039_1(self):
    """Check clickhouse-operator support inter-cluster communications with 'auto' secret."""
    create_shell_namespace_clickhouse_template()

    test_039(step=1)


@TestScenario
@Requirements(RQ_SRS_026_ClickHouseOperator_InterClusterCommunicationWithSecret("1.0"))
@Name("test_039_2. Inter-cluster communications with plan text secret")
def test_039_2(self):
    """Check clickhouse-operator support inter-cluster communications with plan text secret."""
    create_shell_namespace_clickhouse_template()

    test_039(step=2)


@TestScenario
@Requirements(RQ_SRS_026_ClickHouseOperator_InterClusterCommunicationWithSecret("1.0"))
@Name("test_039_3. Inter-cluster communications with k8s secret")
def test_039_3(self):
    """Check clickhouse-operator support inter-cluster communications with k8s secret."""
    create_shell_namespace_clickhouse_template()

    test_039(step=3)


@TestScenario
@Requirements(RQ_SRS_026_ClickHouseOperator_InterClusterCommunicationWithSecret("1.0"))
@Name("test_039_4. Inter-cluster communications over HTTPS")
def test_039_4(self):
    """Check clickhouse-operator support inter-cluster communications over HTTPS."""
    create_shell_namespace_clickhouse_template()

    test_039(step=4, delete_chi=1)


@TestScenario
@Name("test_040. Inject a startup probe using an auto template")
def test_040(self):

    create_shell_namespace_clickhouse_template()

    manifest = "manifests/chi/test-005-acm.yaml"
    chi = yaml_manifest.get_chi_name(util.get_full_path(manifest))

    with Given("Auto template with a startup probe is deployed"):
        kubectl.apply(util.get_full_path("manifests/chit/tpl-startup-probe.yaml"))

    kubectl.create_and_check(
        manifest="manifests/chi/test-005-acm.yaml",
        check={
            "pod_count": 1,
            "pod_volumes": {
                "/var/lib/clickhouse",
            },
            "pod_image": current().context.clickhouse_version,
            "do_not_delete": 1,
            "chi_status": "InProgress",
        },
    )

    with Then("Startup probe should be defined"):
        assert "startupProbe" in kubectl.get_pod_spec(chi)["containers"][0]

    kubectl.wait_chi_status(chi, "Completed")

    with Then("uptime() should be more than 120 seconds as defined by a probe"):
        out = clickhouse.query(chi, "select uptime()")
        print(f"clickhouse uptime: {out}")
        assert int(out) > 120

    with Finally("I clean up"):
        with By("deleting test namespace"):
            delete_test_namespace()


@TestScenario
@Name("test_041. Secure zookeeper")
def test_041(self):
    """Check clickhouse operator support secure zookeeper."""

    create_shell_namespace_clickhouse_template()

    cluster = "default"
    manifest = f"manifests/chi/test-041-secure-zookeeper.yaml"
    chi = yaml_manifest.get_chi_name(util.get_full_path(manifest))
    util.require_keeper(keeper_type=self.context.keeper_type, keeper_manifest="zookeeper-1-node-1GB-for-tests-only-scaleout-pvc-secure.yaml")

    with Given("clickhouse-certs.yaml secret is installed"):
        kubectl.apply(
            util.get_full_path("manifests/secret/clickhouse-certs.yaml"),
    )

    with Given("chi exists"):
        kubectl.create_and_check(
            manifest=manifest,
            check={
                "pod_count": 2,
                "do_not_delete": 1,
            },
        )

    wait_for_cluster(chi, cluster, 1, 2)

    with When("I create replicated table and insert data into it"):
        for r in [0,1]:
            clickhouse.query(
                chi,
                host = f"chi-{chi}-{cluster}-0-{r}-0",
                sql = "CREATE TABLE secure_repl (a UInt32) "
                "ENGINE = ReplicatedMergeTree('/clickhouse/{cluster}/tables/{table}', '{replica}')  "
                "PARTITION BY tuple() ORDER BY a"
                )
        clickhouse.query(
            chi,
            "INSERT INTO secure_repl select number as a from numbers(10)",
            host = f"chi-{chi}-{cluster}-0-0-0"
        )

    with Then("I check clickhouse can successfully connect to zookeeper"):
        clickhouse.query(chi, "SELECT * FROM system.zookeeper WHERE path = '/'")

    with And("I check data is replicated"):
        r = clickhouse.query(
            chi,
            "SELECT count(*) FROM secure_repl",
            host = f"chi-{chi}-{cluster}-0-1-0")
        assert r == "10"

    with And("I check connection is secured"):
        with By("checking chop-generated-zookeeper.xml is properly configured"):
            r = kubectl.launch(f"""exec chi-{chi}-default-0-0-0 -- bash -c 'cat """
                               f"""/etc/clickhouse-server/conf.d/chop-generated-zookeeper.xml | grep -c "<secure>1</secure>"'""")

            assert r == "1"

    with Finally("I clean up"):
        with By("deleting test namespace"):
            delete_test_namespace()


@TestScenario
@Name("test_042. Test configuration rollback")
def test_042(self):
    create_shell_namespace_clickhouse_template()
    with Given("I change operator statefullSet timeout"):
        util.apply_operator_config("manifests/chopconf/low-timeout.yaml")

    cluster = "default"
    manifest = f"manifests/chi/test-042-rollback-1.yaml"
    chi = yaml_manifest.get_chi_name(util.get_full_path(manifest))

    with Given("CHI is installed"):
        kubectl.create_and_check(
            manifest=manifest,
            check={
                "pod_count": 2,
                "apply_templates": {
                    current().context.clickhouse_template,
                },
                "pod_image": current().context.clickhouse_version,
                "do_not_delete": 1,
            },
        )

    with When("Update with a spec that crashes ClickHouse"):
        kubectl.create_and_check(
            manifest="manifests/chi/test-042-rollback-2.yaml",
            check={
                "chi_status": "InProgress",
                "do_not_delete": 1,
            },
        )

        with Then("Operator should apply changes, and both pods should be created"):
            kubectl.wait_chi_status(chi, "Aborted")
            kubectl.wait_objects(chi, {"statefulset": 2, "pod": 2, "service": 3})

        with And("First node is in CrashLoopBackOff"):
            kubectl.wait_field(
                "pod",
                f"chi-{chi}-{cluster}-0-0-0",
                ".status.containerStatuses[0].state.waiting.reason",
                "CrashLoopBackOff"
            )

        with And("First node is down"):
            res = clickhouse.query_with_error(chi, host=f"chi-{chi}-{cluster}-0-0-0", sql="select 1")
            assert res != "1"

        with And("Second node is up"):
            res = clickhouse.query_with_error(chi, host=f"chi-{chi}-{cluster}-1-0-0", sql="select 1")
            assert res == "1"

    with When("Update with another spec that crashes ClickHouse"):
        kubectl.create_and_check(
            manifest="manifests/chi/test-042-rollback-3.yaml",
            check={
                "chi_status": "InProgress",
                "do_not_delete": 1,
            },
        )

        with Then("Operator should apply changes, and both pods should be created"):
            kubectl.wait_chi_status(chi, "Aborted")
            kubectl.wait_objects(chi, {"statefulset": 2, "pod": 2, "service": 3})

        with And("First node is in CrashLoopBackOff"):
            kubectl.wait_field("pod", f"chi-{chi}-{cluster}-0-0-0",
                    ".status.containerStatuses[0].state.waiting.reason",
                    "CrashLoopBackOff")

        with And("First node is down"):
            res = clickhouse.query_with_error(chi, host=f"chi-{chi}-{cluster}-0-0-0", sql="select 1")
            assert res != "1"

        with And("Second node is up"):
            res = clickhouse.query_with_error(chi, host=f"chi-{chi}-{cluster}-1-0-0", sql="select 1")
            assert res == "1"

    with When("CHI is reverted to a good one"):
        kubectl.create_and_check(
            manifest=manifest,
            check={
                "pod_count": 2,
                "do_not_delete": 1,
                "chi_status": "Completed",
            },
        )

        with Then("Both nodes are working"):
            res = clickhouse.query_with_error(chi, "select count() from cluster('all-sharded', system.one)")
            assert res == "2"

    with Finally("I clean up"):
        with By("deleting chi"):
            kubectl.delete_chi(chi)
        with And("deleting test namespace"):
            delete_test_namespace()


@TestCheck
@Name("test_043. Logs container customizing")
def test_043(self, manifest):
    """Check that clickhouse-operator support logs container customizing."""

    cluster = "cluster"
    chi = yaml_manifest.get_chi_name(util.get_full_path(manifest))

    with Given("CHI is installed"):
        kubectl.create_and_check(
            manifest=manifest,
            check={
                "pod_count": 1,
                "do_not_delete": 1,
                },
            )

    with Then("I check both containers are ready"):
        assert kubectl.get_field(
            kind="pod",
            name=f"chi-{chi}-{cluster}-0-0-0",
            field=".status.containerStatuses[0].ready"
        ) == "true", error()
        assert kubectl.get_field(
            kind="pod",
            name=f"chi-{chi}-{cluster}-0-0-0",
            field=".status.containerStatuses[1].ready"
        ) == "true", error()

    with Then("I check clickhouse logs are in clickhouse-log container"):
        with By("calling ls inside clickhouse-log in /var/log directory"):
            r = kubectl.launch(f"exec chi-{chi}-{cluster}-0-0-0 -c clickhouse-log -- bash -c 'ls /var/log/clickhouse-server/'")

        assert "clickhouse-server.err.log" in r, error()
        assert "clickhouse-server.log" in r, error()

    with Finally("I clean up"):
        with By("deleting chi"):
            kubectl.delete_chi(chi)
        with And("deleting test namespace"):
            delete_test_namespace()


@TestScenario
@Requirements(RQ_SRS_026_ClickHouseOperator_CustomResource_Spec_Defaults_Templates_logVolumeClaimTemplate("1.0"))
@Name("test_043_0. Logs container customizing using PodTemplate")
def test_043_0(self):
    """Check that clickhouse-operator support manual logs container customizing."""
    create_shell_namespace_clickhouse_template()

    test_043(manifest="manifests/chi/test-043-0-logs-container-customizing.yaml")


@TestScenario
@Requirements(RQ_SRS_026_ClickHouseOperator_CustomResource_Spec_Defaults_Templates_logVolumeClaimTemplate("1.0"))
@Name("test_043_1. Default clickhouse-log container")
def test_043_1(self):
    """Check that clickhouse-operator sets up default logs container if it is not specified in Pod."""
    create_shell_namespace_clickhouse_template()

    test_043(manifest="manifests/chi/test-043-1-logs-container-customizing.yaml")


@TestScenario
@Requirements(RQ_SRS_026_ClickHouseOperator_ReconcilingCycle("1.0"),
              RQ_SRS_026_ClickHouseOperator_Managing_ClusterScaling_SchemaPropagation("1.0"))
@Name("test_044. Schema and data propagation with slow replica")
def test_044(self):
    """Check that schema and data can be propagated on other replica if replica start takes a lot of time."""
    create_shell_namespace_clickhouse_template()
    cluster = "default"
    manifest = f"manifests/chi/test-044-0-slow-propagation.yaml"
    chi = yaml_manifest.get_chi_name(util.get_full_path(manifest))
    util.require_keeper(keeper_type=self.context.keeper_type)
    operator_namespace = current().context.operator_namespace

    with Given("I change operator statefullSet timeout"):
        util.apply_operator_config("manifests/chopconf/low-timeout.yaml")

    with And("CHI with 1 replica is installed"):
        kubectl.create_and_check(
            manifest=manifest,
            check={
                "pod_count": 1,
                "do_not_delete": 1,
            },
        )

    with When("I create replicated table on the first replica"):
        clickhouse.query(
            chi,
            """CREATE TABLE test_local (a UInt32)
            Engine = ReplicatedMergeTree('/clickhouse/{installation}/tables/{shard}/{database}/{table}', '{replica}')
            PARTITION BY tuple() ORDER BY a"""
        )

    with And("I add 1 slow replica"):
        kubectl.create_and_check(
            manifest="manifests/chi/test-044-1-slow-propagation.yaml",
            check={
                "pod_count": 2,
                "do_not_delete": 1,
                "chi_status": "Aborted"
            },
        )
        client_pod = f"chi-{chi}-{cluster}-0-1-0"
        kubectl.wait_field(
            "pod",
            client_pod,
            ".status.containerStatuses[0].ready",
            "true")

    with Then("I check that schema is not yet propagated"):
        with By("checking schema on the slow replica"):
            r = clickhouse.query(chi, "SHOW tables", host=f"chi-{chi}-{cluster}-0-1-0")
            assert not ("test_local" in r), error()

    with When("I update CHI manifest to trigger reconcile"):
        with By("adding taskID to CHI"):
            kubectl.create_and_check(
                manifest="manifests/chi/test-044-2-slow-propagation.yaml",
                check={
                    "pod_count": 2,
                    "do_not_delete": 1,
                },
            )

    with Then("I check schema is propagated"):
        with By("checking schema on the slow replica"):
            r = clickhouse.query(chi, "SHOW tables", host=f"chi-{chi}-{cluster}-0-1-0")
            assert "test_local" in r, error()

    with Finally("I clean up"):
        with By("deleting chi"):
            kubectl.delete_chi(chi)
        with And("deleting test namespace"):
            delete_test_namespace()


@TestCheck
@Name("test_045. Restart operator without waiting for queries to finish")
def test_045(self, manifest):
    """Check that operator support does not wait for the query
     to finish before operator commences restart."""

    chi = yaml_manifest.get_chi_name(util.get_full_path(manifest))

    with Given("CHI is installed"):
        kubectl.create_and_check(
            manifest=manifest,
            check={
                "pod_count": 1,
                "do_not_delete": 1,
                },
            )

    with When("I reconcile CHI with restart=RollingUpdate"):
        with By("patching CHI with a restart attribute"):
            cmd = f'patch chi {chi} --type=\'json\' --patch=\'[{{"op":"add","path":"/spec/restart","value":"RollingUpdate"}}]\''
            kubectl.launch(cmd)

    # Reconcile will exclude host from the cluster which may take up to 1 minute
    counter = 90
    with Then("operator SHALL not wait for the query to finish"):
        out = clickhouse.query_with_error(
            chi_name=chi,
            sql=f"SELECT count(sleepEachRow(1)) FROM numbers({counter}) SETTINGS function_sleep_max_microseconds_per_block=0",
            timeout=120)
        assert out != counter, error()

    with Finally("I clean up"):
        with By("deleting chi"):
            kubectl.delete_chi(chi)
        with And("deleting test namespace"):
            delete_test_namespace()


@TestScenario
@Requirements(RQ_SRS_026_ClickHouseOperator_CustomResource_Spec_Reconciling_Policy("1.0"))
@Name("test_045_1. Reconcile wait queries property specified by CHI")
def test_045_1(self):
    """Check that operator supports spec.reconciling.policy property in CHI that
    forces the operator not to wait for the queries to finish before restart."""

    create_shell_namespace_clickhouse_template()

    test_045(manifest=f"manifests/chi/test-045-1-wait-query-finish.yaml")


@TestScenario
@Requirements(RQ_SRS_026_ClickHouseOperator_Configuration_Spec_ReconcileWaitQueries("1.0"))
@Name("test_045_2. Reconcile wait queries property specified by clickhouse-operator config")
def test_045_2(self):
    """Check that operator supports spec.reconcile.host.wait.queries property in clickhouse-operator config
    that forces the operator not to wait for the queries to finish before restart."""
    create_shell_namespace_clickhouse_template()

    with Given("I set spec.reconcile.host.wait.queries property"):
        util.apply_operator_config("manifests/chopconf/test-045-chopconf.yaml")

    test_045(manifest=f"manifests/chi/test-045-2-wait-query-finish.yaml")


@TestScenario
@Name("test_046. Metrics for clickhouse-operator")
def test_046(self):
    """Check that clickhouse-operator creates metrics for reconcile and other clickhouse-operator events."""
    create_shell_namespace_clickhouse_template()
    cluster = "default"
    manifest = f"manifests/chi/test-046-0-clickhouse-operator-metrics.yaml"
    chi = yaml_manifest.get_chi_name(util.get_full_path(manifest))
    operator_namespace = current().context.operator_namespace
    out = kubectl.launch("get pods -l app=clickhouse-operator", ns=current().context.operator_namespace).splitlines()[1]
    operator_pod = re.split(r"[\t\r\n\s]+", out)[0]

    with Given("CHI with 1 replica is installed"):
        kubectl.create_and_check(
            manifest=manifest,
            check={
                "pod_count": 2,
                "do_not_delete": 1,
            },
        )

    def check_metrics(metric_names):
        for metric_name in metric_names:
            with Then(f"I check {metric_name} metric for clickhouse-operator exists"):
                check_metrics_monitoring(
                    operator_namespace=operator_namespace,
                    operator_pod=operator_pod,
                    container="clickhouse-operator",
                    port="9999",
                    expect_pattern=metric_name,
                )

    with Then(f"Check clickhouse-operator exposes clickhouse_operator_chi_reconciles_* metrics"):
        check_metrics([
            "clickhouse_operator_chi_reconciles_started{.*chi=\"test-046-operator-metrics\".*} 1",
            "clickhouse_operator_chi_reconciles_completed{.*chi=\"test-046-operator-metrics\".*} 1"
        ])

    with Then("I update CHI manifest to trigger reconcile"):
        with By("adding taskID to CHI"):
            kubectl.create_and_check(
                manifest="manifests/chi/test-046-1-clickhouse-operator-metrics.yaml",
                check={
                    "pod_count": 2,
                    "do_not_delete": 1,
                },
            )

    with Then(f"Check clickhouse-operator exposes clickhouse_operator_chi_reconciles_* metrics"):
        check_metrics([
            "clickhouse_operator_chi_reconciles_started{.*chi=\"test-046-operator-metrics\".*} 2",
            "clickhouse_operator_chi_reconciles_completed{.*chi=\"test-046-operator-metrics\".*} 2"
        ])

    with Then("I update CHI manifest with wrong clickhouse version"):
        kubectl.create_and_check(
            manifest="manifests/chi/test-046-2-clickhouse-operator-metrics.yaml",
            check={
                "pod_count": 2,
                "do_not_delete": 1,
                "chi_status": "InProgress",
            },
        )

    with Then("ClickHouse image can not be retrieved"):
        kubectl.wait_field(
            "pod",
            "chi-test-046-operator-metrics-default-0-0-0",
            ".status.containerStatuses[0].state.waiting.reason",
            "ImagePullBackOff",
        )

    with Then("Wait until operator aborts"):
        kubectl.wait_chi_status(chi, "Aborted")

    with Then(f"Check clickhouse-operator exposes clickhouse_operator_chi_reconciles_aborted metric"):
        check_metrics([
            "clickhouse_operator_chi_reconciles_started{.*chi=\"test-046-operator-metrics\".*} 3",
            "clickhouse_operator_chi_reconciles_completed{.*chi=\"test-046-operator-metrics\".*} 2",
            "clickhouse_operator_chi_reconciles_aborted{.*chi=\"test-046-operator-metrics\".*} 1",
            "clickhouse_operator_host_reconciles_errors{.*chi=\"test-046-operator-metrics\".*} 1",
        ])

    with Then("I restore the correct version"):
        kubectl.create_and_check(
            manifest="manifests/chi/test-046-0-clickhouse-operator-metrics.yaml",
            check={
                "pod_count": 2,
                "do_not_delete": 1,
            },
        )

    with Then(f"Check all chi and host reconciles metrics"):
        check_metrics([
            "clickhouse_operator_chi_reconciles_started{.*chi=\"test-046-operator-metrics\".*} 4",
            "clickhouse_operator_chi_reconciles_completed{.*chi=\"test-046-operator-metrics\".*} 3",
            "clickhouse_operator_chi_reconciles_aborted{.*chi=\"test-046-operator-metrics\".*} 1",
            "clickhouse_operator_chi_reconciles_timings.*chi=\"test-046-operator-metrics\".*",
            # TODO: add proper counts for host reconciles
            "clickhouse_operator_host_reconciles_started.*chi=\"test-046-operator-metrics\".*",
            "clickhouse_operator_host_reconciles_completed.*chi=\"test-046-operator-metrics\".*",
#            "clickhouse_operator_host_reconciles_restarts.*chi=\"test-046-operator-metrics\".*",
            "clickhouse_operator_host_reconciles_errors.*chi=\"test-046-operator-metrics\".*",
            "clickhouse_operator_host_reconciles_timings.*chi=\"test-046-operator-metrics\".*",
            ])

    with Finally("I clean up"):
        with By("deleting chi"):
            kubectl.delete_chi(chi)
        with And("deleting test namespace"):
            delete_test_namespace()


@TestScenario
@Requirements(RQ_SRS_026_ClickHouseOperator_CustomResource_Spec_Configuration_Clusters_Cluster_Layout_Shards_Weight("1.0"))
@Name("test_047. Zero weighted shard")
def test_047(self):
    """Check that clickhouse-operator supports specifying shard weight as 0 and
    check that data not inserted into zero-weighted shard in distributed table."""

    create_shell_namespace_clickhouse_template()
    util.require_keeper(keeper_type=self.context.keeper_type)
    manifest = f"manifests/chi/test-047-zero-weighted-shard.yaml"
    chi = yaml_manifest.get_chi_name(util.get_full_path(manifest))
    cluster = "default"
    with Given("CHI with 2 shards is installed"):
        kubectl.create_and_check(
            manifest=manifest,
            check={
                "pod_count": 2,
                "do_not_delete": 1,
                },
            )
    numbers = 100
    with When("I create distributed table"):
        create_table = """
            CREATE TABLE test_local_047 ON CLUSTER 'default' (a UInt32)
            Engine = ReplicatedMergeTree('/clickhouse/{installation}/tables/{shard}/{database}/{table}', '{replica}')
            PARTITION BY tuple()
            ORDER BY a
            """.replace(
            "\r", ""
        ).replace(
            "\n", ""
        )
        clickhouse.query(chi, create_table)
        clickhouse.query(
            chi,
            "CREATE TABLE test_distr_047 ON CLUSTER 'default' AS test_local_047 "
            "Engine = Distributed('default', default, test_local_047, a%2)",
        )

    with And("I insert data in the distributed table"):
        clickhouse.query(chi, f"INSERT INTO test_distr_047 select * from numbers({numbers})")

    with Then("I check only non-zero weighted shard contains data"):
        out = clickhouse.query(chi, "SELECT count(*) from test_local_047", host=f"chi-{chi}-{cluster}-0-0-0")
        assert out == "0"
        out = clickhouse.query(chi, "SELECT count(*) from test_local_047", host=f"chi-{chi}-{cluster}-1-0-0")
        assert out == f"{numbers}"
        out = clickhouse.query(chi, "SELECT count(*) from test_distr_047", host=f"chi-{chi}-{cluster}-0-0-0")
        assert out == f"{numbers}"
        out = clickhouse.query(chi, "SELECT count(*) from test_distr_047", host=f"chi-{chi}-{cluster}-1-0-0")
        assert out == f"{numbers}"

    with Then("I check weight is specified in /etc/clickhouse-server/config.d/chop-generated-remote_servers.xml file"):
        r = kubectl.launch(
            f"""exec chi-{chi}-default-0-0-0 -- bash -c 'cat """
            f"""/etc/clickhouse-server/config.d/chop-generated-remote_servers.xml | head -n 7 | tail -n 1'"""
        )
        assert "<weight>0</weight>" in r
        r = kubectl.launch(
            f"""exec chi-{chi}-default-0-0-0 -- bash -c 'cat """
            f"""/etc/clickhouse-server/config.d/chop-generated-remote_servers.xml | head -n 16 | tail -n 1'"""
            )
        assert "<weight>1</weight>" in r

    with Finally("I clean up"):
        with By("deleting chi"):
            kubectl.delete_chi(chi)
        with And("deleting test namespace"):
            delete_test_namespace()


@TestScenario
@Name("test_048. Clickhouse-keeper")
@Requirements(RQ_SRS_026_ClickHouseOperator_CustomResource_Kind_ClickHouseKeeperInstallation("1.0"),
              RQ_SRS_026_ClickHouseOperator_CustomResource_ClickHouseKeeperInstallation_volumeClaimTemplates("1.0"))
def test_048(self):
    """Check clickhouse-operator support ClickHouseKeeperInstallation with PVC in keeper manifest."""

    create_shell_namespace_clickhouse_template()
    util.require_keeper(keeper_type="CHK",
                        keeper_manifest="clickhouse-keeper-3-node-for-test-only-version-24.yaml")
    manifest = f"manifests/chi/test-048-clickhouse-keeper.yaml"
    chi = yaml_manifest.get_chi_name(util.get_full_path(manifest))
    cluster = "default"
    with Given("CHI with 2 replicas"):
        kubectl.create_and_check(
            manifest=manifest,
            check={
                "pod_count": 2,
                "do_not_delete": 1,
                },
            )
    with When("I create replicated table"):
        create_table = """
            CREATE TABLE test_local_048 ON CLUSTER 'default' (a UInt32)
            Engine = ReplicatedMergeTree('/clickhouse/{installation}/tables/{shard}/{database}/{table}', '{replica}')
            PARTITION BY tuple()
            ORDER BY a
            """.replace(
            "\r", ""
        ).replace(
            "\n", ""
        )
        clickhouse.query(chi, create_table)

    numbers = 100
    with And("I insert data in the replicated table"):
        clickhouse.query(chi, f"INSERT INTO test_local_048 select * from numbers({numbers})")

    with Then("Check replicated table on host 0 has all rows"):
        out = clickhouse.query(chi, "SELECT count(*) from test_local_048", host=f"chi-{chi}-{cluster}-0-0-0")
        assert out == f"{numbers}", error()
    with Then("Check replicated table on host 1 has all rows"):
        out = clickhouse.query(chi, "SELECT count(*) from test_local_048", host=f"chi-{chi}-{cluster}-0-1-0")
        assert out == f"{numbers}", error()

    with Finally("I clean up"):
        with By("deleting chi"):
            kubectl.delete_chi(chi)
        with By("deleting chk"):
            kubectl.delete_chk("clickhouse-keeper")
        with And("deleting test namespace"):
            delete_test_namespace()


@TestScenario
@Name("test_049. Clickhouse-keeper upgrade")
def test_049(self):
    """Check that clickhouse-operator support upgrading clickhouse-keeper version
     when clickhouse-keeper defined with ClickHouseKeeperInstallation."""

    create_shell_namespace_clickhouse_template()
    util.require_keeper(keeper_type="CHK",
                        keeper_manifest="clickhouse-keeper-3-node-for-test-only-version-24.yaml")
    manifest = f"manifests/chi/test-049-clickhouse-keeper-upgrade.yaml"
    chi = yaml_manifest.get_chi_name(util.get_full_path(manifest))
    cluster = "default"
    keeper_version_from = "23.8.8.20"
    keeper_version_to = "24.3.2.23"
    with Given("CHI with 2 replicas"):
        kubectl.create_and_check(
            manifest=manifest,
            check={
                "pod_count": 2,
                "do_not_delete": 1,
            },
        )
    numbers = 100
    with When("I create replicated table"):
        create_table = """
            CREATE TABLE test_local_049 ON CLUSTER 'default' (a UInt32)
            Engine = ReplicatedMergeTree('/clickhouse/{installation}/tables/{shard}/{database}/{table}', '{replica}')
            PARTITION BY tuple()
            ORDER BY a
            """.replace(
            "\r", ""
        ).replace(
            "\n", ""
        )
        clickhouse.query(chi, create_table, host=f"chi-{chi}-{cluster}-0-0-0")
        clickhouse.query(
            chi,
            "CREATE TABLE test_distr_049 ON CLUSTER 'default' AS test_local_049 "
            "Engine = Distributed('default', default, test_local_049, a%2)",
        )

    with When(f"I check clickhouse-keeper version is {keeper_version_from}"):
        for attempt in retries(timeout=60, delay=5):
            with attempt:
                assert keeper_version_from in \
                       kubectl.get(kind='pod', name='clickhouse-keeper-0')["spec"]["containers"][0]["image"], error()
                assert keeper_version_from in \
                       kubectl.get(kind='pod', name='clickhouse-keeper-1')["spec"]["containers"][0]["image"], error()
                assert keeper_version_from in \
                       kubectl.get(kind='pod', name='clickhouse-keeper-2')["spec"]["containers"][0]["image"], error()

    with And("I insert data in the replicated table"):
        clickhouse.query(chi, f"INSERT INTO test_distr_049 select number from numbers({numbers})",
                         host=f"chi-{chi}-{cluster}-0-0-0")
        clickhouse.query(chi, f"INSERT INTO test_distr_049 select number + 100 from numbers({numbers})",
                         host=f"chi-{chi}-{cluster}-0-1-0")

    with Then("I check clickhouse-keeper properly works"):
        out = clickhouse.query(chi, "SELECT count(*) from test_distr_049", host=f"chi-{chi}-{cluster}-0-0-0")
        assert out == f"{numbers * 2}", error()
        out = clickhouse.query(chi, "SELECT count(*) from test_distr_049", host=f"chi-{chi}-{cluster}-0-1-0")
        assert out == f"{numbers * 2}", error()

    with Then("I change keeper version"):
        util.require_keeper(keeper_type="clickhouse-keeper_with_CHKI",
                            keeper_manifest="clickhouse-keeper-3-node-for-test-only-version-24.yaml")

    with When(f"I check clickhouse-keeper version is changed to {keeper_version_to}"):
        for attempt in retries(timeout=60, delay=5):
            with attempt:
                assert keeper_version_to in \
                       kubectl.get(kind='pod', name='clickhouse-keeper-0')["spec"]["containers"][0]["image"], error()
                assert keeper_version_to in \
                       kubectl.get(kind='pod', name='clickhouse-keeper-1')["spec"]["containers"][0]["image"], error()
                assert keeper_version_to in \
                       kubectl.get(kind='pod', name='clickhouse-keeper-2')["spec"]["containers"][0]["image"], error()

    with And("I insert data in the replicated table after clickhouse-keeper upgrade"):
        clickhouse.query(chi, f"INSERT INTO test_distr_049 select number + 200 from numbers({numbers})",
                         host=f"chi-{chi}-{cluster}-0-0-0")
        clickhouse.query(chi, f"INSERT INTO test_distr_049 select number + 300 from numbers({numbers})",
                         host=f"chi-{chi}-{cluster}-0-1-0")

    with Then("I check clickhouse-keeper properly works"):
        for attempt in retries(timeout=60, delay=5):
            with attempt:
                out = clickhouse.query(chi, "SELECT count(*) from test_distr_049", host=f"chi-{chi}-{cluster}-0-0-0")
                assert out == f"{numbers * 4}", error()
                out = clickhouse.query(chi, "SELECT count(*) from test_distr_049", host=f"chi-{chi}-{cluster}-0-1-0")
                assert out == f"{numbers * 4}", error()

    with Finally("I clean up"):
        with By("deleting chi"):
            kubectl.delete_chi(chi)
        with And("deleting test namespace"):
            delete_test_namespace()


@TestScenario
@Name("test_050. Test metrics exclusion in operator config")
def test_050(self):
    create_shell_namespace_clickhouse_template()
    with Given("Operator configuration is installed"):
        util.apply_operator_config("manifests/chopconf/test-050-chopconf.yaml")

    manifest = f"manifests/chi/test-050-labels.yaml"
    chi = yaml_manifest.get_chi_name(util.get_full_path(manifest))

    with Given("CHI is installed"):
        kubectl.create_and_check(
            manifest=manifest,
            check={
                "pod_count": 1,
                "apply_templates": {
                    current().context.clickhouse_template,
                },
                "pod_image": current().context.clickhouse_version,
                "do_not_delete": 1,
            },
        )

    def test_labels(chi, label, value):

        with Then(f"Pod label {label}={value} should populated from CHI"):
            assert kubectl.get_field("pod", f"-l clickhouse.altinity.com/chi={chi}", f".metadata.labels.{label}") == value

        with And(f"Service label {label}={value} should populated from CHI"):
            assert kubectl.get_field("service", f"-l clickhouse.altinity.com/chi={chi}", f".metadata.labels.{label}") == value

        with And(f"PVC label {label}={value} should populated from CHI"):
            assert kubectl.get_field("pvc", f"-l clickhouse.altinity.com/chi={chi}", f".metadata.labels.{label}") == value

    test_labels(chi, "include_this_label", "test-050")

    test_labels(chi, "exclude_this_label", "<none>")

    with Finally("I clean up"):
        with By("deleting chi"):
            kubectl.delete_chi(chi)
        with And("deleting test namespace"):
            delete_test_namespace()


@TestModule
@Name("e2e.test_operator")
@Requirements(RQ_SRS_026_ClickHouseOperator_CustomResource_APIVersion("1.0"),
              RQ_SRS_026_ClickHouseOperator("1.0"))
def test(self):
    with Given("set settings"):
        set_settings()

    with Given("I create shell"):
        shell = get_shell()
        self.context.shell = shell

    with Given("Cleanup CHIs"):
        ns = kubectl.get("ns", name="", ns = "--all-namespaces")
        if "items" in ns:
            for n in ns["items"]:
                ns_name = n["metadata"]["name"]
                if ns_name.startswith("test-"):
                    with Then(f"Delete ns {ns_name}"):
                        util.delete_namespace(namespace = ns_name, delete_chi=True)

    # Placeholder for selective test running
    # run_tests = [test_008, test_009]
    # for t in run_tests:
    #     if callable(t):
    #         Scenario(test=t)()
    #     else:
    #         Scenario(test=t[0], args=t[1])()

    # define values for Operator upgrade test (test_009)

    with Pool(3) as pool:
        for scenario in loads(current_module(), Scenario, Suite):
            if not (hasattr(scenario, "tags") and ("NO_PARALLEL" in scenario.tags)):
                Scenario(run=scenario, parallel=True, executor=pool)
        join()

    for scenario in loads(current_module(), Scenario, Suite):
        if hasattr(scenario, "tags") and ("NO_PARALLEL" in scenario.tags):
            Scenario(run=scenario)<|MERGE_RESOLUTION|>--- conflicted
+++ resolved
@@ -1308,11 +1308,7 @@
 def wait_for_cluster(chi, cluster, num_shards, num_replicas=0, pwd="", force_wait = False):
     with Given(f"Cluster {cluster} is properly configured"):
         if current().context.operator_version >= "0.24" and force_wait == False:
-<<<<<<< HEAD
-            print(f"operator ${current().context.operator_version} does not require extra wait, skipping check")
-=======
             print(f"operator {current().context.operator_version} does not require extra wait, skipping check")
->>>>>>> 4d72d1d0
         else:
             with By(f"remote_servers have {num_shards} shards"):
                 assert num_shards == get_shards_from_remote_servers(chi, cluster)
