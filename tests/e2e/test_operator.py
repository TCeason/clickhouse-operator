--- conflicted
+++ resolved
@@ -194,10 +194,10 @@
         with And("I create test namespace"):
             create_test_namespace()
 
-    with And(f"Install ClickHouse template {current().context.clickhouse_template}"):
-        kubectl.apply(
-            util.get_full_path(current().context.clickhouse_template, lookup_in_host=False),
-        )
+        with And(f"Install ClickHouse template {current().context.clickhouse_template}"):
+            kubectl.apply(
+                util.get_full_path(current().context.clickhouse_template, lookup_in_host=False),
+            )
 
     old_version = "clickhouse/clickhouse-server:22.3"
     new_version = "clickhouse/clickhouse-server:22.8"
@@ -413,7 +413,7 @@
         shell_2 = get_shell()
         shell_3 = get_shell()
         shell_4 = get_shell()
-        
+
     Check("run query until receive stop event", test=run_select_query, parallel=True)(
         host=service,
         user="test_008",
@@ -514,10 +514,10 @@
         with And("I create test namespace"):
             create_test_namespace()
 
-    with And(f"Install ClickHouse template {current().context.clickhouse_template}"):
-        kubectl.apply(
-            util.get_full_path(current().context.clickhouse_template, lookup_in_host=False),
-        )
+        with And(f"Install ClickHouse template {current().context.clickhouse_template}"):
+            kubectl.apply(
+                util.get_full_path(current().context.clickhouse_template, lookup_in_host=False),
+            )
 
     with Check("Test simple chi for operator restart"):
         test_operator_restart(
@@ -537,10 +537,10 @@
         with And("I create test namespace"):
             create_test_namespace()
 
-    with And(f"Install ClickHouse template {current().context.clickhouse_template}"):
-        kubectl.apply(
-            util.get_full_path(current().context.clickhouse_template, lookup_in_host=False),
-        )
+        with And(f"Install ClickHouse template {current().context.clickhouse_template}"):
+            kubectl.apply(
+                util.get_full_path(current().context.clickhouse_template, lookup_in_host=False),
+            )
 
     with Check("Test advanced chi for operator restart"):
         test_operator_restart(
@@ -560,10 +560,10 @@
         with And("I create test namespace"):
             create_test_namespace()
 
-    with And(f"Install ClickHouse template {current().context.clickhouse_template}"):
-        kubectl.apply(
-            util.get_full_path(current().context.clickhouse_template, lookup_in_host=False),
-        )
+        with And(f"Install ClickHouse template {current().context.clickhouse_template}"):
+            kubectl.apply(
+                util.get_full_path(current().context.clickhouse_template, lookup_in_host=False),
+            )
 
     manifest = "manifests/chi/test-008-operator-restart-3-1.yaml"
     manifest_2 = "manifests/chi/test-008-operator-restart-3-2.yaml"
@@ -643,10 +643,10 @@
         with And("I create test namespace"):
             create_test_namespace()
 
-    with And(f"Install ClickHouse template {current().context.clickhouse_template}"):
-        kubectl.apply(
-            util.get_full_path(current().context.clickhouse_template, lookup_in_host=False),
-        )
+        with And(f"Install ClickHouse template {current().context.clickhouse_template}"):
+            kubectl.apply(
+                util.get_full_path(current().context.clickhouse_template, lookup_in_host=False),
+            )
 
     with Check("Test simple chi for operator upgrade"):
         test_operator_upgrade(
@@ -671,10 +671,10 @@
         with And("I create test namespace"):
             create_test_namespace()
 
-    with And(f"Install ClickHouse template {current().context.clickhouse_template}"):
-        kubectl.apply(
-            util.get_full_path(current().context.clickhouse_template, lookup_in_host=False),
-        )
+        with And(f"Install ClickHouse template {current().context.clickhouse_template}"):
+            kubectl.apply(
+                util.get_full_path(current().context.clickhouse_template, lookup_in_host=False),
+            )
 
     with Check("Test advanced chi for operator upgrade"):
         test_operator_upgrade(
@@ -2284,21 +2284,16 @@
         clickhouse.query(chi, "create table test_disks(a Int8) Engine = MergeTree() order by a")
         clickhouse.query(chi, "insert into test_disks values (1)")
 
-    for attempt in retries(timeout=300, delay=10):
-        with attempt:
-            with Then("Data should be placed on default disk"):
-                out = clickhouse.query(chi, "select disk_name from system.parts where table='test_disks'")
-                assert out == "default", error()
+        with Then("Data should be placed on default disk"):
+            out = clickhouse.query(chi, "select disk_name from system.parts where table='test_disks'")
+            assert out == "default"
 
     with When("alter table test_disks move partition tuple() to disk 'disk2'"):
         clickhouse.query(chi, "alter table test_disks move partition tuple() to disk 'disk2'")
 
-    for attempt in retries(timeout=300, delay=10):
-        with attempt:
-            with Then("Data should be placed on disk2"):
-
-                out = clickhouse.query(chi, "select disk_name from system.parts where table='test_disks'")
-                assert out == "disk2", error()
+        with Then("Data should be placed on disk2"):
+            out = clickhouse.query(chi, "select disk_name from system.parts where table='test_disks'")
+            assert out == "disk2"
 
     kubectl.delete_chi(chi)
 
@@ -2611,24 +2606,20 @@
 @Name("test_023. Test auto templates")
 @Requirements(RQ_SRS_026_ClickHouseOperator_CustomResource_Spec_Templating("1.0"))
 def test_023(self):
-<<<<<<< HEAD
-    with Given("I create shell"):
-        shell = get_shell()
-        self.context.shell = shell
-
-    if self.cflags & PARALLEL:
-        with And("I create test namespace"):
-            create_test_namespace()
-
-        with And(f"Install ClickHouse template {current().context.clickhouse_template}"):
-            kubectl.apply(
-                util.get_full_path(current().context.clickhouse_template, lookup_in_host=False),
-            )
-
-    manifest = "manifests/chi/test-023.yaml"
-=======
+    with Given("I create shell"):
+        shell = get_shell()
+        self.context.shell = shell
+
+    if self.cflags & PARALLEL:
+        with And("I create test namespace"):
+            create_test_namespace()
+
+        with And(f"Install ClickHouse template {current().context.clickhouse_template}"):
+            kubectl.apply(
+                util.get_full_path(current().context.clickhouse_template, lookup_in_host=False),
+            )
+
     manifest = "manifests/chi/test-023-auto-templates.yaml"
->>>>>>> 9e702532
     chi = yaml_manifest.get_chi_name(util.get_full_path(manifest))
 
     with Given("Auto templates are deployed"):
@@ -2642,15 +2633,6 @@
         manifest=manifest,
         check={
             "pod_count": 1,
-<<<<<<< HEAD
-            "apply_templates": {
-                current().context.clickhouse_template,
-                "manifests/chit/tpl-clickhouse-auto-1.yaml",
-                "manifests/chit/tpl-clickhouse-auto-2.yaml",
-            },
-            # test-001.yaml does not have a template reference but should get correct ClickHouse version
-=======
->>>>>>> 9e702532
             "pod_image": expected_image,
             "do_not_delete": 1,
         },
@@ -2658,16 +2640,12 @@
     with Then("Annotation from a template should be populated"):
         assert kubectl.get_field("chi", chi, ".status.normalizedCompleted.metadata.annotations.test") == "test"
     with Then("Pod annotation should populated from template"):
-<<<<<<< HEAD
-        assert kubectl.get_field("pod", "chi-test-023-single-0-0-0", ".metadata.annotations.test") == "test"
-=======
         assert kubectl.get_field("pod", f"chi-{chi}-single-0-0-0", ".metadata.annotations.test") == "test"
     with Then("Environment variable from a template should be populated"):
         pod = kubectl.get_pod_spec(chi)
         env = pod["containers"][0]["env"][0]
         assert env["name"] == "TEST_ENV"
         assert env["value"] == "TEST_ENV_VALUE"
->>>>>>> 9e702532
 
     kubectl.delete_chi(chi)
     kubectl.delete(util.get_full_path("manifests/chit/tpl-clickhouse-auto-1.yaml"))
@@ -3717,7 +3695,6 @@
 @Requirements(RQ_SRS_026_ClickHouseOperator_Managing_ReprovisioningVolume("1.0"))
 @Name("test_036. Check operator volume re-provisioning")
 def test_036(self):
-
     """Check clickhouse operator recreates volumes and schema if volume is broken."""
     with Given("I create shells"):
         shell = get_shell()
@@ -3764,11 +3741,7 @@
     with When("I delete PV", description="delete PV on replica 0"):
         pv_name = kubectl.get_pv_name("default-chi-test-036-volume-re-provisioning-simple-0-0-0")
 
-<<<<<<< HEAD
         kubectl.launch(f"delete pv {pv_name} --force &", shell=shell_2)
-=======
-        kubectl.launch(f"delete pv {pv_name} --force >/dev/null 2>&1 &")
->>>>>>> 9e702532
         kubectl.launch(
             f"""patch pv {pv_name} --type='json' --patch='[{{"op":"remove","path":"/metadata/finalizers"}}]'"""
         )
@@ -4122,11 +4095,6 @@
     #         Scenario(test=t[0], args=t[1])()
 
     # define values for Operator upgrade test (test_009)
-<<<<<<< HEAD
-=======
-    self.context.test_009_version_from = "0.20.3"
-    self.context.test_009_version_to = settings.operator_version
->>>>>>> 9e702532
 
     if self.context.tests_in_parallel:
         with Pool(4) as pool:
