--- conflicted
+++ resolved
@@ -73,21 +73,6 @@
                 },
             )
             expected_chi = [
-<<<<<<< HEAD
-                {'namespace': 'test',
-                 'name': 'simple-01',
-                 'clusters':
-                     [{'name': 'simple',
-                       'hosts':
-                           [
-                               {'name': '0-0',
-                                'hostname': 'chi-simple-01-simple-0-0.test.svc.cluster.local',
-                                'tcpPort': 9000,
-                                'httpPort': 8123}
-                           ]
-                       }]
-                 }
-=======
                 {
                     "namespace": "test",
                     "name": "simple-01",
@@ -105,7 +90,6 @@
                         }
                     ]
                 }
->>>>>>> 34cc9767
             ]
             check_monitoring_chi(self.context.operator_namespace, operator_pod, expected_chi)
             with When("reboot metrics exporter"):
