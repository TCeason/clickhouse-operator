--- conflicted
+++ resolved
@@ -39,10 +39,8 @@
 # python virtualenv
 venv
 
-<<<<<<< HEAD
 # Tests cached files
 tests/image/cache
-=======
+
 # Skip tmp folder
-/tmp/
->>>>>>> 50134723
+/tmp/