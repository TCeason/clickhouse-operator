--- conflicted
+++ resolved
@@ -87,11 +87,7 @@
 		os.Exit(1)
 	}()
 
-<<<<<<< HEAD
-	log.V(1).Infof("Starting metrics exporter. Version:%s GitSHA:%s\n", version.Version, version.GitSHA)
-=======
 	log.Infof("Starting metrics exporter. Version:%s GitSHA:%s BuiltAt:%s\n", version.Version, version.GitSHA, version.BuiltAt)
->>>>>>> 8ffeec2f
 
 	// Initialize k8s API clients
 	_, chopClient := chop.GetClientset(kubeConfigFile, masterURL)
