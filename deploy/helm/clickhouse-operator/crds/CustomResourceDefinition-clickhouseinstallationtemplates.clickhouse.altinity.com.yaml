# Template Parameters:
#
# KIND=ClickHouseInstallationTemplate
# SINGULAR=clickhouseinstallationtemplate
# PLURAL=clickhouseinstallationtemplates
# SHORT=chit
<<<<<<< HEAD
# OPERATOR_VERSION=0.25.0
=======
# OPERATOR_VERSION=0.24.5
>>>>>>> 69d5e398
#
apiVersion: apiextensions.k8s.io/v1
kind: CustomResourceDefinition
metadata:
  name: clickhouseinstallationtemplates.clickhouse.altinity.com
  labels:
<<<<<<< HEAD
    clickhouse.altinity.com/chop: 0.25.0
=======
    clickhouse.altinity.com/chop: 0.24.5
>>>>>>> 69d5e398
spec:
  group: clickhouse.altinity.com
  scope: Namespaced
  names:
    kind: ClickHouseInstallationTemplate
    singular: clickhouseinstallationtemplate
    plural: clickhouseinstallationtemplates
    shortNames:
      - chit
  versions:
    - name: v1
      served: true
      storage: true
      additionalPrinterColumns:
        - name: version
          type: string
          description: Operator version
          priority: 1 # show in wide view
          jsonPath: .status.chop-version
        - name: clusters
          type: integer
          description: Clusters count
          jsonPath: .status.clusters
        - name: shards
          type: integer
          description: Shards count
          priority: 1 # show in wide view
          jsonPath: .status.shards
        - name: hosts
          type: integer
          description: Hosts count
          jsonPath: .status.hosts
        - name: taskID
          type: string
          description: TaskID
          priority: 1 # show in wide view
          jsonPath: .status.taskID
        - name: status
          type: string
          description: Resource status
          jsonPath: .status.status
        - name: hosts-completed
          type: integer
          description: Completed hosts count
          jsonPath: .status.hostsCompleted
        - name: hosts-updated
          type: integer
          description: Updated hosts count
          priority: 1 # show in wide view
          jsonPath: .status.hostsUpdated
        - name: hosts-added
          type: integer
          description: Added hosts count
          priority: 1 # show in wide view
          jsonPath: .status.hostsAdded
        - name: hosts-deleted
          type: integer
          description: Hosts deleted count
          priority: 1 # show in wide view
          jsonPath: .status.hostsDeleted
        - name: endpoint
          type: string
          description: Client access endpoint
          priority: 1 # show in wide view
          jsonPath: .status.endpoint
        - name: age
          type: date
          description: Age of the resource
          # Displayed in all priorities
          jsonPath: .metadata.creationTimestamp
        - name: suspend
          type: string
          description: Suspend reconciliation
          # Displayed in all priorities
          jsonPath: .spec.suspend
      subresources:
        status: {}
      schema:
        openAPIV3Schema:
          description: "define a set of Kubernetes resources (StatefulSet, PVC, Service, ConfigMap) which describe behavior one or more clusters"
          type: object
          required:
            - spec
          properties:
            apiVersion:
              description: |
                APIVersion defines the versioned schema of this representation
                of an object. Servers should convert recognized schemas to the latest
                internal value, and may reject unrecognized values. More info: https://git.k8s.io/community/contributors/devel/sig-architecture/api-conventions.md#resources
              type: string
            kind:
              description: |
                Kind is a string value representing the REST resource this
                object represents. Servers may infer this from the endpoint the client
                submits requests to. Cannot be updated. In CamelCase. More info: https://git.k8s.io/community/contributors/devel/sig-architecture/api-conventions.md#types-kinds
              type: string
            metadata:
              type: object
            status:
              type: object
              description: |
                Status contains many fields like a normalized configuration, clickhouse-operator version, current action and all applied action list, current taskID and all applied taskIDs and other
              properties:
                chop-version:
                  type: string
                  description: "Operator version"
                chop-commit:
                  type: string
                  description: "Operator git commit SHA"
                chop-date:
                  type: string
                  description: "Operator build date"
                chop-ip:
                  type: string
                  description: "IP address of the operator's pod which managed this resource"
                clusters:
                  type: integer
                  minimum: 0
                  description: "Clusters count"
                shards:
                  type: integer
                  minimum: 0
                  description: "Shards count"
                replicas:
                  type: integer
                  minimum: 0
                  description: "Replicas count"
                hosts:
                  type: integer
                  minimum: 0
                  description: "Hosts count"
                status:
                  type: string
                  description: "Status"
                taskID:
                  type: string
                  description: "Current task id"
                taskIDsStarted:
                  type: array
                  description: "Started task ids"
                  nullable: true
                  items:
                    type: string
                taskIDsCompleted:
                  type: array
                  description: "Completed task ids"
                  nullable: true
                  items:
                    type: string
                action:
                  type: string
                  description: "Action"
                actions:
                  type: array
                  description: "Actions"
                  nullable: true
                  items:
                    type: string
                error:
                  type: string
                  description: "Last error"
                errors:
                  type: array
                  description: "Errors"
                  nullable: true
                  items:
                    type: string
                hostsUnchanged:
                  type: integer
                  minimum: 0
                  description: "Unchanged Hosts count"
                hostsUpdated:
                  type: integer
                  minimum: 0
                  description: "Updated Hosts count"
                hostsAdded:
                  type: integer
                  minimum: 0
                  description: "Added Hosts count"
                hostsCompleted:
                  type: integer
                  minimum: 0
                  description: "Completed Hosts count"
                hostsDeleted:
                  type: integer
                  minimum: 0
                  description: "Deleted Hosts count"
                hostsDelete:
                  type: integer
                  minimum: 0
                  description: "About to delete Hosts count"
                pods:
                  type: array
                  description: "Pods"
                  nullable: true
                  items:
                    type: string
                pod-ips:
                  type: array
                  description: "Pod IPs"
                  nullable: true
                  items:
                    type: string
                fqdns:
                  type: array
                  description: "Pods FQDNs"
                  nullable: true
                  items:
                    type: string
                endpoint:
                  type: string
                  description: "Endpoint"
                endpoints:
                  type: array
                  description: "All endpoints"
                  nullable: true
                  items:
                    type: string
                generation:
                  type: integer
                  minimum: 0
                  description: "Generation"
                normalized:
                  type: object
                  description: "Normalized resource requested"
                  x-kubernetes-preserve-unknown-fields: true
                normalizedCompleted:
                  type: object
                  description: "Normalized resource completed"
                  x-kubernetes-preserve-unknown-fields: true
                hostsWithTablesCreated:
                  type: array
                  description: "List of hosts with tables created by the operator"
                  nullable: true
                  items:
                    type: string
                usedTemplates:
                  type: array
                  description: "List of templates used to build this CHI"
                  nullable: true
                  x-kubernetes-preserve-unknown-fields: true
                  items:
                    type: object
                    x-kubernetes-preserve-unknown-fields: true
            spec:
              type: object
              # x-kubernetes-preserve-unknown-fields: true
              description: |
                Specification of the desired behavior of one or more ClickHouse clusters
                More info: https://github.com/Altinity/clickhouse-operator/blob/master/docs/custom_resource_explained.md
              properties:
                taskID:
                  type: string
                  description: |
                    Allows to define custom taskID for CHI update and watch status of this update execution.
                    Displayed in all .status.taskID* fields.
                    By default (if not filled) every update of CHI manifest will generate random taskID
                stop: &TypeStringBool
                  type: string
                  description: |
                    Allows to stop all ClickHouse clusters defined in a CHI.
                    Works as the following:
                     - When `stop` is `1` operator sets `Replicas: 0` in each StatefulSet. Thie leads to having all `Pods` and `Service` deleted. All PVCs are kept intact.
                     - When `stop` is `0` operator sets `Replicas: 1` and `Pod`s and `Service`s will created again and all retained PVCs will be attached to `Pod`s.
                  enum:
                    # List StringBoolXXX constants from model
                    - ""
                    - "0"
                    - "1"
                    - "False"
                    - "false"
                    - "True"
                    - "true"
                    - "No"
                    - "no"
                    - "Yes"
                    - "yes"
                    - "Off"
                    - "off"
                    - "On"
                    - "on"
                    - "Disable"
                    - "disable"
                    - "Enable"
                    - "enable"
                    - "Disabled"
                    - "disabled"
                    - "Enabled"
                    - "enabled"
                restart:
                  type: string
                  description: |
                    In case 'RollingUpdate' specified, the operator will always restart ClickHouse pods during reconcile.
                    This options is used in rare cases when force restart is required and is typically removed after the use in order to avoid unneeded restarts.
                  enum:
                    - ""
                    - "RollingUpdate"
                suspend:
                  !!merge <<: *TypeStringBool
                  description: |
                    Suspend reconciliation of resources managed by a ClickHouse Installation.
                    Works as the following:
                     - When `suspend` is `true` operator stops reconciling all resources.
                     - When `suspend` is `false` or not set, operator reconciles all resources.
                troubleshoot:
                  !!merge <<: *TypeStringBool
                  description: |
                    Allows to troubleshoot Pods during CrashLoopBack state.
                    This may happen when wrong configuration applied, in this case `clickhouse-server` wouldn't start.
                    Command within ClickHouse container is modified with `sleep` in order to avoid quick restarts
                    and give time to troubleshoot via CLI.
                    Liveness and Readiness probes are disabled as well.
                namespaceDomainPattern:
                  type: string
                  description: |
                    Custom domain pattern which will be used for DNS names of `Service` or `Pod`.
                    Typical use scenario - custom cluster domain in Kubernetes cluster
                    Example: %s.svc.my.test
                templating:
                  type: object
                  # nullable: true
                  description: |
                    Optional, applicable inside ClickHouseInstallationTemplate only.
                    Defines current ClickHouseInstallationTemplate application options to target ClickHouseInstallation(s)."
                  properties:
                    policy:
                      type: string
                      description: |
                        When defined as `auto` inside ClickhouseInstallationTemplate, this ClickhouseInstallationTemplate
                        will be auto-added into ClickHouseInstallation, selectable by `chiSelector`.
                        Default value is `manual`, meaning ClickHouseInstallation should request this ClickhouseInstallationTemplate explicitly.
                      enum:
                        - ""
                        - "auto"
                        - "manual"
                    chiSelector:
                      type: object
                      description: "Optional, defines selector for ClickHouseInstallation(s) to be templated with ClickhouseInstallationTemplate"
                      # nullable: true
                      x-kubernetes-preserve-unknown-fields: true
                reconciling:
                  type: object
                  description: "Optional, allows tuning reconciling cycle for ClickhouseInstallation from clickhouse-operator side"
                  # nullable: true
                  properties:
                    policy:
                      type: string
                      description: |
                        DISCUSSED TO BE DEPRECATED
                        Syntax sugar
                        Overrides all three 'reconcile.host.wait.{exclude, queries, include}' values from the operator's config
                        Possible values:
                         - wait - should wait to exclude host, complete queries and include host back into the cluster
                         - nowait - should NOT wait to exclude host, complete queries and include host back into the cluster
                      enum:
                        - ""
                        - "wait"
                        - "nowait"
                    configMapPropagationTimeout:
                      type: integer
                      description: |
                        Timeout in seconds for `clickhouse-operator` to wait for modified `ConfigMap` to propagate into the `Pod`
                        More details: https://kubernetes.io/docs/concepts/configuration/configmap/#mounted-configmaps-are-updated-automatically
                      minimum: 0
                      maximum: 3600
                    cleanup:
                      type: object
                      description: "Optional, defines behavior for cleanup Kubernetes resources during reconcile cycle"
                      # nullable: true
                      properties:
                        unknownObjects:
                          type: object
                          description: |
                            Describes what clickhouse-operator should do with found Kubernetes resources which should be managed by clickhouse-operator,
                            but do not have `ownerReference` to any currently managed `ClickHouseInstallation` resource.
                            Default behavior is `Delete`"
                          # nullable: true
                          properties:
                            statefulSet: &TypeObjectsCleanup
                              type: string
                              description: "Behavior policy for unknown StatefulSet, `Delete` by default"
                              enum:
                                # List ObjectsCleanupXXX constants from model
                                - ""
                                - "Retain"
                                - "Delete"
                            pvc:
                              type: string
                              !!merge <<: *TypeObjectsCleanup
                              description: "Behavior policy for unknown PVC, `Delete` by default"
                            configMap:
                              !!merge <<: *TypeObjectsCleanup
                              description: "Behavior policy for unknown ConfigMap, `Delete` by default"
                            service:
                              !!merge <<: *TypeObjectsCleanup
                              description: "Behavior policy for unknown Service, `Delete` by default"
                        reconcileFailedObjects:
                          type: object
                          description: |
                            Describes what clickhouse-operator should do with Kubernetes resources which are failed during reconcile.
                            Default behavior is `Retain`"
                          # nullable: true
                          properties:
                            statefulSet:
                              !!merge <<: *TypeObjectsCleanup
                              description: "Behavior policy for failed StatefulSet, `Retain` by default"
                            pvc:
                              !!merge <<: *TypeObjectsCleanup
                              description: "Behavior policy for failed PVC, `Retain` by default"
                            configMap:
                              !!merge <<: *TypeObjectsCleanup
                              description: "Behavior policy for failed ConfigMap, `Retain` by default"
                            service:
                              !!merge <<: *TypeObjectsCleanup
                              description: "Behavior policy for failed Service, `Retain` by default"
                defaults:
                  type: object
                  description: |
                    define default behavior for whole ClickHouseInstallation, some behavior can be re-define on cluster, shard and replica level
                    More info: https://github.com/Altinity/clickhouse-operator/blob/master/docs/custom_resource_explained.md#specdefaults
                  # nullable: true
                  properties:
                    replicasUseFQDN:
                      !!merge <<: *TypeStringBool
                      description: |
                        define should replicas be specified by FQDN in `<host></host>`.
                        In case of "no" will use short hostname and clickhouse-server will use kubernetes default suffixes for DNS lookup
                        "yes" by default
                    distributedDDL:
                      type: object
                      description: |
                        allows change `<yandex><distributed_ddl></distributed_ddl></yandex>` settings
                        More info: https://clickhouse.tech/docs/en/operations/server-configuration-parameters/settings/#server-settings-distributed_ddl
                      # nullable: true
                      properties:
                        profile:
                          type: string
                          description: "Settings from this profile will be used to execute DDL queries"
                    storageManagement:
                      type: object
                      description: default storage management options
                      properties:
                        provisioner: &TypePVCProvisioner
                          type: string
                          description: "defines `PVC` provisioner - be it StatefulSet or the Operator"
                          enum:
                            - ""
                            - "StatefulSet"
                            - "Operator"
                        reclaimPolicy: &TypePVCReclaimPolicy
                          type: string
                          description: |
                            defines behavior of `PVC` deletion.
                            `Delete` by default, if `Retain` specified then `PVC` will be kept when deleting StatefulSet
                          enum:
                            - ""
                            - "Retain"
                            - "Delete"
                    templates: &TypeTemplateNames
                      type: object
                      description: "optional, configuration of the templates names which will use for generate Kubernetes resources according to one or more ClickHouse clusters described in current ClickHouseInstallation (chi) resource"
                      # nullable: true
                      properties:
                        hostTemplate:
                          type: string
                          description: "optional, template name from chi.spec.templates.hostTemplates, which will apply to configure every `clickhouse-server` instance during render ConfigMap resources which will mount into `Pod`"
                        podTemplate:
                          type: string
                          description: "optional, template name from chi.spec.templates.podTemplates, allows customization each `Pod` resource during render and reconcile each StatefulSet.spec resource described in `chi.spec.configuration.clusters`"
                        dataVolumeClaimTemplate:
                          type: string
                          description: "optional, template name from chi.spec.templates.volumeClaimTemplates, allows customization each `PVC` which will mount for clickhouse data directory in each `Pod` during render and reconcile every StatefulSet.spec resource described in `chi.spec.configuration.clusters`"
                        logVolumeClaimTemplate:
                          type: string
                          description: "optional, template name from chi.spec.templates.volumeClaimTemplates, allows customization each `PVC` which will mount for clickhouse log directory in each `Pod` during render and reconcile every StatefulSet.spec resource described in `chi.spec.configuration.clusters`"
                        serviceTemplate:
                          type: string
                          description: "optional, template name from chi.spec.templates.serviceTemplates. used for customization of the `Service` resource, created by `clickhouse-operator` to cover all clusters in whole `chi` resource"
                        serviceTemplates:
                          type: array
                          description: "optional, template names from chi.spec.templates.serviceTemplates. used for customization of the `Service` resources, created by `clickhouse-operator` to cover all clusters in whole `chi` resource"
                          nullable: true
                          items:
                            type: string
                        clusterServiceTemplate:
                          type: string
                          description: "optional, template name from chi.spec.templates.serviceTemplates, allows customization for each `Service` resource which will created by `clickhouse-operator` which cover each clickhouse cluster described in `chi.spec.configuration.clusters`"
                        shardServiceTemplate:
                          type: string
                          description: "optional, template name from chi.spec.templates.serviceTemplates, allows customization for each `Service` resource which will created by `clickhouse-operator` which cover each shard inside clickhouse cluster described in `chi.spec.configuration.clusters`"
                        replicaServiceTemplate:
                          type: string
                          description: "optional, template name from chi.spec.templates.serviceTemplates, allows customization for each `Service` resource which will created by `clickhouse-operator` which cover each replica inside each shard inside each clickhouse cluster described in `chi.spec.configuration.clusters`"
                        volumeClaimTemplate:
                          type: string
                          description: "optional, alias for dataVolumeClaimTemplate, template name from chi.spec.templates.volumeClaimTemplates, allows customization each `PVC` which will mount for clickhouse data directory in each `Pod` during render and reconcile every StatefulSet.spec resource described in `chi.spec.configuration.clusters`"
                configuration:
                  type: object
                  description: "allows configure multiple aspects and behavior for `clickhouse-server` instance and also allows describe multiple `clickhouse-server` clusters inside one `chi` resource"
                  # nullable: true
                  properties:
                    zookeeper: &TypeZookeeperConfig
                      type: object
                      description: |
                        allows configure <yandex><zookeeper>..</zookeeper></yandex> section in each `Pod` during generate `ConfigMap` which will mounted in `/etc/clickhouse-server/config.d/`
                        `clickhouse-operator` itself doesn't manage Zookeeper, please install Zookeeper separatelly look examples on https://github.com/Altinity/clickhouse-operator/tree/master/deploy/zookeeper/
                        currently, zookeeper (or clickhouse-keeper replacement) used for *ReplicatedMergeTree table engines and for `distributed_ddl`
                        More details: https://clickhouse.tech/docs/en/operations/server-configuration-parameters/settings/#server-settings_zookeeper
                      # nullable: true
                      properties:
                        nodes:
                          type: array
                          description: "describe every available zookeeper cluster node for interaction"
                          # nullable: true
                          items:
                            type: object
                            #required:
                            #  - host
                            properties:
                              host:
                                type: string
                                description: "dns name or ip address for Zookeeper node"
                              port:
                                type: integer
                                description: "TCP port which used to connect to Zookeeper node"
                                minimum: 0
                                maximum: 65535
                              secure:
                                !!merge <<: *TypeStringBool
                                description: "if a secure connection to Zookeeper is required"
                        session_timeout_ms:
                          type: integer
                          description: "session timeout during connect to Zookeeper"
                        operation_timeout_ms:
                          type: integer
                          description: "one operation timeout during Zookeeper transactions"
                        root:
                          type: string
                          description: "optional root znode path inside zookeeper to store ClickHouse related data (replication queue or distributed DDL)"
                        identity:
                          type: string
                          description: "optional access credentials string with `user:password` format used when use digest authorization in Zookeeper"
                    users:
                      type: object
                      description: |
                        allows configure <yandex><users>..</users></yandex> section in each `Pod` during generate `ConfigMap` which will mount in `/etc/clickhouse-server/users.d/`
                        you can configure password hashed, authorization restrictions, database level security row filters etc.
                        More details: https://clickhouse.tech/docs/en/operations/settings/settings-users/
                        Your yaml code will convert to XML, see examples https://github.com/Altinity/clickhouse-operator/blob/master/docs/custom_resource_explained.md#specconfigurationusers

                        any key could contains `valueFrom` with `secretKeyRef` which allow pass password from kubernetes secrets
                        secret value will pass in `pod.spec.containers.evn`, and generate with from_env=XXX in XML in /etc/clickhouse-server/users.d/chop-generated-users.xml
                        it not allow automatically updates when updates `secret`, change spec.taskID for manually trigger reconcile cycle

                        look into https://github.com/Altinity/clickhouse-operator/blob/master/docs/chi-examples/05-settings-01-overview.yaml for examples

                        any key with prefix `k8s_secret_` shall has value with format namespace/secret/key or secret/key
                        in this case value from secret will write directly into XML tag during render *-usersd ConfigMap

                        any key with prefix `k8s_secret_env` shall has value with format namespace/secret/key or secret/key
                        in this case value from secret will write into environment variable and write to XML tag via from_env=XXX

                        look into https://github.com/Altinity/clickhouse-operator/blob/master/docs/chi-examples/05-settings-01-overview.yaml for examples
                      # nullable: true
                      x-kubernetes-preserve-unknown-fields: true
                    profiles:
                      type: object
                      description: |
                        allows configure <yandex><profiles>..</profiles></yandex> section in each `Pod` during generate `ConfigMap` which will mount in `/etc/clickhouse-server/users.d/`
                        you can configure any aspect of settings profile
                        More details: https://clickhouse.tech/docs/en/operations/settings/settings-profiles/
                        Your yaml code will convert to XML, see examples https://github.com/Altinity/clickhouse-operator/blob/master/docs/custom_resource_explained.md#specconfigurationprofiles
                      # nullable: true
                      x-kubernetes-preserve-unknown-fields: true
                    quotas:
                      type: object
                      description: |
                        allows configure <yandex><quotas>..</quotas></yandex> section in each `Pod` during generate `ConfigMap` which will mount in `/etc/clickhouse-server/users.d/`
                        you can configure any aspect of resource quotas
                        More details: https://clickhouse.tech/docs/en/operations/quotas/
                        Your yaml code will convert to XML, see examples https://github.com/Altinity/clickhouse-operator/blob/master/docs/custom_resource_explained.md#specconfigurationquotas
                      # nullable: true
                      x-kubernetes-preserve-unknown-fields: true
                    settings: &TypeSettings
                      type: object
                      description: |
                        allows configure `clickhouse-server` settings inside <yandex>...</yandex> tag in each `Pod` during generate `ConfigMap` which will mount in `/etc/clickhouse-server/config.d/`
                        More details: https://clickhouse.tech/docs/en/operations/settings/settings/
                        Your yaml code will convert to XML, see examples https://github.com/Altinity/clickhouse-operator/blob/master/docs/custom_resource_explained.md#specconfigurationsettings

                        any key could contains `valueFrom` with `secretKeyRef` which allow pass password from kubernetes secrets
                        look into https://github.com/Altinity/clickhouse-operator/blob/master/docs/chi-examples/05-settings-01-overview.yaml for examples

                        secret value will pass in `pod.spec.evn`, and generate with from_env=XXX in XML in /etc/clickhouse-server/config.d/chop-generated-settings.xml
                        it not allow automatically updates when updates `secret`, change spec.taskID for manually trigger reconcile cycle
                      # nullable: true
                      x-kubernetes-preserve-unknown-fields: true
                    files: &TypeFiles
                      type: object
                      description: |
                        allows define content of any setting file inside each `Pod` during generate `ConfigMap` which will mount in `/etc/clickhouse-server/config.d/` or `/etc/clickhouse-server/conf.d/` or `/etc/clickhouse-server/users.d/`
                        every key in this object is the file name
                        every value in this object is the file content
                        you can use `!!binary |` and base64 for binary files, see details here https://yaml.org/type/binary.html
                        each key could contains prefix like USERS, COMMON, HOST or config.d, users.d, cond.d, wrong prefixes will ignored, subfolders also will ignored
                        More details: https://github.com/Altinity/clickhouse-operator/blob/master/docs/chi-examples/05-settings-05-files-nested.yaml

                        any key could contains `valueFrom` with `secretKeyRef` which allow pass values from kubernetes secrets
                        secrets will mounted into pod as separate volume in /etc/clickhouse-server/secrets.d/
                        and will automatically update when update secret
                        it useful for pass SSL certificates from cert-manager or similar tool
                        look into https://github.com/Altinity/clickhouse-operator/blob/master/docs/chi-examples/05-settings-01-overview.yaml for examples
                      # nullable: true
                      x-kubernetes-preserve-unknown-fields: true
                    clusters:
                      type: array
                      description: |
                        describes clusters layout and allows change settings on cluster-level, shard-level and replica-level
                        every cluster is a set of StatefulSet, one StatefulSet contains only one Pod with `clickhouse-server`
                        all Pods will rendered in <remote_server> part of ClickHouse configs, mounted from ConfigMap as `/etc/clickhouse-server/config.d/chop-generated-remote_servers.xml`
                        Clusters will use for Distributed table engine, more details: https://clickhouse.tech/docs/en/engines/table-engines/special/distributed/
                        If `cluster` contains zookeeper settings (could be inherited from top `chi` level), when you can create *ReplicatedMergeTree tables
                      # nullable: true
                      items:
                        type: object
                        #required:
                        #  - name
                        properties:
                          name:
                            type: string
                            description: "cluster name, used to identify set of servers and wide used during generate names of related Kubernetes resources"
                            minLength: 1
                            # See namePartClusterMaxLen const
                            maxLength: 15
                            pattern: "^[a-zA-Z0-9-]{0,15}$"
                          zookeeper:
                            !!merge <<: *TypeZookeeperConfig
                            description: |
                              optional, allows configure <yandex><zookeeper>..</zookeeper></yandex> section in each `Pod` only in current ClickHouse cluster, during generate `ConfigMap` which will mounted in `/etc/clickhouse-server/config.d/`
                              override top-level `chi.spec.configuration.zookeeper` settings
                          settings:
                            !!merge <<: *TypeSettings
                            description: |
                              optional, allows configure `clickhouse-server` settings inside <yandex>...</yandex> tag in each `Pod` only in one cluster during generate `ConfigMap` which will mount in `/etc/clickhouse-server/config.d/`
                              override top-level `chi.spec.configuration.settings`
                              More details: https://clickhouse.tech/docs/en/operations/settings/settings/
                          files:
                            !!merge <<: *TypeFiles
                            description: |
                              optional, allows define content of any setting file inside each `Pod` on current cluster during generate `ConfigMap` which will mount in `/etc/clickhouse-server/config.d/` or `/etc/clickhouse-server/conf.d/` or `/etc/clickhouse-server/users.d/`
                              override top-level `chi.spec.configuration.files`
                          templates:
                            !!merge <<: *TypeTemplateNames
                            description: |
                              optional, configuration of the templates names which will use for generate Kubernetes resources according to selected cluster
                              override top-level `chi.spec.configuration.templates`
                          schemaPolicy:
                            type: object
                            description: |
                              describes how schema is propagated within replicas and shards
                            properties:
                              replica:
                                type: string
                                description: "how schema is propagated within a replica"
                                enum:
                                  # List SchemaPolicyReplicaXXX constants from model
                                  - ""
                                  - "None"
                                  - "All"
                              shard:
                                type: string
                                description: "how schema is propagated between shards"
                                enum:
                                  # List SchemaPolicyShardXXX constants from model
                                  - ""
                                  - "None"
                                  - "All"
                                  - "DistributedTablesOnly"
                          insecure:
                            !!merge <<: *TypeStringBool
                            description: optional, open insecure ports for cluster, defaults to "yes"
                          secure:
                            !!merge <<: *TypeStringBool
                            description: optional, open secure ports for cluster
                          secret:
                            type: object
                            description: "optional, shared secret value to secure cluster communications"
                            properties:
                              auto:
                                !!merge <<: *TypeStringBool
                                description: "Auto-generate shared secret value to secure cluster communications"
                              value:
                                description: "Cluster shared secret value in plain text"
                                type: string
                              valueFrom:
                                description: "Cluster shared secret source"
                                type: object
                                properties:
                                  secretKeyRef:
                                    description: |
                                      Selects a key of a secret in the clickhouse installation namespace.
                                      Should not be used if value is not empty.
                                    type: object
                                    properties:
                                      name:
                                        description: |
                                          Name of the referent. More info:
                                          https://kubernetes.io/docs/concepts/overview/working-with-objects/names/#names
                                        type: string
                                      key:
                                        description: The key of the secret to select from. Must be a valid secret key.
                                        type: string
                                      optional:
                                        description: Specify whether the Secret or its key must be defined
                                        type: boolean
                                    required:
                                      - name
                                      - key
                          pdbMaxUnavailable:
                            type: integer
                            description: |
                              Pod eviction is allowed if at most "pdbMaxUnavailable" pods are unavailable after the eviction,
                              i.e. even in absence of the evicted pod. For example, one can prevent all voluntary evictions
                              by specifying 0. This is a mutually exclusive setting with "minAvailable".
                            minimum: 0
                            maximum: 65535
                          layout:
                            type: object
                            description: |
                              describe current cluster layout, how much shards in cluster, how much replica in shard
                              allows override settings on each shard and replica separatelly
                            # nullable: true
                            properties:
                              shardsCount:
                                type: integer
                                description: |
                                  how much shards for current ClickHouse cluster will run in Kubernetes,
                                  each shard contains shared-nothing part of data and contains set of replicas,
                                  cluster contains 1 shard by default"
                              replicasCount:
                                type: integer
                                description: |
                                  how much replicas in each shards for current cluster will run in Kubernetes,
                                  each replica is a separate `StatefulSet` which contains only one `Pod` with `clickhouse-server` instance,
                                  every shard contains 1 replica by default"
                              shards:
                                type: array
                                description: |
                                  optional, allows override top-level `chi.spec.configuration`, cluster-level
                                  `chi.spec.configuration.clusters` settings for each shard separately,
                                  use it only if you fully understand what you do"
                                # nullable: true
                                items:
                                  type: object
                                  properties:
                                    name:
                                      type: string
                                      description: "optional, by default shard name is generated, but you can override it and setup custom name"
                                      minLength: 1
                                      # See namePartShardMaxLen const
                                      maxLength: 15
                                      pattern: "^[a-zA-Z0-9-]{0,15}$"
                                    definitionType:
                                      type: string
                                      description: "DEPRECATED - to be removed soon"
                                    weight:
                                      type: integer
                                      description: |
                                        optional, 1 by default, allows setup shard <weight> setting which will use during insert into tables with `Distributed` engine,
                                        will apply in <remote_servers> inside ConfigMap which will mount in /etc/clickhouse-server/config.d/chop-generated-remote_servers.xml
                                        More details: https://clickhouse.tech/docs/en/engines/table-engines/special/distributed/
                                    internalReplication:
                                      !!merge <<: *TypeStringBool
                                      description: |
                                        optional, `true` by default when `chi.spec.configuration.clusters[].layout.ReplicaCount` > 1 and 0 otherwise
                                        allows setup <internal_replication> setting which will use during insert into tables with `Distributed` engine for insert only in one live replica and other replicas will download inserted data during replication,
                                        will apply in <remote_servers> inside ConfigMap which will mount in /etc/clickhouse-server/config.d/chop-generated-remote_servers.xml
                                        More details: https://clickhouse.tech/docs/en/engines/table-engines/special/distributed/
                                    settings:
                                      !!merge <<: *TypeSettings
                                      description: |
                                        optional, allows configure `clickhouse-server` settings inside <yandex>...</yandex> tag in each `Pod` only in one shard during generate `ConfigMap` which will mount in `/etc/clickhouse-server/config.d/`
                                        override top-level `chi.spec.configuration.settings` and cluster-level `chi.spec.configuration.clusters.settings`
                                        More details: https://clickhouse.tech/docs/en/operations/settings/settings/
                                    files:
                                      !!merge <<: *TypeFiles
                                      description: |
                                        optional, allows define content of any setting file inside each `Pod` only in one shard during generate `ConfigMap` which will mount in `/etc/clickhouse-server/config.d/` or `/etc/clickhouse-server/conf.d/` or `/etc/clickhouse-server/users.d/`
                                        override top-level `chi.spec.configuration.files` and cluster-level `chi.spec.configuration.clusters.files`
                                    templates:
                                      !!merge <<: *TypeTemplateNames
                                      description: |
                                        optional, configuration of the templates names which will use for generate Kubernetes resources according to selected shard
                                        override top-level `chi.spec.configuration.templates` and cluster-level `chi.spec.configuration.clusters.templates`
                                    replicasCount:
                                      type: integer
                                      description: |
                                        optional, how much replicas in selected shard for selected ClickHouse cluster will run in Kubernetes, each replica is a separate `StatefulSet` which contains only one `Pod` with `clickhouse-server` instance,
                                        shard contains 1 replica by default
                                        override cluster-level `chi.spec.configuration.clusters.layout.replicasCount`
                                      minimum: 1
                                    replicas:
                                      type: array
                                      description: |
                                        optional, allows override behavior for selected replicas from cluster-level `chi.spec.configuration.clusters` and shard-level `chi.spec.configuration.clusters.layout.shards`
                                      # nullable: true
                                      items:
                                        # Host
                                        type: object
                                        properties:
                                          name:
                                            type: string
                                            description: "optional, by default replica name is generated, but you can override it and setup custom name"
                                            minLength: 1
                                            # See namePartReplicaMaxLen const
                                            maxLength: 15
                                            pattern: "^[a-zA-Z0-9-]{0,15}$"
                                          insecure:
                                            !!merge <<: *TypeStringBool
                                            description: |
                                              optional, open insecure ports for cluster, defaults to "yes"
                                          secure:
                                            !!merge <<: *TypeStringBool
                                            description: |
                                              optional, open secure ports
                                          tcpPort:
                                            type: integer
                                            description: |
                                              optional, setup `Pod.spec.containers.ports` with name `tcp` for selected replica, override `chi.spec.templates.hostTemplates.spec.tcpPort`
                                              allows connect to `clickhouse-server` via TCP Native protocol via kubernetes `Service`
                                            minimum: 1
                                            maximum: 65535
                                          tlsPort:
                                            type: integer
                                            minimum: 1
                                            maximum: 65535
                                          httpPort:
                                            type: integer
                                            description: |
                                              optional, setup `Pod.spec.containers.ports` with name `http` for selected replica, override `chi.spec.templates.hostTemplates.spec.httpPort`
                                              allows connect to `clickhouse-server` via HTTP protocol via kubernetes `Service`
                                            minimum: 1
                                            maximum: 65535
                                          httpsPort:
                                            type: integer
                                            minimum: 1
                                            maximum: 65535
                                          interserverHTTPPort:
                                            type: integer
                                            description: |
                                              optional, setup `Pod.spec.containers.ports` with name `interserver` for selected replica, override `chi.spec.templates.hostTemplates.spec.interserverHTTPPort`
                                              allows connect between replicas inside same shard during fetch replicated data parts HTTP protocol
                                            minimum: 1
                                            maximum: 65535
                                          settings:
                                            !!merge <<: *TypeSettings
                                            description: |
                                              optional, allows configure `clickhouse-server` settings inside <yandex>...</yandex> tag in `Pod` only in one replica during generate `ConfigMap` which will mount in `/etc/clickhouse-server/conf.d/`
                                              override top-level `chi.spec.configuration.settings`, cluster-level `chi.spec.configuration.clusters.settings` and shard-level `chi.spec.configuration.clusters.layout.shards.settings`
                                              More details: https://clickhouse.tech/docs/en/operations/settings/settings/
                                          files:
                                            !!merge <<: *TypeFiles
                                            description: |
                                              optional, allows define content of any setting file inside `Pod` only in one replica during generate `ConfigMap` which will mount in `/etc/clickhouse-server/config.d/` or `/etc/clickhouse-server/conf.d/` or `/etc/clickhouse-server/users.d/`
                                              override top-level `chi.spec.configuration.files`, cluster-level `chi.spec.configuration.clusters.files` and shard-level `chi.spec.configuration.clusters.layout.shards.files`
                                          templates:
                                            !!merge <<: *TypeTemplateNames
                                            description: |
                                              optional, configuration of the templates names which will use for generate Kubernetes resources according to selected replica
                                              override top-level `chi.spec.configuration.templates`, cluster-level `chi.spec.configuration.clusters.templates` and shard-level `chi.spec.configuration.clusters.layout.shards.templates`
                              replicas:
                                type: array
                                description: "optional, allows override top-level `chi.spec.configuration` and cluster-level `chi.spec.configuration.clusters` configuration for each replica and each shard relates to selected replica, use it only if you fully understand what you do"
                                # nullable: true
                                items:
                                  type: object
                                  properties:
                                    name:
                                      type: string
                                      description: "optional, by default replica name is generated, but you can override it and setup custom name"
                                      minLength: 1
                                      # See namePartShardMaxLen const
                                      maxLength: 15
                                      pattern: "^[a-zA-Z0-9-]{0,15}$"
                                    settings:
                                      !!merge <<: *TypeSettings
                                      description: |
                                        optional, allows configure `clickhouse-server` settings inside <yandex>...</yandex> tag in `Pod` only in one replica during generate `ConfigMap` which will mount in `/etc/clickhouse-server/conf.d/`
                                        override top-level `chi.spec.configuration.settings`, cluster-level `chi.spec.configuration.clusters.settings` and will ignore if shard-level `chi.spec.configuration.clusters.layout.shards` present
                                        More details: https://clickhouse.tech/docs/en/operations/settings/settings/
                                    files:
                                      !!merge <<: *TypeFiles
                                      description: |
                                        optional, allows define content of any setting file inside each `Pod` only in one replica during generate `ConfigMap` which will mount in `/etc/clickhouse-server/config.d/` or `/etc/clickhouse-server/conf.d/` or `/etc/clickhouse-server/users.d/`
                                        override top-level `chi.spec.configuration.files` and cluster-level `chi.spec.configuration.clusters.files`, will ignore if `chi.spec.configuration.clusters.layout.shards` presents
                                    templates:
                                      !!merge <<: *TypeTemplateNames
                                      description: |
                                        optional, configuration of the templates names which will use for generate Kubernetes resources according to selected replica
                                        override top-level `chi.spec.configuration.templates`, cluster-level `chi.spec.configuration.clusters.templates`
                                    shardsCount:
                                      type: integer
                                      description: "optional, count of shards related to current replica, you can override each shard behavior on low-level `chi.spec.configuration.clusters.layout.replicas.shards`"
                                      minimum: 1
                                    shards:
                                      type: array
                                      description: "optional, list of shards related to current replica, will ignore if `chi.spec.configuration.clusters.layout.shards` presents"
                                      # nullable: true
                                      items:
                                        # Host
                                        type: object
                                        properties:
                                          name:
                                            type: string
                                            description: "optional, by default shard name is generated, but you can override it and setup custom name"
                                            minLength: 1
                                            # See namePartReplicaMaxLen const
                                            maxLength: 15
                                            pattern: "^[a-zA-Z0-9-]{0,15}$"
                                          insecure:
                                            !!merge <<: *TypeStringBool
                                            description: |
                                              optional, open insecure ports for cluster, defaults to "yes"
                                          secure:
                                            !!merge <<: *TypeStringBool
                                            description: |
                                              optional, open secure ports
                                          tcpPort:
                                            type: integer
                                            description: |
                                              optional, setup `Pod.spec.containers.ports` with name `tcp` for selected shard, override `chi.spec.templates.hostTemplates.spec.tcpPort`
                                              allows connect to `clickhouse-server` via TCP Native protocol via kubernetes `Service`
                                            minimum: 1
                                            maximum: 65535
                                          tlsPort:
                                            type: integer
                                            minimum: 1
                                            maximum: 65535
                                          httpPort:
                                            type: integer
                                            description: |
                                              optional, setup `Pod.spec.containers.ports` with name `http` for selected shard, override `chi.spec.templates.hostTemplates.spec.httpPort`
                                              allows connect to `clickhouse-server` via HTTP protocol via kubernetes `Service`
                                            minimum: 1
                                            maximum: 65535
                                          httpsPort:
                                            type: integer
                                            minimum: 1
                                            maximum: 65535
                                          interserverHTTPPort:
                                            type: integer
                                            description: |
                                              optional, setup `Pod.spec.containers.ports` with name `interserver` for selected shard, override `chi.spec.templates.hostTemplates.spec.interserverHTTPPort`
                                              allows connect between replicas inside same shard during fetch replicated data parts HTTP protocol
                                            minimum: 1
                                            maximum: 65535
                                          settings:
                                            !!merge <<: *TypeSettings
                                            description: |
                                              optional, allows configure `clickhouse-server` settings inside <yandex>...</yandex> tag in `Pod` only in one shard related to current replica during generate `ConfigMap` which will mount in `/etc/clickhouse-server/conf.d/`
                                              override top-level `chi.spec.configuration.settings`, cluster-level `chi.spec.configuration.clusters.settings` and replica-level `chi.spec.configuration.clusters.layout.replicas.settings`
                                              More details: https://clickhouse.tech/docs/en/operations/settings/settings/
                                          files:
                                            !!merge <<: *TypeFiles
                                            description: |
                                              optional, allows define content of any setting file inside each `Pod` only in one shard related to current replica during generate `ConfigMap` which will mount in `/etc/clickhouse-server/config.d/` or `/etc/clickhouse-server/conf.d/` or `/etc/clickhouse-server/users.d/`
                                              override top-level `chi.spec.configuration.files` and cluster-level `chi.spec.configuration.clusters.files`, will ignore if `chi.spec.configuration.clusters.layout.shards` presents
                                          templates:
                                            !!merge <<: *TypeTemplateNames
                                            description: |
                                              optional, configuration of the templates names which will use for generate Kubernetes resources according to selected replica
                                              override top-level `chi.spec.configuration.templates`, cluster-level `chi.spec.configuration.clusters.templates`, replica-level `chi.spec.configuration.clusters.layout.replicas.templates`
                templates:
                  type: object
                  description: "allows define templates which will use for render Kubernetes resources like StatefulSet, ConfigMap, Service, PVC, by default, clickhouse-operator have own templates, but you can override it"
                  # nullable: true
                  properties:
                    hostTemplates:
                      type: array
                      description: "hostTemplate will use during apply to generate `clickhose-server` config files"
                      # nullable: true
                      items:
                        type: object
                        #required:
                        #  - name
                        properties:
                          name:
                            description: "template name, could use to link inside top-level `chi.spec.defaults.templates.hostTemplate`, cluster-level `chi.spec.configuration.clusters.templates.hostTemplate`, shard-level `chi.spec.configuration.clusters.layout.shards.temlates.hostTemplate`, replica-level `chi.spec.configuration.clusters.layout.replicas.templates.hostTemplate`"
                            type: string
                          portDistribution:
                            type: array
                            description: "define how will distribute numeric values of named ports in `Pod.spec.containers.ports` and clickhouse-server configs"
                            # nullable: true
                            items:
                              type: object
                              #required:
                              #  - type
                              properties:
                                type:
                                  type: string
                                  description: "type of distribution, when `Unspecified` (default value) then all listen ports on clickhouse-server configuration in all Pods will have the same value, when `ClusterScopeIndex` then ports will increment to offset from base value depends on shard and replica index inside cluster with combination of `chi.spec.templates.podTemlates.spec.HostNetwork` it allows setup ClickHouse cluster inside Kubernetes and provide access via external network bypass Kubernetes internal network"
                                  enum:
                                    # List PortDistributionXXX constants
                                    - ""
                                    - "Unspecified"
                                    - "ClusterScopeIndex"
                          spec:
                            # Host
                            type: object
                            properties:
                              name:
                                type: string
                                description: "by default, hostname will generate, but this allows define custom name for each `clickhuse-server`"
                                minLength: 1
                                # See namePartReplicaMaxLen const
                                maxLength: 15
                                pattern: "^[a-zA-Z0-9-]{0,15}$"
                              insecure:
                                !!merge <<: *TypeStringBool
                                description: |
                                  optional, open insecure ports for cluster, defaults to "yes"
                              secure:
                                !!merge <<: *TypeStringBool
                                description: |
                                  optional, open secure ports
                              tcpPort:
                                type: integer
                                description: |
                                  optional, setup `tcp_port` inside `clickhouse-server` settings for each Pod where current template will apply
                                  if specified, should have equal value with `chi.spec.templates.podTemplates.spec.containers.ports[name=tcp]`
                                  More info: https://clickhouse.tech/docs/en/interfaces/tcp/
                                minimum: 1
                                maximum: 65535
                              tlsPort:
                                type: integer
                                minimum: 1
                                maximum: 65535
                              httpPort:
                                type: integer
                                description: |
                                  optional, setup `http_port` inside `clickhouse-server` settings for each Pod where current template will apply
                                  if specified, should have equal value with `chi.spec.templates.podTemplates.spec.containers.ports[name=http]`
                                  More info: https://clickhouse.tech/docs/en/interfaces/http/
                                minimum: 1
                                maximum: 65535
                              httpsPort:
                                type: integer
                                minimum: 1
                                maximum: 65535
                              interserverHTTPPort:
                                type: integer
                                description: |
                                  optional, setup `interserver_http_port` inside `clickhouse-server` settings for each Pod where current template will apply
                                  if specified, should have equal value with `chi.spec.templates.podTemplates.spec.containers.ports[name=interserver]`
                                  More info: https://clickhouse.tech/docs/en/operations/server-configuration-parameters/settings/#interserver-http-port
                                minimum: 1
                                maximum: 65535
                              settings:
                                !!merge <<: *TypeSettings
                                description: |
                                  optional, allows configure `clickhouse-server` settings inside <yandex>...</yandex> tag in each `Pod` where this template will apply during generate `ConfigMap` which will mount in `/etc/clickhouse-server/conf.d/`
                                  More details: https://clickhouse.tech/docs/en/operations/settings/settings/
                              files:
                                !!merge <<: *TypeFiles
                                description: |
                                  optional, allows define content of any setting file inside each `Pod` where this template will apply during generate `ConfigMap` which will mount in `/etc/clickhouse-server/config.d/` or `/etc/clickhouse-server/conf.d/` or `/etc/clickhouse-server/users.d/`
                              templates:
                                !!merge <<: *TypeTemplateNames
                                description: "be careful, this part of CRD allows override template inside template, don't use it if you don't understand what you do"
                    podTemplates:
                      type: array
                      description: |
                        podTemplate will use during render `Pod` inside `StatefulSet.spec` and allows define rendered `Pod.spec`, pod scheduling distribution and pod zone
                        More information: https://github.com/Altinity/clickhouse-operator/blob/master/docs/custom_resource_explained.md#spectemplatespodtemplates
                      # nullable: true
                      items:
                        type: object
                        #required:
                        #  - name
                        properties:
                          name:
                            type: string
                            description: "template name, could use to link inside top-level `chi.spec.defaults.templates.podTemplate`, cluster-level `chi.spec.configuration.clusters.templates.podTemplate`, shard-level `chi.spec.configuration.clusters.layout.shards.temlates.podTemplate`, replica-level `chi.spec.configuration.clusters.layout.replicas.templates.podTemplate`"
                          generateName:
                            type: string
                            description: "allows define format for generated `Pod` name, look to https://github.com/Altinity/clickhouse-operator/blob/master/docs/custom_resource_explained.md#spectemplatesservicetemplates for details about available template variables"
                          zone:
                            type: object
                            description: "allows define custom zone name and will separate ClickHouse `Pods` between nodes, shortcut for `chi.spec.templates.podTemplates.spec.affinity.podAntiAffinity`"
                            #required:
                            #  - values
                            properties:
                              key:
                                type: string
                                description: "optional, if defined, allows select kubernetes nodes by label with `name` equal `key`"
                              values:
                                type: array
                                description: "optional, if defined, allows select kubernetes nodes by label with `value` in `values`"
                                # nullable: true
                                items:
                                  type: string
                          distribution:
                            type: string
                            description: "DEPRECATED, shortcut for `chi.spec.templates.podTemplates.spec.affinity.podAntiAffinity`"
                            enum:
                              - ""
                              - "Unspecified"
                              - "OnePerHost"
                          podDistribution:
                            type: array
                            description: "define ClickHouse Pod distribution policy between Kubernetes Nodes inside Shard, Replica, Namespace, CHI, another ClickHouse cluster"
                            # nullable: true
                            items:
                              type: object
                              #required:
                              #  - type
                              properties:
                                type:
                                  type: string
                                  description: "you can define multiple affinity policy types"
                                  enum:
                                    # List PodDistributionXXX constants
                                    - ""
                                    - "Unspecified"
                                    - "ClickHouseAntiAffinity"
                                    - "ShardAntiAffinity"
                                    - "ReplicaAntiAffinity"
                                    - "AnotherNamespaceAntiAffinity"
                                    - "AnotherClickHouseInstallationAntiAffinity"
                                    - "AnotherClusterAntiAffinity"
                                    - "MaxNumberPerNode"
                                    - "NamespaceAffinity"
                                    - "ClickHouseInstallationAffinity"
                                    - "ClusterAffinity"
                                    - "ShardAffinity"
                                    - "ReplicaAffinity"
                                    - "PreviousTailAffinity"
                                    - "CircularReplication"
                                scope:
                                  type: string
                                  description: "scope for apply each podDistribution"
                                  enum:
                                    # list PodDistributionScopeXXX constants
                                    - ""
                                    - "Unspecified"
                                    - "Shard"
                                    - "Replica"
                                    - "Cluster"
                                    - "ClickHouseInstallation"
                                    - "Namespace"
                                number:
                                  type: integer
                                  description: "define, how much ClickHouse Pods could be inside selected scope with selected distribution type"
                                  minimum: 0
                                  maximum: 65535
                                topologyKey:
                                  type: string
                                  description: |
                                    use for inter-pod affinity look to `pod.spec.affinity.podAntiAffinity.preferredDuringSchedulingIgnoredDuringExecution.podAffinityTerm.topologyKey`,
                                    more info: https://kubernetes.io/docs/concepts/scheduling-eviction/assign-pod-node/#inter-pod-affinity-and-anti-affinity"
                          metadata:
                            type: object
                            description: |
                              allows pass standard object's metadata from template to Pod
                              More info: https://git.k8s.io/community/contributors/devel/sig-architecture/api-conventions.md#metadata
                            # nullable: true
                            x-kubernetes-preserve-unknown-fields: true
                          spec:
                            # TODO specify PodSpec
                            type: object
                            description: "allows define whole Pod.spec inside StaefulSet.spec, look to https://kubernetes.io/docs/concepts/workloads/pods/#pod-templates for details"
                            # nullable: true
                            x-kubernetes-preserve-unknown-fields: true
                    volumeClaimTemplates:
                      type: array
                      description: |
                        allows define template for rendering `PVC` kubernetes resource, which would use inside `Pod` for mount clickhouse `data`, clickhouse `logs` or something else
                      # nullable: true
                      items:
                        type: object
                        #required:
                        #  - name
                        #  - spec
                        properties:
                          name:
                            type: string
                            description: |
                              template name, could use to link inside
                              top-level `chi.spec.defaults.templates.dataVolumeClaimTemplate` or `chi.spec.defaults.templates.logVolumeClaimTemplate`,
                              cluster-level `chi.spec.configuration.clusters.templates.dataVolumeClaimTemplate` or `chi.spec.configuration.clusters.templates.logVolumeClaimTemplate`,
                              shard-level `chi.spec.configuration.clusters.layout.shards.temlates.dataVolumeClaimTemplate` or `chi.spec.configuration.clusters.layout.shards.temlates.logVolumeClaimTemplate`
                              replica-level `chi.spec.configuration.clusters.layout.replicas.templates.dataVolumeClaimTemplate` or `chi.spec.configuration.clusters.layout.replicas.templates.logVolumeClaimTemplate`
                          provisioner: *TypePVCProvisioner
                          reclaimPolicy: *TypePVCReclaimPolicy
                          metadata:
                            type: object
                            description: |
                              allows to pass standard object's metadata from template to PVC
                              More info: https://git.k8s.io/community/contributors/devel/sig-architecture/api-conventions.md#metadata
                            # nullable: true
                            x-kubernetes-preserve-unknown-fields: true
                          spec:
                            type: object
                            description: |
                              allows define all aspects of `PVC` resource
                              More info: https://kubernetes.io/docs/concepts/storage/persistent-volumes/#persistentvolumeclaims
                            # nullable: true
                            x-kubernetes-preserve-unknown-fields: true
                    serviceTemplates:
                      type: array
                      description: |
                        allows define template for rendering `Service` which would get endpoint from Pods which scoped chi-wide, cluster-wide, shard-wide, replica-wide level
                      # nullable: true
                      items:
                        type: object
                        #required:
                        #  - name
                        #  - spec
                        properties:
                          name:
                            type: string
                            description: |
                              template name, could use to link inside
                              chi-level `chi.spec.defaults.templates.serviceTemplate`
                              cluster-level `chi.spec.configuration.clusters.templates.clusterServiceTemplate`
                              shard-level `chi.spec.configuration.clusters.layout.shards.temlates.shardServiceTemplate`
                              replica-level `chi.spec.configuration.clusters.layout.replicas.templates.replicaServiceTemplate` or `chi.spec.configuration.clusters.layout.shards.replicas.replicaServiceTemplate`
                          generateName:
                            type: string
                            description: |
                              allows define format for generated `Service` name,
                              look to https://github.com/Altinity/clickhouse-operator/blob/master/docs/custom_resource_explained.md#spectemplatesservicetemplates
                              for details about available template variables"
                          metadata:
                            # TODO specify ObjectMeta
                            type: object
                            description: |
                              allows pass standard object's metadata from template to Service
                              Could be use for define specificly for Cloud Provider metadata which impact to behavior of service
                              More info: https://git.k8s.io/community/contributors/devel/sig-architecture/api-conventions.md#metadata
                            # nullable: true
                            x-kubernetes-preserve-unknown-fields: true
                          spec:
                            # TODO specify ServiceSpec
                            type: object
                            description: |
                              describe behavior of generated Service
                              More info: https://kubernetes.io/docs/concepts/services-networking/service/
                            # nullable: true
                            x-kubernetes-preserve-unknown-fields: true
                useTemplates:
                  type: array
                  description: |
                    list of `ClickHouseInstallationTemplate` (chit) resource names which will merge with current `CHI`
                    manifest during render Kubernetes resources to create related ClickHouse clusters"
                  # nullable: true
                  items:
                    type: object
                    #required:
                    #  - name
                    properties:
                      name:
                        type: string
                        description: "name of `ClickHouseInstallationTemplate` (chit) resource"
                      namespace:
                        type: string
                        description: "Kubernetes namespace where need search `chit` resource, depending on `watchNamespaces` settings in `clichouse-operator`"
                      useType:
                        type: string
                        description: "optional, current strategy is only merge, and current `chi` settings have more priority than merged template `chit`"
                        enum:
                          # List useTypeXXX constants from model
                          - ""
                          - "merge"<|MERGE_RESOLUTION|>--- conflicted
+++ resolved
@@ -4,22 +4,14 @@
 # SINGULAR=clickhouseinstallationtemplate
 # PLURAL=clickhouseinstallationtemplates
 # SHORT=chit
-<<<<<<< HEAD
 # OPERATOR_VERSION=0.25.0
-=======
-# OPERATOR_VERSION=0.24.5
->>>>>>> 69d5e398
 #
 apiVersion: apiextensions.k8s.io/v1
 kind: CustomResourceDefinition
 metadata:
   name: clickhouseinstallationtemplates.clickhouse.altinity.com
   labels:
-<<<<<<< HEAD
     clickhouse.altinity.com/chop: 0.25.0
-=======
-    clickhouse.altinity.com/chop: 0.24.5
->>>>>>> 69d5e398
 spec:
   group: clickhouse.altinity.com
   scope: Namespaced
@@ -232,12 +224,6 @@
                 endpoint:
                   type: string
                   description: "Endpoint"
-                endpoints:
-                  type: array
-                  description: "All endpoints"
-                  nullable: true
-                  items:
-                    type: string
                 generation:
                   type: integer
                   minimum: 0
@@ -497,13 +483,7 @@
                           description: "optional, template name from chi.spec.templates.volumeClaimTemplates, allows customization each `PVC` which will mount for clickhouse log directory in each `Pod` during render and reconcile every StatefulSet.spec resource described in `chi.spec.configuration.clusters`"
                         serviceTemplate:
                           type: string
-                          description: "optional, template name from chi.spec.templates.serviceTemplates. used for customization of the `Service` resource, created by `clickhouse-operator` to cover all clusters in whole `chi` resource"
-                        serviceTemplates:
-                          type: array
-                          description: "optional, template names from chi.spec.templates.serviceTemplates. used for customization of the `Service` resources, created by `clickhouse-operator` to cover all clusters in whole `chi` resource"
-                          nullable: true
-                          items:
-                            type: string
+                          description: "optional, template name from chi.spec.templates.serviceTemplates, allows customization for one `Service` resource which will created by `clickhouse-operator` which cover all clusters in whole `chi` resource"
                         clusterServiceTemplate:
                           type: string
                           description: "optional, template name from chi.spec.templates.serviceTemplates, allows customization for each `Service` resource which will created by `clickhouse-operator` which cover each clickhouse cluster described in `chi.spec.configuration.clusters`"
