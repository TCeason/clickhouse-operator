#!/bin/bash

CUR_DIR="$(cd "$(dirname "${BASH_SOURCE[0]}")" >/dev/null 2>&1 && pwd)"

source "${CUR_DIR}/dev-config.sh"

echo "Create ${OPERATOR_NAMESPACE} namespace"
kubectl create namespace "${OPERATOR_NAMESPACE}"

<<<<<<< HEAD
if [[ "${INSTALL_FROM_ALTINITY_RELEASE_DOCKERHUB}" == "yes" ]]; then
    OPERATOR_IMAGE="${OPERATOR_IMAGE}" \
    OPERATOR_NAMESPACE="${OPERATOR_NAMESPACE}" \
    METRICS_EXPORTER_IMAGE="${METRICS_EXPORTER_IMAGE}" \
    METRICS_EXPORTER_NAMESPACE="${METRICS_EXPORTER_NAMESPACE}" \
    "${CUR_DIR}/cat-clickhouse-operator-install-yaml.sh" | \
    kubectl -n "${OPERATOR_NAMESPACE}" apply -f -
    # Installation done
    exit $?
else
    echo "Install operator requirements"
    echo "OPERATOR_NAMESPACE=${OPERATOR_NAMESPACE}"
    echo "OPERATOR_IMAGE=${OPERATOR_IMAGE}"
    echo "METRICS_EXPORTER_NAMESPACE=${METRICS_EXPORTER_NAMESPACE}"
    echo "METRICS_EXPORTER_IMAGE=${METRICS_EXPORTER_IMAGE}"

    OPERATOR_IMAGE="${OPERATOR_IMAGE}" \
    OPERATOR_NAMESPACE="${OPERATOR_NAMESPACE}" \
    METRICS_EXPORTER_IMAGE="${METRICS_EXPORTER_IMAGE}" \
    METRICS_EXPORTER_NAMESPACE="${METRICS_EXPORTER_NAMESPACE}" \
    MANIFEST_PRINT_DEPLOYMENT="no" \
    "${CUR_DIR}/cat-clickhouse-operator-install-yaml.sh" | \
    kubectl -n "${OPERATOR_NAMESPACE}" apply -f -

    if [[ "${INSTALL_FROM_DEPLOYMENT_MANIFEST}" == "yes" ]]; then
        # Install operator from Docker Registry (dockerhub or whatever)
        OPERATOR_IMAGE="${OPERATOR_IMAGE}" \
=======
echo "Install operator requirements"
echo "OPERATOR_NAMESPACE=${OPERATOR_NAMESPACE}"
echo "OPERATOR_VERSION=${OPERATOR_VERSION}"
echo "OPERATOR_IMAGE=${OPERATOR_IMAGE}"
echo "METRICS_EXPORTER_NAMESPACE=${METRICS_EXPORTER_NAMESPACE}"
echo "METRICS_EXPORTER_IMAGE=${METRICS_EXPORTER_IMAGE}"
echo "DEPLOY_OPERATOR=${DEPLOY_OPERATOR}"

#
# Deploy prerequisites - CRDs, RBACs, etc
#
kubectl -n "${OPERATOR_NAMESPACE}" apply -f <( \
    OPERATOR_NAMESPACE="${OPERATOR_NAMESPACE}" \
    OPERATOR_VERSION="${OPERATOR_VERSION}" \
    OPERATOR_IMAGE="${OPERATOR_IMAGE}" \
    METRICS_EXPORTER_NAMESPACE="${METRICS_EXPORTER_NAMESPACE}" \
    METRICS_EXPORTER_IMAGE="${METRICS_EXPORTER_IMAGE}" \
    MANIFEST_PRINT_DEPLOYMENT="no" \
    "${CUR_DIR}/cat-clickhouse-operator-install-yaml.sh" \
    )

#
# Deploy operator's deployment
#
if [[ "${DEPLOY_OPERATOR}" == "yes" ]]; then
    # Install operator from Docker Registry (dockerhub or whatever)
    kubectl -n "${OPERATOR_NAMESPACE}" apply -f <( \
>>>>>>> 847c2b1b
        OPERATOR_NAMESPACE="${OPERATOR_NAMESPACE}" \
        OPERATOR_VERSION="${OPERATOR_VERSION}" \
        OPERATOR_IMAGE="${OPERATOR_IMAGE}" \
        METRICS_EXPORTER_NAMESPACE="${METRICS_EXPORTER_NAMESPACE}" \
<<<<<<< HEAD
        MANIFEST_PRINT_CRD="no" \
        MANIFEST_PRINT_RBAC="no" \
        "${CUR_DIR}/cat-clickhouse-operator-install-yaml.sh" | \
        kubectl -n "${OPERATOR_NAMESPACE}" apply -f -
    fi
=======
        METRICS_EXPORTER_IMAGE="${METRICS_EXPORTER_IMAGE}" \
        MANIFEST_PRINT_CRD="no" \
        MANIFEST_PRINT_RBAC="no" \
        "${CUR_DIR}/cat-clickhouse-operator-install-yaml.sh" \
        )
>>>>>>> 847c2b1b
fi<|MERGE_RESOLUTION|>--- conflicted
+++ resolved
@@ -7,35 +7,6 @@
 echo "Create ${OPERATOR_NAMESPACE} namespace"
 kubectl create namespace "${OPERATOR_NAMESPACE}"
 
-<<<<<<< HEAD
-if [[ "${INSTALL_FROM_ALTINITY_RELEASE_DOCKERHUB}" == "yes" ]]; then
-    OPERATOR_IMAGE="${OPERATOR_IMAGE}" \
-    OPERATOR_NAMESPACE="${OPERATOR_NAMESPACE}" \
-    METRICS_EXPORTER_IMAGE="${METRICS_EXPORTER_IMAGE}" \
-    METRICS_EXPORTER_NAMESPACE="${METRICS_EXPORTER_NAMESPACE}" \
-    "${CUR_DIR}/cat-clickhouse-operator-install-yaml.sh" | \
-    kubectl -n "${OPERATOR_NAMESPACE}" apply -f -
-    # Installation done
-    exit $?
-else
-    echo "Install operator requirements"
-    echo "OPERATOR_NAMESPACE=${OPERATOR_NAMESPACE}"
-    echo "OPERATOR_IMAGE=${OPERATOR_IMAGE}"
-    echo "METRICS_EXPORTER_NAMESPACE=${METRICS_EXPORTER_NAMESPACE}"
-    echo "METRICS_EXPORTER_IMAGE=${METRICS_EXPORTER_IMAGE}"
-
-    OPERATOR_IMAGE="${OPERATOR_IMAGE}" \
-    OPERATOR_NAMESPACE="${OPERATOR_NAMESPACE}" \
-    METRICS_EXPORTER_IMAGE="${METRICS_EXPORTER_IMAGE}" \
-    METRICS_EXPORTER_NAMESPACE="${METRICS_EXPORTER_NAMESPACE}" \
-    MANIFEST_PRINT_DEPLOYMENT="no" \
-    "${CUR_DIR}/cat-clickhouse-operator-install-yaml.sh" | \
-    kubectl -n "${OPERATOR_NAMESPACE}" apply -f -
-
-    if [[ "${INSTALL_FROM_DEPLOYMENT_MANIFEST}" == "yes" ]]; then
-        # Install operator from Docker Registry (dockerhub or whatever)
-        OPERATOR_IMAGE="${OPERATOR_IMAGE}" \
-=======
 echo "Install operator requirements"
 echo "OPERATOR_NAMESPACE=${OPERATOR_NAMESPACE}"
 echo "OPERATOR_VERSION=${OPERATOR_VERSION}"
@@ -47,38 +18,27 @@
 #
 # Deploy prerequisites - CRDs, RBACs, etc
 #
-kubectl -n "${OPERATOR_NAMESPACE}" apply -f <( \
-    OPERATOR_NAMESPACE="${OPERATOR_NAMESPACE}" \
-    OPERATOR_VERSION="${OPERATOR_VERSION}" \
-    OPERATOR_IMAGE="${OPERATOR_IMAGE}" \
-    METRICS_EXPORTER_NAMESPACE="${METRICS_EXPORTER_NAMESPACE}" \
-    METRICS_EXPORTER_IMAGE="${METRICS_EXPORTER_IMAGE}" \
-    MANIFEST_PRINT_DEPLOYMENT="no" \
-    "${CUR_DIR}/cat-clickhouse-operator-install-yaml.sh" \
-    )
+OPERATOR_NAMESPACE="${OPERATOR_NAMESPACE}" \
+OPERATOR_VERSION="${OPERATOR_VERSION}" \
+OPERATOR_IMAGE="${OPERATOR_IMAGE}" \
+METRICS_EXPORTER_NAMESPACE="${METRICS_EXPORTER_NAMESPACE}" \
+METRICS_EXPORTER_IMAGE="${METRICS_EXPORTER_IMAGE}" \
+MANIFEST_PRINT_DEPLOYMENT="no" \
+"${CUR_DIR}/cat-clickhouse-operator-install-yaml.sh" | \
+kubectl -n "${OPERATOR_NAMESPACE}" apply -f -
 
 #
 # Deploy operator's deployment
 #
 if [[ "${DEPLOY_OPERATOR}" == "yes" ]]; then
     # Install operator from Docker Registry (dockerhub or whatever)
-    kubectl -n "${OPERATOR_NAMESPACE}" apply -f <( \
->>>>>>> 847c2b1b
-        OPERATOR_NAMESPACE="${OPERATOR_NAMESPACE}" \
-        OPERATOR_VERSION="${OPERATOR_VERSION}" \
-        OPERATOR_IMAGE="${OPERATOR_IMAGE}" \
-        METRICS_EXPORTER_NAMESPACE="${METRICS_EXPORTER_NAMESPACE}" \
-<<<<<<< HEAD
-        MANIFEST_PRINT_CRD="no" \
-        MANIFEST_PRINT_RBAC="no" \
-        "${CUR_DIR}/cat-clickhouse-operator-install-yaml.sh" | \
-        kubectl -n "${OPERATOR_NAMESPACE}" apply -f -
-    fi
-=======
-        METRICS_EXPORTER_IMAGE="${METRICS_EXPORTER_IMAGE}" \
-        MANIFEST_PRINT_CRD="no" \
-        MANIFEST_PRINT_RBAC="no" \
-        "${CUR_DIR}/cat-clickhouse-operator-install-yaml.sh" \
-        )
->>>>>>> 847c2b1b
+    OPERATOR_NAMESPACE="${OPERATOR_NAMESPACE}" \
+    OPERATOR_VERSION="${OPERATOR_VERSION}" \
+    OPERATOR_IMAGE="${OPERATOR_IMAGE}" \
+    METRICS_EXPORTER_NAMESPACE="${METRICS_EXPORTER_NAMESPACE}" \
+    METRICS_EXPORTER_IMAGE="${METRICS_EXPORTER_IMAGE}" \
+    MANIFEST_PRINT_CRD="no" \
+    MANIFEST_PRINT_RBAC="no" \
+    "${CUR_DIR}/cat-clickhouse-operator-install-yaml.sh" | \
+    kubectl -n "${OPERATOR_NAMESPACE}" apply -f -
 fi