apiVersion: apps/v1
kind: Deployment
metadata:
  name: grafana
  labels:
    app: grafana
spec:
  selector:
    matchLabels:
      app: grafana
  replicas: 1
  template:
    metadata:
      labels:
        app: grafana
    spec:
      containers:
      - name: grafana
<<<<<<< HEAD
        image: grafana/grafana:9.3.4
=======
        image: grafana/grafana:9.3.6
>>>>>>> 426f5b3b
        ports:
        - containerPort: 3000
          name: web
        resources:
          limits:
            cpu: 100m
            memory: 100Mi
          requests:
            cpu: 100m
            memory: 100Mi
        env:
        - name: GF_AUTH_BASIC_ENABLED
          value: "true"
        - name: GF_AUTH_ANONYMOUS_ENABLED
          value: "false"
        - name: GF_SECURITY_ADMIN_USER
          valueFrom:
            secretKeyRef:
              name: grafana
              key: admin-username
        - name: GF_SECURITY_ADMIN_PASSWORD
          valueFrom:
            secretKeyRef:
              name: grafana
              key: admin-password
        readinessProbe:
          httpGet:
            path: /login
            port: 3000
          initialDelaySeconds: 60
          timeoutSeconds: 10
        volumeMounts:
        - name: grafana-persistent-storage
          mountPath: /var/lib/grafana
      volumes:
      - name: grafana-persistent-storage
        emptyDir: {}
---
apiVersion: v1
kind: Secret
metadata:
  name: grafana
type: Opaque
data:
  # IMPORTANT you may want to modify this
  # admin:admin
  admin-username: YWRtaW4=
  admin-password: YWRtaW4=
---
apiVersion: v1
kind: Service
metadata:
  name: grafana-service
  labels:
    app: grafana
spec:
# ClusterIP - Exposes the service on a cluster-internal IP
#  type: ClusterIP
# LoadBalancer - Exposes the service externally using a cloud provider’s load balancer
  type: LoadBalancer
  ports:
  - name: web
    port: 3000
    protocol: TCP
    targetPort: web
  selector:
    app: grafana<|MERGE_RESOLUTION|>--- conflicted
+++ resolved
@@ -16,11 +16,7 @@
     spec:
       containers:
       - name: grafana
-<<<<<<< HEAD
-        image: grafana/grafana:9.3.4
-=======
         image: grafana/grafana:9.3.6
->>>>>>> 426f5b3b
         ports:
         - containerPort: 3000
           name: web
