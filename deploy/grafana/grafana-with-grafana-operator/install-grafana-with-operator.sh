--- conflicted
+++ resolved
@@ -44,11 +44,7 @@
 echo ""
 echo "!!! IMPORTANT !!!"
 echo "If you do not agree with specified options, press ctrl-c now"
-<<<<<<< HEAD
-sleep ${SLEEP_BEFORE_RUN:-30}
-=======
-sleep 10
->>>>>>> 0282ca19
+sleep ${SLEEP_BEFORE_RUN:-10}
 echo "Apply options now..."
 
 ###########################
