apiVersion: integreatly.org/v1alpha1
kind: Grafana
metadata:
  name: "$GRAFANA_NAME"
spec:
  ingress:
    enabled: False
  client:
    timeout: 30
<<<<<<< HEAD
    preferService: true
=======
    preferService: True
>>>>>>> 9d14331e
  config:
    log:
      mode: "console"
      level: "info"
    security:
      admin_user: "$GRAFANA_ADMIN_USER"
      admin_password: "$GRAFANA_ADMIN_PASSWORD"
    auth:
      disable_login_form: $GRAFANA_DISABLE_LOGIN_FORM
      disable_signout_menu: $GRAFANA_DISABLE_SIGNOUT_MENU
    # require for Dashboard Installation - https://github.com/integr8ly/grafana-operator/issues/92
    auth.basic:
      enabled: True
    auth.anonymous:
      enabled: True
  dashboardLabelSelector:
  - matchExpressions:
    - {key: app, operator: In, values: [grafana]}<|MERGE_RESOLUTION|>--- conflicted
+++ resolved
@@ -7,15 +7,11 @@
     enabled: False
   client:
     timeout: 30
-<<<<<<< HEAD
-    preferService: true
-=======
     preferService: True
->>>>>>> 9d14331e
   config:
     log:
       mode: "console"
-      level: "info"
+      level: "warn"
     security:
       admin_user: "$GRAFANA_ADMIN_USER"
       admin_password: "$GRAFANA_ADMIN_PASSWORD"
