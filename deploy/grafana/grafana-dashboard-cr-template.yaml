apiVersion: integreatly.org/v1alpha1
kind: GrafanaDashboard
metadata:
  name: "$GRAFANA_DASHBOARD_NAME"
  labels:
    app: grafana
spec:
  name: ${GRAFANA_DASHBOARD_NAME}.json
<<<<<<< HEAD
  url: https://raw.githubusercontent.com/Altinity/clickhouse-operator/${BRANCH}/grafana-dashboard/Altinity%20ClickHouse%20Operator%20dashboard-1556619206528.json
  json: >
    {
      "id": null,
      "title": "Dashboard repo down",
      "tags": [],
      "style": "dark",
      "timezone": "browser",
      "editable": true,
      "hideControls": false,
      "graphTooltip": 1,
      "panels": [],
      "time": {
        "from": "now-6h",
        "to": "now"
      },
      "timepicker": {
        "time_options": [],
        "refresh_intervals": []
      },
      "templating": {
        "list": []
      },
      "annotations": {
        "list": []
      },
      "refresh": "5s",
      "schemaVersion": 17,
      "version": 0,
      "links": []
    }
=======
  url: https://raw.githubusercontent.com/Altinity/clickhouse-operator/master/grafana-dashboard/Altinity%20ClickHouse%20Operator%20dashboard.json
  datasources:
    - inputName: "DS_MYPROMETHEUS"
      datasourceName: "Prometheus"
>>>>>>> cb27806b
<|MERGE_RESOLUTION|>--- conflicted
+++ resolved
@@ -6,41 +6,7 @@
     app: grafana
 spec:
   name: ${GRAFANA_DASHBOARD_NAME}.json
-<<<<<<< HEAD
   url: https://raw.githubusercontent.com/Altinity/clickhouse-operator/${BRANCH}/grafana-dashboard/Altinity%20ClickHouse%20Operator%20dashboard-1556619206528.json
-  json: >
-    {
-      "id": null,
-      "title": "Dashboard repo down",
-      "tags": [],
-      "style": "dark",
-      "timezone": "browser",
-      "editable": true,
-      "hideControls": false,
-      "graphTooltip": 1,
-      "panels": [],
-      "time": {
-        "from": "now-6h",
-        "to": "now"
-      },
-      "timepicker": {
-        "time_options": [],
-        "refresh_intervals": []
-      },
-      "templating": {
-        "list": []
-      },
-      "annotations": {
-        "list": []
-      },
-      "refresh": "5s",
-      "schemaVersion": 17,
-      "version": 0,
-      "links": []
-    }
-=======
-  url: https://raw.githubusercontent.com/Altinity/clickhouse-operator/master/grafana-dashboard/Altinity%20ClickHouse%20Operator%20dashboard.json
   datasources:
     - inputName: "DS_MYPROMETHEUS"
-      datasourceName: "Prometheus"
->>>>>>> cb27806b
+      datasourceName: "Prometheus"