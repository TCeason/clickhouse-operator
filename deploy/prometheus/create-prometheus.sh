#!/bin/bash

echo "External value for \$PROMETHEUS_NAMESPACE=$PROMETHEUS_NAMESPACE"
echo "External value for \$OPERATOR_NAMESPACE=$OPERATOR_NAMESPACE"
echo "External value for \$BRANCH=$BRANCH"

PROMETHEUS_NAMESPACE="${PROMETHEUS_NAMESPACE:-prometheus}"
OPERATOR_NAMESPACE="${OPERATOR_NAMESPACE:-kube-system}"
BRANCH="${BRANCH:-master}"

echo "Setup Prometheus into '${PROMETHEUS_NAMESPACE}' namespace"
echo "Expecting operator in '${OPERATOR_NAMESPACE}' namespace"
echo "Get clickhouse monitor service description from '${BRANCH}' branch"
sleep 10

# Let's setup all prometheus-related stuff into dedicated namespace called "prometheus"
kubectl create namespace "${PROMETHEUS_NAMESPACE}"

# Create prometheus-operator's CRDs
kubectl --namespace="${PROMETHEUS_NAMESPACE}" apply -f \
    https://raw.githubusercontent.com/coreos/prometheus-operator/master/example/prometheus-operator-crd/monitoring.coreos.com_alertmanagers.yaml
kubectl --namespace="${PROMETHEUS_NAMESPACE}" apply -f \
    https://raw.githubusercontent.com/coreos/prometheus-operator/master/example/prometheus-operator-crd/monitoring.coreos.com_podmonitors.yaml
kubectl --namespace="${PROMETHEUS_NAMESPACE}" apply -f \
    https://raw.githubusercontent.com/coreos/prometheus-operator/master/example/prometheus-operator-crd/monitoring.coreos.com_prometheuses.yaml
kubectl --namespace="${PROMETHEUS_NAMESPACE}" apply -f \
    https://raw.githubusercontent.com/coreos/prometheus-operator/master/example/prometheus-operator-crd/monitoring.coreos.com_prometheusrules.yaml
kubectl --namespace="${PROMETHEUS_NAMESPACE}" apply -f \
    https://raw.githubusercontent.com/coreos/prometheus-operator/master/example/prometheus-operator-crd/monitoring.coreos.com_servicemonitors.yaml

# Setup prometheus-operator into specified namespace. Would manage prometheus instances
wget -qO- https://raw.githubusercontent.com/coreos/prometheus-operator/master/bundle.yaml | \
PROMETHEUS_NAMESPACE=${PROMETHEUS_NAMESPACE} sed "s/namespace: default/namespace: ${PROMETHEUS_NAMESPACE}/" | \
kubectl --namespace="${PROMETHEUS_NAMESPACE}" apply -f -

# Setup RBAC
wget -qO- https://raw.githubusercontent.com/coreos/prometheus-operator/master/example/rbac/prometheus/prometheus-cluster-role-binding.yaml | \
PROMETHEUS_NAMESPACE=${PROMETHEUS_NAMESPACE} sed "s/namespace: default/namespace: ${PROMETHEUS_NAMESPACE}/" | \
kubectl --namespace="${PROMETHEUS_NAMESPACE}" apply -f -

kubectl --namespace="${PROMETHEUS_NAMESPACE}" apply -f \
    https://raw.githubusercontent.com/coreos/prometheus-operator/master/example/rbac/prometheus/prometheus-cluster-role.yaml
kubectl --namespace="${PROMETHEUS_NAMESPACE}" apply -f \
    https://raw.githubusercontent.com/coreos/prometheus-operator/master/example/rbac/prometheus/prometheus-service-account.yaml

# Setup Prometheus instance via prometheus-operator into dedicated namespace
kubectl --namespace="${PROMETHEUS_NAMESPACE}" apply -f https://raw.githubusercontent.com/Altinity/clickhouse-operator/${BRANCH}/deploy/prometheus/prometheus.yaml

# Setup "Prometheus - clickhouse-operator" integration.
# Specify endpoint, where Prometheus can gather data from clickhouse-operator
# IMPORTANT: clickhouse-operator should be installed and running prior to this step,
# otherwise Prometheus would not be able to setup integration with clickhouse-operator

if kubectl --namespace="${OPERATOR_NAMESPACE}" get service clickhouse-operator-metrics; then
    echo "clickhouse-operator-metrics endpoint found. Configuring integration with clickhouse-operator"
    # clickhouse-operator-metrics service found, can setup integration
<<<<<<< HEAD
    wget -qO- https://raw.githubusercontent.com/Altinity/clickhouse-operator/${BRANCH}/deploy/prometheus/prometheus-clickhouse-operator-service-monitor.yaml | \
    OPERATOR_NAMESPACE=${OPERATOR_NAMESPACE} sed "s/- kube-system/- ${OPERATOR_NAMESPACE}/" | \
    kubectl --namespace="${PROMETHEUS_NAMESPACE}" apply -f -
=======
    kubectl --namespace="${PROMETHEUS_NAMESPACE}" apply -f <( \
        wget -qO- https://raw.githubusercontent.com/Altinity/clickhouse-operator/${BRANCH}/deploy/prometheus/prometheus-clickhouse-operator-service-monitor.yaml | \
        OPERATOR_NAMESPACE=${OPERATOR_NAMESPACE} sed "s/- kube-system/- ${OPERATOR_NAMESPACE}/" \
    )
>>>>>>> cb73f698
else
    echo "ERROR install prometheus. Unable to find service '${OPERATOR_NAMESPACE}/clickhouse-operator-metrics'."
    echo "Please setup clickhouse-operator into ${OPERATOR_NAMESPACE} namespace and restart this script."
fi<|MERGE_RESOLUTION|>--- conflicted
+++ resolved
@@ -54,16 +54,9 @@
 if kubectl --namespace="${OPERATOR_NAMESPACE}" get service clickhouse-operator-metrics; then
     echo "clickhouse-operator-metrics endpoint found. Configuring integration with clickhouse-operator"
     # clickhouse-operator-metrics service found, can setup integration
-<<<<<<< HEAD
     wget -qO- https://raw.githubusercontent.com/Altinity/clickhouse-operator/${BRANCH}/deploy/prometheus/prometheus-clickhouse-operator-service-monitor.yaml | \
     OPERATOR_NAMESPACE=${OPERATOR_NAMESPACE} sed "s/- kube-system/- ${OPERATOR_NAMESPACE}/" | \
     kubectl --namespace="${PROMETHEUS_NAMESPACE}" apply -f -
-=======
-    kubectl --namespace="${PROMETHEUS_NAMESPACE}" apply -f <( \
-        wget -qO- https://raw.githubusercontent.com/Altinity/clickhouse-operator/${BRANCH}/deploy/prometheus/prometheus-clickhouse-operator-service-monitor.yaml | \
-        OPERATOR_NAMESPACE=${OPERATOR_NAMESPACE} sed "s/- kube-system/- ${OPERATOR_NAMESPACE}/" \
-    )
->>>>>>> cb73f698
 else
     echo "ERROR install prometheus. Unable to find service '${OPERATOR_NAMESPACE}/clickhouse-operator-metrics'."
     echo "Please setup clickhouse-operator into ${OPERATOR_NAMESPACE} namespace and restart this script."
