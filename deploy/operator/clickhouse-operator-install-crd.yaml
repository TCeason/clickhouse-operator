apiVersion: apiextensions.k8s.io/v1
kind: CustomResourceDefinition
metadata:
  name: clickhouseinstallations.clickhouse.altinity.com
spec:
  group: clickhouse.altinity.com
  scope: Namespaced
  names:
    kind: ClickHouseInstallation
    singular: clickhouseinstallation
    plural: clickhouseinstallations
    shortNames:
      - chi
  versions:
    - name: v1
      served: true
      storage: true
      additionalPrinterColumns:
        - name: version
          type: string
          description: Operator version
          priority: 1 # show in wide view
          jsonPath: .status.version
        - name: clusters
          type: integer
          description: Clusters count
          priority: 0 # show in standard view
          jsonPath: .status.clusters
        - name: shards
          type: integer
          description: Shards count
          priority: 1 # show in wide view
          jsonPath: .status.shards
        - name: hosts
          type: integer
          description: Hosts count
          priority: 0 # show in standard view
          jsonPath: .status.hosts
        - name: taskID
          type: string
          description: TaskID
          priority: 1 # show in wide view
          jsonPath: .status.taskID
        - name: status
          type: string
          description: CHI status
          priority: 0 # show in standard view
          jsonPath: .status.status
        - name: updated
          type: integer
          description: Updated hosts count
          priority: 1 # show in wide view
          jsonPath: .status.updated
        - name: added
          type: integer
          description: Added hosts count
          priority: 1 # show in wide view
          jsonPath: .status.added
        - name: deleted
          type: integer
          description: Hosts deleted count
          priority: 1 # show in wide view
          jsonPath: .status.deleted
        - name: delete
          type: integer
          description: Hosts to be deleted count
          priority: 1 # show in wide view
          jsonPath: .status.delete
        - name: endpoint
          type: string
          description: Client access endpoint
          priority: 1 # show in wide view
          jsonPath: .status.endpoint
      schema:
        openAPIV3Schema:
          type: object
          # x-kubernetes-preserve-unknown-fields: true
          properties:
<<<<<<< HEAD
            status:
=======
            taskID:
              type: string
            # Need to be StringBool
            stop:
              type: string
              enum:
                # List StringBoolXXX constants from model
                - ""
                - "0"
                - "1"
                - "False"
                - "false"
                - "True"
                - "true"
                - "No"
                - "no"
                - "Yes"
                - "yes"
                - "Off"
                - "off"
                - "On"
                - "on"
                - "Disable"
                - "disable"
                - "Enable"
                - "enable"
                - "Disabled"
                - "disabled"
                - "Enabled"
                - "enabled"
            restart:
              type: string
              enum:
                - ""
                - "RollingUpdate"
            # Need to be StringBool
            troubleshoot:
              type: string
              enum:
                # List StringBoolXXX constants from model
                - ""
                - "0"
                - "1"
                - "False"
                - "false"
                - "True"
                - "true"
                - "No"
                - "no"
                - "Yes"
                - "yes"
                - "Off"
                - "off"
                - "On"
                - "on"
                - "Disable"
                - "disable"
                - "Enable"
                - "enable"
                - "Disabled"
                - "disabled"
                - "Enabled"
                - "enabled"
            namespaceDomainPattern:
              type: string
            templating:
>>>>>>> 97203c29
              type: object
              x-kubernetes-preserve-unknown-fields: true
            spec:
              type: object
              # x-kubernetes-preserve-unknown-fields: true
              properties:
                taskID:
                  type: string
                # Need to be StringBool
                stop:
                  type: string
                  enum:
                    # List StringBoolXXX constants from model
                    - ""
                    - "0"
                    - "1"
                    - "False"
                    - "false"
                    - "True"
                    - "true"
                    - "No"
                    - "no"
                    - "Yes"
                    - "yes"
                    - "Off"
                    - "off"
                    - "On"
                    - "on"
                    - "Disable"
                    - "disable"
                    - "Enable"
                    - "enable"
                    - "Disabled"
                    - "disabled"
                    - "Enabled"
                    - "enabled"
                # Need to be StringBool
                troubleshoot:
                  type: string
                  enum:
                    # List StringBoolXXX constants from model
                    - ""
                    - "0"
                    - "1"
                    - "False"
                    - "false"
                    - "True"
                    - "true"
                    - "No"
                    - "no"
                    - "Yes"
                    - "yes"
                    - "Off"
                    - "off"
                    - "On"
                    - "on"
                    - "Disable"
                    - "disable"
                    - "Enable"
                    - "enable"
                    - "Disabled"
                    - "disabled"
                    - "Enabled"
                    - "enabled"
                namespaceDomainPattern:
                  type: string
                templating:
                  type: object
                  nullable: true
                  properties:
                    policy:
                      type: string
                reconciling:
                  type: object
                  nullable: true
                  properties:
                    policy:
                      type: string
                    configMapPropagationTimeout:
                      type: integer
                      minimum: 0
                      maximum: 3600
                    cleanup:
                      type: object
                      nullable: true
                      properties:
                        unknownObjects:
                          type: object
                          nullable: true
                          properties:
                            statefulSet:
                              type: string
                              enum:
                                # List ObjectsCleanupXXX constants from model
                                - "Retain"
                                - "Delete"
                            pvc:
                              type: string
                              enum:
                                # List ObjectsCleanupXXX constants from model
                                - "Retain"
                                - "Delete"
                            configMap:
                              type: string
                              enum:
                                # List ObjectsCleanupXXX constants from model
                                - "Retain"
                                - "Delete"
                            service:
                              type: string
                              enum:
                                # List ObjectsCleanupXXX constants from model
                                - "Retain"
                                - "Delete"
                        reconcileFailedObjects:
                          type: object
                          nullable: true
                          properties:
                            statefulSet:
                              type: string
                              enum:
                                # List ObjectsCleanupXXX constants from model
                                - "Retain"
                                - "Delete"
                            pvc:
                              type: string
                              enum:
                                # List ObjectsCleanupXXX constants from model
                                - "Retain"
                                - "Delete"
                            configMap:
                              type: string
                              enum:
                                # List ObjectsCleanupXXX constants from model
                                - "Retain"
                                - "Delete"
                            service:
                              type: string
                              enum:
                                # List ObjectsCleanupXXX constants from model
                                - "Retain"
                                - "Delete"
                defaults:
                  type: object
                  nullable: true
                  properties:
                    # Need to be StringBool
                    replicasUseFQDN:
                      type: string
                      enum:
                        # List StringBoolXXX constants from model
                        - ""
                        - "0"
                        - "1"
                        - "False"
                        - "false"
                        - "True"
                        - "true"
                        - "No"
                        - "no"
                        - "Yes"
                        - "yes"
                        - "Off"
                        - "off"
                        - "On"
                        - "on"
                        - "Disable"
                        - "disable"
                        - "Enable"
                        - "enable"
                        - "Disabled"
                        - "disabled"
                        - "Enabled"
                        - "enabled"
                    distributedDDL:
                      type: object
                      nullable: true
                      properties:
                        profile:
                          type: string
                    templates:
                      type: object
                      nullable: true
                      properties:
                        hostTemplate:
                          type: string
                        podTemplate:
                          type: string
                        dataVolumeClaimTemplate:
                          type: string
                        logVolumeClaimTemplate:
                          type: string
                        serviceTemplate:
                          type: string
                        clusterServiceTemplate:
                          type: string
                        shardServiceTemplate:
                          type: string
                        replicaServiceTemplate:
                          type: string
                configuration:
                  type: object
                  nullable: true
                  properties:
                    zookeeper:
                      type: object
                      nullable: true
                      properties:
                        nodes:
                          type: array
                          nullable: true
                          items:
                            type: object
                            #required:
                            #  - host
                            properties:
                              host:
                                type: string
                              port:
                                type: integer
                                minimum: 0
                                maximum: 65535
                        session_timeout_ms:
                          type: integer
                        operation_timeout_ms:
                          type: integer
                        root:
                          type: string
                        identity:
                          type: string
                    users:
                      type: object
                      nullable: true
                    profiles:
                      type: object
                      nullable: true
                    quotas:
                      type: object
                      nullable: true
                    settings:
                      type: object
                      nullable: true
                    files:
                      type: object
                      nullable: true
                    clusters:
                      type: array
                      nullable: true
                      items:
                        type: object
                        #required:
                        #  - name
                        properties:
                          name:
                            type: string
                            minLength: 1
                            # See namePartClusterMaxLen const
                            maxLength: 15
                            pattern: "^[a-zA-Z0-9-]{0,15}$"
                          zookeeper:
                            type: object
                            nullable: true
                            properties:
                              nodes:
                                type: array
                                nullable: true
                                items:
                                  type: object
                                  #required:
                                  #  - host
                                  properties:
                                    host:
                                      type: string
                                    port:
                                      type: integer
                                      minimum: 0
                                      maximum: 65535
                              session_timeout_ms:
                                type: integer
                              operation_timeout_ms:
                                type: integer
                              root:
                                type: string
                              identity:
                                type: string
                          settings:
                            type: object
                            nullable: true
                          files:
                            type: object
                            nullable: true
                          templates:
                            type: object
                            nullable: true
                            properties:
                              hostTemplate:
                                type: string
                              podTemplate:
                                type: string
                              dataVolumeClaimTemplate:
                                type: string
                              logVolumeClaimTemplate:
                                type: string
                              serviceTemplate:
                                type: string
                              clusterServiceTemplate:
                                type: string
                              shardServiceTemplate:
                                type: string
                              replicaServiceTemplate:
                                type: string
                          layout:
                            type: object
                            nullable: true
                            properties:
                              # DEPRECATED - to be removed soon
                              type:
                                type: string
                              shardsCount:
                                type: integer
                              replicasCount:
                                type: integer
                              shards:
                                type: array
                                nullable: true
                                items:
                                  type: object
                                  properties:
                                    name:
                                      type: string
                                      minLength: 1
                                      # See namePartShardMaxLen const
                                      maxLength: 15
                                      pattern: "^[a-zA-Z0-9-]{0,15}$"
                                    # DEPRECATED - to be removed soon
                                    definitionType:
                                      type: string
                                    weight:
                                      type: integer
                                    # Need to be StringBool
                                    internalReplication:
                                      type: string
                                      enum:
                                        # List StringBoolXXX constants from model
                                        - ""
                                        - "0"
                                        - "1"
                                        - "False"
                                        - "false"
                                        - "True"
                                        - "true"
                                        - "No"
                                        - "no"
                                        - "Yes"
                                        - "yes"
                                        - "Off"
                                        - "off"
                                        - "On"
                                        - "on"
                                        - "Disable"
                                        - "disable"
                                        - "Enable"
                                        - "enable"
                                        - "Disabled"
                                        - "disabled"
                                        - "Enabled"
                                        - "enabled"
                                    settings:
                                      type: object
                                      nullable: true
                                    files:
                                      type: object
                                      nullable: true
                                    templates:
                                      type: object
                                      nullable: true
                                      properties:
                                        hostTemplate:
                                          type: string
                                        podTemplate:
                                          type: string
                                        dataVolumeClaimTemplate:
                                          type: string
                                        logVolumeClaimTemplate:
                                          type: string
                                        serviceTemplate:
                                          type: string
                                        clusterServiceTemplate:
                                          type: string
                                        shardServiceTemplate:
                                          type: string
                                        replicaServiceTemplate:
                                          type: string
                                    replicasCount:
                                      type: integer
                                      minimum: 1
                                    replicas:
                                      type: array
                                      nullable: true
                                      items:
                                        # Host
                                        type: object
                                        properties:
                                          name:
                                            type: string
                                            minLength: 1
                                            # See namePartReplicaMaxLen const
                                            maxLength: 15
                                            pattern: "^[a-zA-Z0-9-]{0,15}$"
                                          tcpPort:
                                            type: integer
                                            minimum: 1
                                            maximum: 65535
                                          httpPort:
                                            type: integer
                                            minimum: 1
                                            maximum: 65535
                                          interserverHttpPort:
                                            type: integer
                                            minimum: 1
                                            maximum: 65535
                                          settings:
                                            type: object
                                            nullable: true
                                          files:
                                            type: object
                                            nullable: true
                                          templates:
                                            type: object
                                            nullable: true
                                            properties:
                                              hostTemplate:
                                                type: string
                                              podTemplate:
                                                type: string
                                              dataVolumeClaimTemplate:
                                                type: string
                                              logVolumeClaimTemplate:
                                                type: string
                                              serviceTemplate:
                                                type: string
                                              clusterServiceTemplate:
                                                type: string
                                              shardServiceTemplate:
                                                type: string
                                              replicaServiceTemplate:
                                                type: string
                              replicas:
                                type: array
                                nullable: true
                                items:
                                  type: object
                                  properties:
                                    name:
                                      type: string
                                      minLength: 1
                                      # See namePartShardMaxLen const
                                      maxLength: 15
                                      pattern: "^[a-zA-Z0-9-]{0,15}$"
                                    settings:
                                      type: object
                                      nullable: true
                                    files:
                                      type: object
                                      nullable: true
                                    templates:
                                      type: object
                                      nullable: true
                                      properties:
                                        hostTeampate:
                                          type: string
                                        podTemplate:
                                          type: string
                                        dataVolumeClaimTemplate:
                                          type: string
                                        logVolumeClaimTemplate:
                                          type: string
                                        serviceTemplate:
                                          type: string
                                        clusterServiceTemplate:
                                          type: string
                                        shardServiceTemplate:
                                          type: string
                                        replicaServiceTemplate:
                                          type: string
                                    shardsCount:
                                      type: integer
                                      minimum: 1
                                    shards:
                                      type: array
                                      nullable: true
                                      items:
                                        # Host
                                        type: object
                                        properties:
                                          name:
                                            type: string
                                            minLength: 1
                                            # See namePartReplicaMaxLen const
                                            maxLength: 15
                                            pattern: "^[a-zA-Z0-9-]{0,15}$"
                                          tcpPort:
                                            type: integer
                                            minimum: 1
                                            maximum: 65535
                                          httpPort:
                                            type: integer
                                            minimum: 1
                                            maximum: 65535
                                          interserverHttpPort:
                                            type: integer
                                            minimum: 1
                                            maximum: 65535
                                          settings:
                                            type: object
                                            nullable: true
                                          files:
                                            type: object
                                            nullable: true
                                          templates:
                                            type: object
                                            nullable: true
                                            properties:
                                              hostTemplate:
                                                type: string
                                              podTemplate:
                                                type: string
                                              dataVolumeClaimTemplate:
                                                type: string
                                              logVolumeClaimTemplate:
                                                type: string
                                              serviceTemplate:
                                                type: string
                                              clusterServiceTemplate:
                                                type: string
                                              shardServiceTemplate:
                                                type: string
                                              replicaServiceTemplate:
                                                type: string
                templates:
                  type: object
                  nullable: true
                  properties:
                    hostTemplates:
                      type: array
                      nullable: true
                      items:
                        type: object
                        #required:
                        #  - name
                        properties:
                          name:
                            type: string
                          portDistribution:
                            type: array
                            nullable: true
                            items:
                              type: object
                              #required:
                              #  - type
                              properties:
                                type:
                                  type: string
                                  enum:
                                    # List PortDistributionXXX constants
                                    - ""
                                    - "Unspecified"
                                    - "ClusterScopeIndex"
                          spec:
                            # Host
                            type: object
                            properties:
                              name:
                                type: string
                                minLength: 1
                                # See namePartReplicaMaxLen const
                                maxLength: 15
                                pattern: "^[a-zA-Z0-9-]{0,15}$"
                              tcpPort:
                                type: integer
                                minimum: 1
                                maximum: 65535
                              httpPort:
                                type: integer
                                minimum: 1
                                maximum: 65535
                              interserverHttpPort:
                                type: integer
                                minimum: 1
                                maximum: 65535
                              settings:
                                type: object
                                nullable: true
                              files:
                                type: object
                                nullable: true
                              templates:
                                type: object
                                nullable: true
                                properties:
                                  hostTemplate:
                                    type: string
                                  podTemplate:
                                    type: string
                                  dataVolumeClaimTemplate:
                                    type: string
                                  logVolumeClaimTemplate:
                                    type: string
                                  serviceTemplate:
                                    type: string
                                  clusterServiceTemplate:
                                    type: string
                                  shardServiceTemplate:
                                    type: string
                                  replicaServiceTemplate:
                                    type: string

                    podTemplates:
                      type: array
                      nullable: true
                      items:
                        type: object
                        #required:
                        #  - name
                        properties:
                          name:
                            type: string
                          generateName:
                            type: string
                          zone:
                            type: object
                            #required:
                            #  - values
                            properties:
                              key:
                                type: string
                              values:
                                type: array
                                nullable: true
                                items:
                                  type: string
                          distribution:
                            # DEPRECATED
                            type: string
                            enum:
                              - ""
                              - "Unspecified"
                              - "OnePerHost"
                          podDistribution:
                            type: array
                            nullable: true
                            items:
                              type: object
                              #required:
                              #  - type
                              properties:
                                type:
                                  type: string
                                  enum:
                                    # List PodDistributionXXX constants
                                    - ""
                                    - "Unspecified"
                                    - "ClickHouseAntiAffinity"
                                    - "ShardAntiAffinity"
                                    - "ReplicaAntiAffinity"
                                    - "AnotherNamespaceAntiAffinity"
                                    - "AnotherClickHouseInstallationAntiAffinity"
                                    - "AnotherClusterAntiAffinity"
                                    - "MaxNumberPerNode"
                                    - "NamespaceAffinity"
                                    - "ClickHouseInstallationAffinity"
                                    - "ClusterAffinity"
                                    - "ShardAffinity"
                                    - "ReplicaAffinity"
                                    - "PreviousTailAffinity"
                                    - "CircularReplication"
                                scope:
                                  type: string
                                  enum:
                                    # list PodDistributionScopeXXX constants
                                    - ""
                                    - "Unspecified"
                                    - "Shard"
                                    - "Replica"
                                    - "Cluster"
                                    - "ClickHouseInstallation"
                                    - "Namespace"
                                number:
                                  type: integer
                                  minimum: 0
                                  maximum: 65535
                          spec:
                            # TODO specify PodSpec
                            type: object
                            nullable: true
                    volumeClaimTemplates:
                      type: array
                      nullable: true
                      items:
                        type: object
                        #required:
                        #  - name
                        #  - spec
                        properties:
                          name:
                            type: string
                          reclaimPolicy:
                            type: string
                            enum:
                              - ""
                              - "Retain"
                              - "Delete"
                          metadata:
                            type: object
                            nullable: true
                          spec:
                            # TODO specify PersistentVolumeClaimSpec
                            type: object
                            nullable: true
                    serviceTemplates:
                      type: array
                      nullable: true
                      items:
                        type: object
                        #required:
                        #  - name
                        #  - spec
                        properties:
                          name:
                            type: string
                          generateName:
                            type: string
                          metadata:
                            # TODO specify ObjectMeta
                            type: object
                            nullable: true
                          spec:
                            # TODO specify ServiceSpec
                            type: object
                            nullable: true
                useTemplates:
                  type: array
                  nullable: true
                  items:
                    type: object
                    #required:
                    #  - name
                    properties:
                      name:
                        type: string
                      namespace:
                        type: string
                      useType:
                        type: string
                        enum:
                          # List useTypeXXX constants from model
                          - ""
                          - "merge"
---
apiVersion: apiextensions.k8s.io/v1
kind: CustomResourceDefinition
metadata:
  name: clickhouseinstallationtemplates.clickhouse.altinity.com
spec:
  group: clickhouse.altinity.com
  scope: Namespaced
  names:
    kind: ClickHouseInstallationTemplate
    singular: clickhouseinstallationtemplate
    plural: clickhouseinstallationtemplates
    shortNames:
      - chit
  versions:
    - name: v1
      served: true
      storage: true
      additionalPrinterColumns:
        - name: version
          type: string
          description: Operator version
          priority: 1 # show in wide view
          jsonPath: .status.version
        - name: clusters
          type: integer
          description: Clusters count
          priority: 0 # show in standard view
          jsonPath: .status.clusters
        - name: shards
          type: integer
          description: Shards count
          priority: 1 # show in wide view
          jsonPath: .status.shards
        - name: hosts
          type: integer
          description: Hosts count
          priority: 0 # show in standard view
          jsonPath: .status.hosts
        - name: taskID
          type: string
          description: TaskID
          priority: 1 # show in wide view
          jsonPath: .status.taskID
        - name: status
          type: string
          description: CHI status
          priority: 0 # show in standard view
          jsonPath: .status.status
        - name: updated
          type: integer
          description: Updated hosts count
          priority: 1 # show in wide view
          jsonPath: .status.updated
        - name: added
          type: integer
          description: Added hosts count
          priority: 1 # show in wide view
          jsonPath: .status.added
        - name: deleted
          type: integer
          description: Hosts deleted count
          priority: 1 # show in wide view
          jsonPath: .status.deleted
        - name: delete
          type: integer
          description: Hosts to be deleted count
          priority: 1 # show in wide view
          jsonPath: .status.delete
        - name: endpoint
          type: string
          description: Client access endpoint
          priority: 1 # show in wide view
          jsonPath: .status.endpoint
      schema:
        openAPIV3Schema:
          type: object
          # x-kubernetes-preserve-unknown-fields: true
          properties:
<<<<<<< HEAD
            status:
=======
            taskID:
              type: string
            # Need to be StringBool
            stop:
              type: string
              enum:
                # List StringBoolXXX constants from model
                - ""
                - "0"
                - "1"
                - "False"
                - "false"
                - "True"
                - "true"
                - "No"
                - "no"
                - "Yes"
                - "yes"
                - "Off"
                - "off"
                - "On"
                - "on"
                - "Disable"
                - "disable"
                - "Enable"
                - "enable"
                - "Disabled"
                - "disabled"
                - "Enabled"
                - "enabled"
            restart:
              type: string
              enum:
                - ""
                - "RollingUpdate"
            # Need to be StringBool
            troubleshoot:
              type: string
              enum:
                # List StringBoolXXX constants from model
                - ""
                - "0"
                - "1"
                - "False"
                - "false"
                - "True"
                - "true"
                - "No"
                - "no"
                - "Yes"
                - "yes"
                - "Off"
                - "off"
                - "On"
                - "on"
                - "Disable"
                - "disable"
                - "Enable"
                - "enable"
                - "Disabled"
                - "disabled"
                - "Enabled"
                - "enabled"
            namespaceDomainPattern:
              type: string
            templating:
>>>>>>> 97203c29
              type: object
              x-kubernetes-preserve-unknown-fields: true
            spec:
              type: object
              # x-kubernetes-preserve-unknown-fields: true
              properties:
                taskID:
                  type: string
                # Need to be StringBool
                stop:
                  type: string
                  enum:
                    # List StringBoolXXX constants from model
                    - ""
                    - "0"
                    - "1"
                    - "False"
                    - "false"
                    - "True"
                    - "true"
                    - "No"
                    - "no"
                    - "Yes"
                    - "yes"
                    - "Off"
                    - "off"
                    - "On"
                    - "on"
                    - "Disable"
                    - "disable"
                    - "Enable"
                    - "enable"
                    - "Disabled"
                    - "disabled"
                    - "Enabled"
                    - "enabled"
                # Need to be StringBool
                troubleshoot:
                  type: string
                  enum:
                    # List StringBoolXXX constants from model
                    - ""
                    - "0"
                    - "1"
                    - "False"
                    - "false"
                    - "True"
                    - "true"
                    - "No"
                    - "no"
                    - "Yes"
                    - "yes"
                    - "Off"
                    - "off"
                    - "On"
                    - "on"
                    - "Disable"
                    - "disable"
                    - "Enable"
                    - "enable"
                    - "Disabled"
                    - "disabled"
                    - "Enabled"
                    - "enabled"
                namespaceDomainPattern:
                  type: string
                templating:
                  type: object
                  nullable: true
                  properties:
                    policy:
                      type: string
                reconciling:
                  type: object
                  nullable: true
                  properties:
                    policy:
                      type: string
                    configMapPropagationTimeout:
                      type: integer
                      minimum: 0
                      maximum: 3600
                    cleanup:
                      type: object
                      nullable: true
                      properties:
                        unknownObjects:
                          type: object
                          nullable: true
                          properties:
                            statefulSet:
                              type: string
                              enum:
                                # List ObjectsCleanupXXX constants from model
                                - "Retain"
                                - "Delete"
                            pvc:
                              type: string
                              enum:
                                # List ObjectsCleanupXXX constants from model
                                - "Retain"
                                - "Delete"
                            configMap:
                              type: string
                              enum:
                                # List ObjectsCleanupXXX constants from model
                                - "Retain"
                                - "Delete"
                            service:
                              type: string
                              enum:
                                # List ObjectsCleanupXXX constants from model
                                - "Retain"
                                - "Delete"
                        reconcileFailedObjects:
                          type: object
                          nullable: true
                          properties:
                            statefulSet:
                              type: string
                              enum:
                                # List ObjectsCleanupXXX constants from model
                                - "Retain"
                                - "Delete"
                            pvc:
                              type: string
                              enum:
                                # List ObjectsCleanupXXX constants from model
                                - "Retain"
                                - "Delete"
                            configMap:
                              type: string
                              enum:
                                # List ObjectsCleanupXXX constants from model
                                - "Retain"
                                - "Delete"
                            service:
                              type: string
                              enum:
                                # List ObjectsCleanupXXX constants from model
                                - "Retain"
                                - "Delete"
                defaults:
                  type: object
                  nullable: true
                  properties:
                    # Need to be StringBool
                    replicasUseFQDN:
                      type: string
                      enum:
                        # List StringBoolXXX constants from model
                        - ""
                        - "0"
                        - "1"
                        - "False"
                        - "false"
                        - "True"
                        - "true"
                        - "No"
                        - "no"
                        - "Yes"
                        - "yes"
                        - "Off"
                        - "off"
                        - "On"
                        - "on"
                        - "Disable"
                        - "disable"
                        - "Enable"
                        - "enable"
                        - "Disabled"
                        - "disabled"
                        - "Enabled"
                        - "enabled"
                    distributedDDL:
                      type: object
                      nullable: true
                      properties:
                        profile:
                          type: string
                    templates:
                      type: object
                      nullable: true
                      properties:
                        hostTemplate:
                          type: string
                        podTemplate:
                          type: string
                        dataVolumeClaimTemplate:
                          type: string
                        logVolumeClaimTemplate:
                          type: string
                        serviceTemplate:
                          type: string
                        clusterServiceTemplate:
                          type: string
                        shardServiceTemplate:
                          type: string
                        replicaServiceTemplate:
                          type: string
                configuration:
                  type: object
                  nullable: true
                  properties:
                    zookeeper:
                      type: object
                      nullable: true
                      properties:
                        nodes:
                          type: array
                          nullable: true
                          items:
                            type: object
                            #required:
                            #  - host
                            properties:
                              host:
                                type: string
                              port:
                                type: integer
                                minimum: 0
                                maximum: 65535
                        session_timeout_ms:
                          type: integer
                        operation_timeout_ms:
                          type: integer
                        root:
                          type: string
                        identity:
                          type: string
                    users:
                      type: object
                      nullable: true
                    profiles:
                      type: object
                      nullable: true
                    quotas:
                      type: object
                      nullable: true
                    settings:
                      type: object
                      nullable: true
                    files:
                      type: object
                      nullable: true
                    clusters:
                      type: array
                      nullable: true
                      items:
                        type: object
                        #required:
                        #  - name
                        properties:
                          name:
                            type: string
                            minLength: 1
                            # See namePartClusterMaxLen const
                            maxLength: 15
                            pattern: "^[a-zA-Z0-9-]{0,15}$"
                          zookeeper:
                            type: object
                            nullable: true
                            properties:
                              nodes:
                                type: array
                                nullable: true
                                items:
                                  type: object
                                  #required:
                                  #  - host
                                  properties:
                                    host:
                                      type: string
                                    port:
                                      type: integer
                                      minimum: 0
                                      maximum: 65535
                              session_timeout_ms:
                                type: integer
                              operation_timeout_ms:
                                type: integer
                              root:
                                type: string
                              identity:
                                type: string
                          settings:
                            type: object
                            nullable: true
                          files:
                            type: object
                            nullable: true
                          templates:
                            type: object
                            nullable: true
                            properties:
                              hostTemplate:
                                type: string
                              podTemplate:
                                type: string
                              dataVolumeClaimTemplate:
                                type: string
                              logVolumeClaimTemplate:
                                type: string
                              serviceTemplate:
                                type: string
                              clusterServiceTemplate:
                                type: string
                              shardServiceTemplate:
                                type: string
                              replicaServiceTemplate:
                                type: string
                          layout:
                            type: object
                            nullable: true
                            properties:
                              # DEPRECATED - to be removed soon
                              type:
                                type: string
                              shardsCount:
                                type: integer
                              replicasCount:
                                type: integer
                              shards:
                                type: array
                                nullable: true
                                items:
                                  type: object
                                  properties:
                                    name:
                                      type: string
                                      minLength: 1
                                      # See namePartShardMaxLen const
                                      maxLength: 15
                                      pattern: "^[a-zA-Z0-9-]{0,15}$"
                                    # DEPRECATED - to be removed soon
                                    definitionType:
                                      type: string
                                    weight:
                                      type: integer
                                    # Need to be StringBool
                                    internalReplication:
                                      type: string
                                      enum:
                                        # List StringBoolXXX constants from model
                                        - ""
                                        - "0"
                                        - "1"
                                        - "False"
                                        - "false"
                                        - "True"
                                        - "true"
                                        - "No"
                                        - "no"
                                        - "Yes"
                                        - "yes"
                                        - "Off"
                                        - "off"
                                        - "On"
                                        - "on"
                                        - "Disable"
                                        - "disable"
                                        - "Enable"
                                        - "enable"
                                        - "Disabled"
                                        - "disabled"
                                        - "Enabled"
                                        - "enabled"
                                    settings:
                                      type: object
                                      nullable: true
                                    files:
                                      type: object
                                      nullable: true
                                    templates:
                                      type: object
                                      nullable: true
                                      properties:
                                        hostTemplate:
                                          type: string
                                        podTemplate:
                                          type: string
                                        dataVolumeClaimTemplate:
                                          type: string
                                        logVolumeClaimTemplate:
                                          type: string
                                        serviceTemplate:
                                          type: string
                                        clusterServiceTemplate:
                                          type: string
                                        shardServiceTemplate:
                                          type: string
                                        replicaServiceTemplate:
                                          type: string
                                    replicasCount:
                                      type: integer
                                      minimum: 1
                                    replicas:
                                      type: array
                                      nullable: true
                                      items:
                                        # Host
                                        type: object
                                        properties:
                                          name:
                                            type: string
                                            minLength: 1
                                            # See namePartReplicaMaxLen const
                                            maxLength: 15
                                            pattern: "^[a-zA-Z0-9-]{0,15}$"
                                          tcpPort:
                                            type: integer
                                            minimum: 1
                                            maximum: 65535
                                          httpPort:
                                            type: integer
                                            minimum: 1
                                            maximum: 65535
                                          interserverHttpPort:
                                            type: integer
                                            minimum: 1
                                            maximum: 65535
                                          settings:
                                            type: object
                                            nullable: true
                                          files:
                                            type: object
                                            nullable: true
                                          templates:
                                            type: object
                                            nullable: true
                                            properties:
                                              hostTemplate:
                                                type: string
                                              podTemplate:
                                                type: string
                                              dataVolumeClaimTemplate:
                                                type: string
                                              logVolumeClaimTemplate:
                                                type: string
                                              serviceTemplate:
                                                type: string
                                              clusterServiceTemplate:
                                                type: string
                                              shardServiceTemplate:
                                                type: string
                                              replicaServiceTemplate:
                                                type: string
                              replicas:
                                type: array
                                nullable: true
                                items:
                                  type: object
                                  properties:
                                    name:
                                      type: string
                                      minLength: 1
                                      # See namePartShardMaxLen const
                                      maxLength: 15
                                      pattern: "^[a-zA-Z0-9-]{0,15}$"
                                    settings:
                                      type: object
                                      nullable: true
                                    files:
                                      type: object
                                      nullable: true
                                    templates:
                                      type: object
                                      nullable: true
                                      properties:
                                        hostTeampate:
                                          type: string
                                        podTemplate:
                                          type: string
                                        dataVolumeClaimTemplate:
                                          type: string
                                        logVolumeClaimTemplate:
                                          type: string
                                        serviceTemplate:
                                          type: string
                                        clusterServiceTemplate:
                                          type: string
                                        shardServiceTemplate:
                                          type: string
                                        replicaServiceTemplate:
                                          type: string
                                    shardsCount:
                                      type: integer
                                      minimum: 1
                                    shards:
                                      type: array
                                      nullable: true
                                      items:
                                        # Host
                                        type: object
                                        properties:
                                          name:
                                            type: string
                                            minLength: 1
                                            # See namePartReplicaMaxLen const
                                            maxLength: 15
                                            pattern: "^[a-zA-Z0-9-]{0,15}$"
                                          tcpPort:
                                            type: integer
                                            minimum: 1
                                            maximum: 65535
                                          httpPort:
                                            type: integer
                                            minimum: 1
                                            maximum: 65535
                                          interserverHttpPort:
                                            type: integer
                                            minimum: 1
                                            maximum: 65535
                                          settings:
                                            type: object
                                            nullable: true
                                          files:
                                            type: object
                                            nullable: true
                                          templates:
                                            type: object
                                            nullable: true
                                            properties:
                                              hostTemplate:
                                                type: string
                                              podTemplate:
                                                type: string
                                              dataVolumeClaimTemplate:
                                                type: string
                                              logVolumeClaimTemplate:
                                                type: string
                                              serviceTemplate:
                                                type: string
                                              clusterServiceTemplate:
                                                type: string
                                              shardServiceTemplate:
                                                type: string
                                              replicaServiceTemplate:
                                                type: string
                templates:
                  type: object
                  nullable: true
                  properties:
                    hostTemplates:
                      type: array
                      nullable: true
                      items:
                        type: object
                        #required:
                        #  - name
                        properties:
                          name:
                            type: string
                          portDistribution:
                            type: array
                            nullable: true
                            items:
                              type: object
                              #required:
                              #  - type
                              properties:
                                type:
                                  type: string
                                  enum:
                                    # List PortDistributionXXX constants
                                    - ""
                                    - "Unspecified"
                                    - "ClusterScopeIndex"
                          spec:
                            # Host
                            type: object
                            properties:
                              name:
                                type: string
                                minLength: 1
                                # See namePartReplicaMaxLen const
                                maxLength: 15
                                pattern: "^[a-zA-Z0-9-]{0,15}$"
                              tcpPort:
                                type: integer
                                minimum: 1
                                maximum: 65535
                              httpPort:
                                type: integer
                                minimum: 1
                                maximum: 65535
                              interserverHttpPort:
                                type: integer
                                minimum: 1
                                maximum: 65535
                              settings:
                                type: object
                                nullable: true
                              files:
                                type: object
                                nullable: true
                              templates:
                                type: object
                                nullable: true
                                properties:
                                  hostTemplate:
                                    type: string
                                  podTemplate:
                                    type: string
                                  dataVolumeClaimTemplate:
                                    type: string
                                  logVolumeClaimTemplate:
                                    type: string
                                  serviceTemplate:
                                    type: string
                                  clusterServiceTemplate:
                                    type: string
                                  shardServiceTemplate:
                                    type: string
                                  replicaServiceTemplate:
                                    type: string

                    podTemplates:
                      type: array
                      nullable: true
                      items:
                        type: object
                        #required:
                        #  - name
                        properties:
                          name:
                            type: string
                          generateName:
                            type: string
                          zone:
                            type: object
                            #required:
                            #  - values
                            properties:
                              key:
                                type: string
                              values:
                                type: array
                                nullable: true
                                items:
                                  type: string
                          distribution:
                            # DEPRECATED
                            type: string
                            enum:
                              - ""
                              - "Unspecified"
                              - "OnePerHost"
                          podDistribution:
                            type: array
                            nullable: true
                            items:
                              type: object
                              #required:
                              #  - type
                              properties:
                                type:
                                  type: string
                                  enum:
                                    # List PodDistributionXXX constants
                                    - ""
                                    - "Unspecified"
                                    - "ClickHouseAntiAffinity"
                                    - "ShardAntiAffinity"
                                    - "ReplicaAntiAffinity"
                                    - "AnotherNamespaceAntiAffinity"
                                    - "AnotherClickHouseInstallationAntiAffinity"
                                    - "AnotherClusterAntiAffinity"
                                    - "MaxNumberPerNode"
                                    - "NamespaceAffinity"
                                    - "ClickHouseInstallationAffinity"
                                    - "ClusterAffinity"
                                    - "ShardAffinity"
                                    - "ReplicaAffinity"
                                    - "PreviousTailAffinity"
                                    - "CircularReplication"
                                scope:
                                  type: string
                                  enum:
                                    # list PodDistributionScopeXXX constants
                                    - ""
                                    - "Unspecified"
                                    - "Shard"
                                    - "Replica"
                                    - "Cluster"
                                    - "ClickHouseInstallation"
                                    - "Namespace"
                                number:
                                  type: integer
                                  minimum: 0
                                  maximum: 65535
                          spec:
                            # TODO specify PodSpec
                            type: object
                            nullable: true
                    volumeClaimTemplates:
                      type: array
                      nullable: true
                      items:
                        type: object
                        #required:
                        #  - name
                        #  - spec
                        properties:
                          name:
                            type: string
                          reclaimPolicy:
                            type: string
                            enum:
                              - ""
                              - "Retain"
                              - "Delete"
                          metadata:
                            type: object
                            nullable: true
                          spec:
                            # TODO specify PersistentVolumeClaimSpec
                            type: object
                            nullable: true
                    serviceTemplates:
                      type: array
                      nullable: true
                      items:
                        type: object
                        #required:
                        #  - name
                        #  - spec
                        properties:
                          name:
                            type: string
                          generateName:
                            type: string
                          metadata:
                            # TODO specify ObjectMeta
                            type: object
                            nullable: true
                          spec:
                            # TODO specify ServiceSpec
                            type: object
                            nullable: true
                useTemplates:
                  type: array
                  nullable: true
                  items:
                    type: object
                    #required:
                    #  - name
                    properties:
                      name:
                        type: string
                      namespace:
                        type: string
                      useType:
                        type: string
                        enum:
                          # List useTypeXXX constants from model
                          - ""
                          - "merge"
---
apiVersion: apiextensions.k8s.io/v1
kind: CustomResourceDefinition
metadata:
  name: clickhouseoperatorconfigurations.clickhouse.altinity.com
spec:
  group: clickhouse.altinity.com
  scope: Namespaced
  names:
    kind: ClickHouseOperatorConfiguration
    singular: clickhouseoperatorconfiguration
    plural: clickhouseoperatorconfigurations
    shortNames:
      - chopconf
  versions:
    - name: v1
      served: true
      storage: true
      additionalPrinterColumns:
        - name: namespaces
          type: string
          description: Watch namespaces
          priority: 0 # show in standard view
          jsonPath: .status
      subresources:
        status: {}
      schema:
        openAPIV3Schema:
          type: object
          # x-kubernetes-preserve-unknown-fields: true
          properties:
            status:
              type: object
              x-kubernetes-preserve-unknown-fields: true
            spec:
              type: object
              # x-kubernetes-preserve-unknown-fields: true
              properties:
                watchNamespaces:
                  type: array
                  items:
                    type: string
                chCommonConfigsPath:
                  type: string
                chHostConfigsPath:
                  type: string
                chUsersConfigsPath:
                  type: string
                chiTemplatesPath:
                  type: string
                statefulSetUpdateTimeout:
                  type: integer
                statefulSetUpdatePollPeriod:
                  type: integer
                onStatefulSetCreateFailureAction:
                  type: string
                onStatefulSetUpdateFailureAction:
                  type: string
                chConfigUserDefaultProfile:
                  type: string
                chConfigUserDefaultQuota:
                  type: string
                chConfigUserDefaultNetworksIP:
                  type: array
                  items:
                    type: string
                chConfigUserDefaultPassword:
                  type: string
                chConfigNetworksHostRegexpTemplate:
                  type: string
                chUsername:
                  type: string
                chPassword:
                  type: string
                chCredentialsSecretNamespace:
                  type: string
                chCredentialsSecretName:
                  type: string
                chPort:
                  type: integer
                  minimum: 1
                  maximum: 65535
                logtostderr:
                  type: string
                alsologtostderr:
                  type: string
                v:
                  type: string
                stderrthreshold:
                  type: string
                vmodule:
                  type: string
                log_backtrace_at:
                  type: string
                reconcileThreadsNumber:
                  type: integer
                  minimum: 1
                  maximum: 65535
                reconcileWaitExclude:
                  type: string
                reconcileWaitInclude:
                  type: string
                excludeFromPropagationLabels:
                  type: array
                  items:
                    type: string
                appendScopeLabels:
                  type: string
                  enum:
                    # List StringBoolXXX constants from model
                    - ""
                    - "0"
                    - "1"
                    - "False"
                    - "false"
                    - "True"
                    - "true"
                    - "No"
                    - "no"
                    - "Yes"
                    - "yes"
                    - "Off"
                    - "off"
                    - "On"
                    - "on"
                    - "Disable"
                    - "disable"
                    - "Enable"
                    - "enable"
                    - "Disabled"
                    - "disabled"
                    - "Enabled"
                    - "enabled"<|MERGE_RESOLUTION|>--- conflicted
+++ resolved
@@ -76,76 +76,7 @@
           type: object
           # x-kubernetes-preserve-unknown-fields: true
           properties:
-<<<<<<< HEAD
             status:
-=======
-            taskID:
-              type: string
-            # Need to be StringBool
-            stop:
-              type: string
-              enum:
-                # List StringBoolXXX constants from model
-                - ""
-                - "0"
-                - "1"
-                - "False"
-                - "false"
-                - "True"
-                - "true"
-                - "No"
-                - "no"
-                - "Yes"
-                - "yes"
-                - "Off"
-                - "off"
-                - "On"
-                - "on"
-                - "Disable"
-                - "disable"
-                - "Enable"
-                - "enable"
-                - "Disabled"
-                - "disabled"
-                - "Enabled"
-                - "enabled"
-            restart:
-              type: string
-              enum:
-                - ""
-                - "RollingUpdate"
-            # Need to be StringBool
-            troubleshoot:
-              type: string
-              enum:
-                # List StringBoolXXX constants from model
-                - ""
-                - "0"
-                - "1"
-                - "False"
-                - "false"
-                - "True"
-                - "true"
-                - "No"
-                - "no"
-                - "Yes"
-                - "yes"
-                - "Off"
-                - "off"
-                - "On"
-                - "on"
-                - "Disable"
-                - "disable"
-                - "Enable"
-                - "enable"
-                - "Disabled"
-                - "disabled"
-                - "Enabled"
-                - "enabled"
-            namespaceDomainPattern:
-              type: string
-            templating:
->>>>>>> 97203c29
               type: object
               x-kubernetes-preserve-unknown-fields: true
             spec:
@@ -182,6 +113,11 @@
                     - "disabled"
                     - "Enabled"
                     - "enabled"
+                restart:
+                  type: string
+                  enum:
+                    - ""
+                    - "RollingUpdate"
                 # Need to be StringBool
                 troubleshoot:
                   type: string
@@ -983,76 +919,7 @@
           type: object
           # x-kubernetes-preserve-unknown-fields: true
           properties:
-<<<<<<< HEAD
             status:
-=======
-            taskID:
-              type: string
-            # Need to be StringBool
-            stop:
-              type: string
-              enum:
-                # List StringBoolXXX constants from model
-                - ""
-                - "0"
-                - "1"
-                - "False"
-                - "false"
-                - "True"
-                - "true"
-                - "No"
-                - "no"
-                - "Yes"
-                - "yes"
-                - "Off"
-                - "off"
-                - "On"
-                - "on"
-                - "Disable"
-                - "disable"
-                - "Enable"
-                - "enable"
-                - "Disabled"
-                - "disabled"
-                - "Enabled"
-                - "enabled"
-            restart:
-              type: string
-              enum:
-                - ""
-                - "RollingUpdate"
-            # Need to be StringBool
-            troubleshoot:
-              type: string
-              enum:
-                # List StringBoolXXX constants from model
-                - ""
-                - "0"
-                - "1"
-                - "False"
-                - "false"
-                - "True"
-                - "true"
-                - "No"
-                - "no"
-                - "Yes"
-                - "yes"
-                - "Off"
-                - "off"
-                - "On"
-                - "on"
-                - "Disable"
-                - "disable"
-                - "Enable"
-                - "enable"
-                - "Disabled"
-                - "disabled"
-                - "Enabled"
-                - "enabled"
-            namespaceDomainPattern:
-              type: string
-            templating:
->>>>>>> 97203c29
               type: object
               x-kubernetes-preserve-unknown-fields: true
             spec:
@@ -1089,6 +956,11 @@
                     - "disabled"
                     - "Enabled"
                     - "enabled"
+                restart:
+                  type: string
+                  enum:
+                    - ""
+                    - "RollingUpdate"
                 # Need to be StringBool
                 troubleshoot:
                   type: string
