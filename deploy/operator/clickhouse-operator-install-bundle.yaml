--- conflicted
+++ resolved
@@ -4,22 +4,14 @@
 # SINGULAR=clickhouseinstallation
 # PLURAL=clickhouseinstallations
 # SHORT=chi
-<<<<<<< HEAD
 # OPERATOR_VERSION=0.23.0
-=======
-# OPERATOR_VERSION=0.22.2
->>>>>>> c355ff64
 #
 apiVersion: apiextensions.k8s.io/v1
 kind: CustomResourceDefinition
 metadata:
   name: clickhouseinstallations.clickhouse.altinity.com
   labels:
-<<<<<<< HEAD
     clickhouse.altinity.com/chop: 0.23.0
-=======
-    clickhouse.altinity.com/chop: 0.22.2
->>>>>>> c355ff64
 spec:
   group: clickhouse.altinity.com
   scope: Namespaced
@@ -1229,22 +1221,14 @@
 # SINGULAR=clickhouseinstallationtemplate
 # PLURAL=clickhouseinstallationtemplates
 # SHORT=chit
-<<<<<<< HEAD
 # OPERATOR_VERSION=0.23.0
-=======
-# OPERATOR_VERSION=0.22.2
->>>>>>> c355ff64
 #
 apiVersion: apiextensions.k8s.io/v1
 kind: CustomResourceDefinition
 metadata:
   name: clickhouseinstallationtemplates.clickhouse.altinity.com
   labels:
-<<<<<<< HEAD
     clickhouse.altinity.com/chop: 0.23.0
-=======
-    clickhouse.altinity.com/chop: 0.22.2
->>>>>>> c355ff64
 spec:
   group: clickhouse.altinity.com
   scope: Namespaced
@@ -2457,11 +2441,7 @@
 metadata:
   name: clickhouseoperatorconfigurations.clickhouse.altinity.com
   labels:
-<<<<<<< HEAD
     clickhouse.altinity.com/chop: 0.23.0
-=======
-    clickhouse.altinity.com/chop: 0.22.2
->>>>>>> c355ff64
 spec:
   group: clickhouse.altinity.com
   scope: Namespaced
@@ -3141,11 +3121,7 @@
   name: clickhouse-operator
   namespace: kube-system
   labels:
-<<<<<<< HEAD
     clickhouse.altinity.com/chop: 0.23.0
-=======
-    clickhouse.altinity.com/chop: 0.22.2
->>>>>>> c355ff64
 ---
 # Template Parameters:
 #
@@ -3162,11 +3138,7 @@
   name: clickhouse-operator-kube-system
   #namespace: kube-system
   labels:
-<<<<<<< HEAD
     clickhouse.altinity.com/chop: 0.23.0
-=======
-    clickhouse.altinity.com/chop: 0.22.2
->>>>>>> c355ff64
 rules:
 - apiGroups:
     - ""
@@ -3351,11 +3323,7 @@
   name: clickhouse-operator-kube-system
   #namespace: kube-system
   labels:
-<<<<<<< HEAD
     clickhouse.altinity.com/chop: 0.23.0
-=======
-    clickhouse.altinity.com/chop: 0.22.2
->>>>>>> c355ff64
 roleRef:
   apiGroup: rbac.authorization.k8s.io
   kind: ClusterRole
@@ -3377,11 +3345,7 @@
   name: etc-clickhouse-operator-files
   namespace: kube-system
   labels:
-<<<<<<< HEAD
     clickhouse.altinity.com/chop: 0.23.0
-=======
-    clickhouse.altinity.com/chop: 0.22.2
->>>>>>> c355ff64
     app: clickhouse-operator
 data:
   config.yaml: |
@@ -3738,11 +3702,7 @@
   name: etc-clickhouse-operator-confd-files
   namespace: kube-system
   labels:
-<<<<<<< HEAD
     clickhouse.altinity.com/chop: 0.23.0
-=======
-    clickhouse.altinity.com/chop: 0.22.2
->>>>>>> c355ff64
     app: clickhouse-operator
 data:
 ---
@@ -3758,11 +3718,7 @@
   name: etc-clickhouse-operator-configd-files
   namespace: kube-system
   labels:
-<<<<<<< HEAD
     clickhouse.altinity.com/chop: 0.23.0
-=======
-    clickhouse.altinity.com/chop: 0.22.2
->>>>>>> c355ff64
     app: clickhouse-operator
 data:
   01-clickhouse-01-listen.xml: |
@@ -3861,11 +3817,7 @@
   name: etc-clickhouse-operator-templatesd-files
   namespace: kube-system
   labels:
-<<<<<<< HEAD
     clickhouse.altinity.com/chop: 0.23.0
-=======
-    clickhouse.altinity.com/chop: 0.22.2
->>>>>>> c355ff64
     app: clickhouse-operator
 data:
   001-templates.json.example: |
@@ -3965,11 +3917,7 @@
   name: etc-clickhouse-operator-usersd-files
   namespace: kube-system
   labels:
-<<<<<<< HEAD
     clickhouse.altinity.com/chop: 0.23.0
-=======
-    clickhouse.altinity.com/chop: 0.22.2
->>>>>>> c355ff64
     app: clickhouse-operator
 data:
   01-clickhouse-operator-profile.xml: |
@@ -4024,11 +3972,7 @@
 # Template parameters available:
 #   NAMESPACE=kube-system
 #   COMMENT=
-<<<<<<< HEAD
 #   OPERATOR_VERSION=0.23.0
-=======
-#   OPERATOR_VERSION=0.22.2
->>>>>>> c355ff64
 #   CH_USERNAME_SECRET_PLAIN=clickhouse_operator
 #   CH_PASSWORD_SECRET_PLAIN=clickhouse_operator_password
 #
@@ -4038,11 +3982,7 @@
   name: clickhouse-operator
   namespace: kube-system
   labels:
-<<<<<<< HEAD
     clickhouse.altinity.com/chop: 0.23.0
-=======
-    clickhouse.altinity.com/chop: 0.22.2
->>>>>>> c355ff64
     app: clickhouse-operator
 type: Opaque
 stringData:
@@ -4053,15 +3993,9 @@
 #
 # NAMESPACE=kube-system
 # COMMENT=
-<<<<<<< HEAD
 # OPERATOR_IMAGE=altinity/clickhouse-operator:0.23.0
 # OPERATOR_IMAGE_PULL_POLICY=Always
 # METRICS_EXPORTER_IMAGE=altinity/metrics-exporter:0.23.0
-=======
-# OPERATOR_IMAGE=altinity/clickhouse-operator:0.22.2
-# OPERATOR_IMAGE_PULL_POLICY=Always
-# METRICS_EXPORTER_IMAGE=altinity/metrics-exporter:0.22.2
->>>>>>> c355ff64
 # METRICS_EXPORTER_IMAGE_PULL_POLICY=Always
 #
 # Setup Deployment for clickhouse-operator
@@ -4072,11 +4006,7 @@
   name: clickhouse-operator
   namespace: kube-system
   labels:
-<<<<<<< HEAD
     clickhouse.altinity.com/chop: 0.23.0
-=======
-    clickhouse.altinity.com/chop: 0.22.2
->>>>>>> c355ff64
     app: clickhouse-operator
 spec:
   replicas: 1
@@ -4112,11 +4042,7 @@
             name: etc-clickhouse-operator-usersd-files
       containers:
         - name: clickhouse-operator
-<<<<<<< HEAD
           image: altinity/clickhouse-operator:0.23.0
-=======
-          image: altinity/clickhouse-operator:0.22.2
->>>>>>> c355ff64
           imagePullPolicy: Always
           volumeMounts:
             - name: etc-clickhouse-operator-folder
@@ -4184,11 +4110,7 @@
               name: metrics
 
         - name: metrics-exporter
-<<<<<<< HEAD
           image: altinity/metrics-exporter:0.23.0
-=======
-          image: altinity/metrics-exporter:0.22.2
->>>>>>> c355ff64
           imagePullPolicy: Always
           volumeMounts:
             - name: etc-clickhouse-operator-folder
@@ -4271,11 +4193,7 @@
   name: clickhouse-operator-metrics
   namespace: kube-system
   labels:
-<<<<<<< HEAD
     clickhouse.altinity.com/chop: 0.23.0
-=======
-    clickhouse.altinity.com/chop: 0.22.2
->>>>>>> c355ff64
     app: clickhouse-operator
 spec:
   ports:
