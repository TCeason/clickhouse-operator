--- conflicted
+++ resolved
@@ -103,26 +103,6 @@
             - bash
             - -x
             - -c
-<<<<<<< HEAD
-            - "start-zookeeper \
-          --servers=1 \
-          --data_dir=/var/lib/zookeeper/data \
-          --data_log_dir=/var/lib/zookeeper/data/log \
-          --conf_dir=/opt/zookeeper/conf \
-          --client_port=2181 \
-          --election_port=3888 \
-          --server_port=2888 \
-          --tick_time=2000 \
-          --init_limit=30000 \
-          --sync_limit=10 \
-          --heap=1G \
-          --max_client_cnxns=2000 \
-          --snap_retain_count=10 \
-          --purge_interval=1 \
-          --max_session_timeout=60000000 \
-          --min_session_timeout=4000 \
-          --log_level=INFO"
-=======
             - |
               SERVERS=1 &&
               HOST=`hostname -s` &&
@@ -173,7 +153,6 @@
               fi &&
               chown -Rv zookeeper "$ZOO_DATA_DIR" "$ZOO_DATA_LOG_DIR" "$ZOO_LOG_DIR" "$ZOO_CONF_DIR" &&
               zkServer.sh start-foreground
->>>>>>> 4f59ce75
           readinessProbe:
             exec:
               command:
