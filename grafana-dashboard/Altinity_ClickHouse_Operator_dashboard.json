{
  "__inputs": [
    {
      "name": "DS_PROMETHEUS",
      "label": "clickhouse-operator-prometheus",
      "description": "",
      "type": "datasource",
      "pluginId": "prometheus",
      "pluginName": "Prometheus"
    }
  ],
  "__requires": [
    {
      "type": "grafana",
      "id": "grafana",
      "name": "Grafana",
      "version": "6.5.1"
    },
    {
      "type": "panel",
      "id": "grafana-piechart-panel",
      "name": "Pie Chart",
      "version": "1.6.1"
    },
    {
      "type": "panel",
      "id": "graph",
      "name": "Graph",
      "version": ""
    },
    {
      "type": "datasource",
      "id": "prometheus",
      "name": "Prometheus",
      "version": "1.0.0"
    },
    {
      "type": "panel",
      "id": "singlestat",
      "name": "Singlestat",
      "version": ""
    },
    {
      "type": "panel",
      "id": "table",
      "name": "Table",
      "version": ""
    }
  ],
  "annotations": {
    "list": [
      {
        "builtIn": 1,
        "datasource": "-- Grafana --",
        "enable": true,
        "hide": true,
        "iconColor": "rgba(0, 211, 255, 1)",
        "name": "Annotations & Alerts",
        "type": "dashboard"
      }
    ]
  },
  "description": "Alitinity Clickhouse Operatoe metrics exported by Monitoring Agent",
  "editable": true,
  "gnetId": 882,
  "graphTooltip": 1,
  "id": null,
<<<<<<< HEAD
  "iteration": 1601549995440,
=======
  "iteration": 1600942356930,
>>>>>>> 7a304e20
  "links": [],
  "panels": [
    {
      "columns": [
        {
          "text": "Current",
          "value": "current"
        }
      ],
      "datasource": "${DS_PROMETHEUS}",
      "filterNull": false,
      "fontSize": "100%",
      "gridPos": {
        "h": 4,
        "w": 10,
        "x": 0,
        "y": 0
      },
      "id": 15,
      "links": [],
      "options": {},
      "pageSize": null,
      "scroll": true,
      "showHeader": true,
      "sort": {
        "col": 2,
        "desc": false
      },
      "styles": [
        {
          "dateFormat": "YYYY-MM-DD HH:mm:ss",
          "pattern": "Time",
          "type": "date"
        },
        {
          "colorMode": "value",
          "colors": [
            "rgba(245, 54, 54, 0.9)",
            "rgba(237, 129, 40, 0.89)",
            "rgba(50, 172, 45, 0.97)"
          ],
          "decimals": 1,
          "pattern": "/.*/",
          "thresholds": [
            "3600",
            "86400"
          ],
          "type": "number",
          "unit": "s"
        }
      ],
      "targets": [
        {
          "expr": "chi_clickhouse_metric_Uptime{exported_namespace=~\"$exported_namespace\",chi=~\"$chi\",hostname=~\"$hostname\"}",
          "intervalFactor": 2,
          "legendFormat": "{{hostname}}",
          "metric": "chi_clickhouse_metric_Uptime",
          "refId": "A",
          "step": 60
        }
      ],
      "title": "Uptime",
      "transform": "timeseries_aggregations",
      "type": "table"
    },
    {
      "cacheTimeout": null,
      "colorBackground": false,
      "colorValue": true,
      "colors": [
        "rgba(50, 172, 45, 0.97)",
        "rgba(237, 129, 40, 0.89)",
        "rgba(245, 54, 54, 0.9)"
      ],
      "datasource": "${DS_PROMETHEUS}",
      "description": "Clickhouse operator metrics-exporter fails when grab metrics from clickhouse-server\n\nPlease look pods status\n\nkubectl get pods --all-namespaces | grep clickhouse",
      "editable": true,
      "error": false,
      "format": "none",
      "gauge": {
        "maxValue": 100,
        "minValue": 0,
        "show": false,
        "thresholdLabels": false,
        "thresholdMarkers": true
      },
      "gridPos": {
        "h": 2,
        "w": 3,
        "x": 10,
        "y": 0
      },
      "id": 47,
      "interval": "",
      "isNew": true,
      "links": [
        {
          "targetBlank": true,
          "title": "metric_fetch_errors",
          "url": "https://github.com/Altinity/clickhouse-operator/search?q=metric_fetch_errors"
        }
      ],
      "mappingType": 1,
      "mappingTypes": [
        {
          "name": "value to text",
          "value": 1
        },
        {
          "name": "range to text",
          "value": 2
        }
      ],
      "maxDataPoints": 100,
      "nullPointMode": "connected",
      "nullText": null,
      "options": {},
      "postfix": "",
      "postfixFontSize": "50%",
      "prefix": "",
      "prefixFontSize": "50%",
      "rangeMaps": [
        {
          "from": "null",
          "text": "N/A",
          "to": "null"
        }
      ],
      "sparkline": {
        "fillColor": "rgba(31, 118, 189, 0.18)",
        "full": true,
        "lineColor": "rgb(31, 120, 193)",
        "show": true,
        "ymin": 0
      },
      "tableColumn": "",
      "targets": [
        {
          "expr": "sum(chi_clickhouse_metric_fetch_errors{exported_namespace=~\"$exported_namespace\",chi=~\"$chi\",hostname=~\"$hostname\",fetch_type=\"system.metrics\"})",
          "intervalFactor": 2,
          "legendFormat": "",
          "refId": "A",
          "step": 60
        }
      ],
      "thresholds": "1,1",
      "timeFrom": null,
      "timeShift": null,
      "title": "Failed Pods",
      "type": "singlestat",
      "valueFontSize": "80%",
      "valueMaps": [
        {
          "op": "=",
          "text": "N/A",
          "value": "null"
        }
      ],
      "valueName": "current"
    },
    {
      "columns": [
        {
          "text": "Current",
          "value": "current"
        }
      ],
      "datasource": "${DS_PROMETHEUS}",
      "description": "For example, version 11.22.33 is translated to 11022033",
      "filterNull": false,
      "fontSize": "100%",
      "gridPos": {
        "h": 4,
        "w": 11,
        "x": 13,
        "y": 0
      },
      "hideTimeOverride": false,
      "id": 17,
      "links": [],
      "options": {},
      "pageSize": null,
      "scroll": false,
      "showHeader": true,
      "sort": {
        "col": 3,
        "desc": true
      },
      "styles": [
        {
          "colorMode": null,
          "colors": [
            "rgba(245, 54, 54, 0.9)",
            "rgba(237, 129, 40, 0.89)",
            "rgba(50, 172, 45, 0.97)"
          ],
          "decimals": 0,
          "pattern": "/.*/",
          "thresholds": [],
          "type": "number",
          "unit": "none"
        }
      ],
      "targets": [
        {
          "expr": "chi_clickhouse_metric_VersionInteger{exported_namespace=~\"$exported_namespace\",chi=~\"$chi\",hostname=~\"$hostname\"}",
          "intervalFactor": 2,
          "legendFormat": "{{hostname}}",
          "metric": "chi_clickhouse_metric_VersionInteger",
          "refId": "A",
          "step": 60
        }
      ],
      "timeFrom": null,
      "timeShift": null,
      "title": "Version",
      "transform": "timeseries_aggregations",
      "type": "table"
    },
    {
      "cacheTimeout": null,
      "colorBackground": false,
      "colorValue": true,
      "colors": [
        "rgba(50, 172, 45, 0.97)",
        "rgba(237, 129, 40, 0.89)",
        "rgba(245, 54, 54, 0.9)"
      ],
      "datasource": "${DS_PROMETHEUS}",
      "description": "Check Zookeeper connection, Disk Free space and network interconnection between replicas ASAP",
      "editable": true,
      "error": false,
      "format": "none",
      "gauge": {
        "maxValue": 100,
        "minValue": 0,
        "show": false,
        "thresholdLabels": false,
        "thresholdMarkers": true
      },
      "gridPos": {
        "h": 2,
        "w": 3,
        "x": 10,
        "y": 2
      },
      "id": 6,
      "interval": null,
      "isNew": true,
      "links": [
        {
          "targetBlank": true,
          "title": "Restore After Failures",
          "url": "https://clickhouse.tech/docs/en/engines/table-engines/mergetree-family/replication/#recovery-after-failures"
        },
        {
          "targetBlank": true,
          "title": "Restore After Data Loss",
          "url": "https://clickhouse.tech/docs/en/engines/table-engines/mergetree-family/replication/#recovery-after-complete-data-loss"
        }
      ],
      "mappingType": 1,
      "mappingTypes": [
        {
          "name": "value to text",
          "value": 1
        },
        {
          "name": "range to text",
          "value": 2
        }
      ],
      "maxDataPoints": 100,
      "nullPointMode": "connected",
      "nullText": null,
      "options": {},
      "postfix": "",
      "postfixFontSize": "50%",
      "prefix": "",
      "prefixFontSize": "50%",
      "rangeMaps": [
        {
          "from": "null",
          "text": "N/A",
          "to": "null"
        }
      ],
      "sparkline": {
        "fillColor": "rgba(31, 118, 189, 0.18)",
        "full": true,
        "lineColor": "rgb(31, 120, 193)",
        "show": true,
        "ymin": 0
      },
      "tableColumn": "",
      "targets": [
        {
          "expr": "sum(chi_clickhouse_metric_ReadonlyReplica{exported_namespace=~\"$exported_namespace\",chi=~\"$chi\",hostname=~\"$hostname\"})",
          "intervalFactor": 2,
          "legendFormat": "",
          "refId": "A",
          "step": 60
        }
      ],
      "thresholds": "1,1",
      "title": "ReadOnly replicas",
      "type": "singlestat",
      "valueFontSize": "80%",
      "valueMaps": [
        {
          "op": "=",
          "text": "N/A",
          "value": "null"
        }
      ],
      "valueName": "current"
    },
    {
      "aliasColors": {},
      "bars": false,
      "dashLength": 10,
      "dashes": false,
      "datasource": "${DS_PROMETHEUS}",
      "description": "Show DNS errors and distributed server-server connections failures",
      "fill": 1,
      "fillGradient": 0,
      "gridPos": {
        "h": 7,
        "w": 8,
        "x": 0,
        "y": 4
      },
      "hiddenSeries": false,
      "id": 21,
      "legend": {
        "alignAsTable": true,
        "avg": true,
        "current": true,
        "hideZero": false,
        "max": true,
        "min": true,
        "show": false,
        "total": false,
        "values": true
      },
      "lines": true,
      "linewidth": 1,
      "links": [
        {
          "targetBlank": true,
          "title": "Manage Distributed tables",
          "url": "https://clickhouse.tech/docs/en/sql-reference/statements/system/#query-language-system-distributed"
        },
        {
          "targetBlank": true,
          "title": "DNSError",
          "url": "https://github.com/ClickHouse/ClickHouse/search?q=DNSError"
        }
      ],
      "nullPointMode": "null",
      "options": {
        "dataLinks": []
      },
      "percentage": false,
      "pointradius": 5,
      "points": false,
      "renderer": "flot",
      "seriesOverrides": [],
      "spaceLength": 10,
      "stack": false,
      "steppedLine": true,
      "targets": [
        {
          "expr": "increase(chi_clickhouse_event_NetworkErrors{exported_namespace=~\"$exported_namespace\",chi=~\"$chi\",hostname=~\"$hostname\"}[1m])",
          "intervalFactor": 2,
          "legendFormat": "NetworkErrors {{hostname}}",
          "metric": "chi_clickhouse_event_NetworkErrors",
          "refId": "A",
          "step": 120
        },
        {
          "expr": "increase(chi_clickhouse_event_DistributedConnectionFailAtAll{exported_namespace=~\"[[exported_namespace]]\",chi=~\"[[chi]]\",hostname=~\"[[hostname]]\"}[1m])",
          "intervalFactor": 2,
          "legendFormat": "DistributedConnectionFailAtAll {{hostname}}",
          "metric": "chi_clickhouse_event_DistributedConnectionFailAtAll",
          "refId": "B",
          "step": 120
        },
        {
          "expr": "increase(chi_clickhouse_event_DistributedConnectionFailTry{exported_namespace=~\"$exported_namespace\",chi=~\"$chi\",hostname=~\"$hostname\"}[1m])",
          "intervalFactor": 2,
          "legendFormat": "DistributedConnectionFailTry {{hostname}}",
          "metric": "chi_clickhouse_event_DistributedConnectionFailTry",
          "refId": "C",
          "step": 120
        },
        {
          "expr": "increase(chi_clickhouse_event_DNSError{exported_namespace=~\"$exported_namespace\",chi=~\"$chi\",hostname=~\"$hostname\"}[1m])",
          "intervalFactor": 2,
          "legendFormat": "DNSErrors {{hostname}}",
          "metric": "chi_clickhouse_event_NetworkErrors",
          "refId": "D",
          "step": 120
        }
      ],
      "thresholds": [],
      "timeFrom": null,
      "timeRegions": [],
      "timeShift": null,
      "title": "DNS and Distributed Connection Errors",
      "tooltip": {
        "shared": true,
        "sort": 0,
        "value_type": "individual"
      },
      "type": "graph",
      "xaxis": {
        "buckets": null,
        "mode": "time",
        "name": null,
        "show": true,
        "values": []
      },
      "yaxes": [
        {
          "format": "short",
          "label": null,
          "logBase": 1,
          "max": null,
          "min": "0",
          "show": true
        },
        {
          "format": "short",
          "label": null,
          "logBase": 1,
          "max": null,
          "min": null,
          "show": true
        }
      ],
      "yaxis": {
        "align": false,
        "alignLevel": null
      }
    },
    {
      "aliasColors": {},
      "bars": false,
      "dashLength": 10,
      "dashes": false,
      "datasource": "${DS_PROMETHEUS}",
      "description": "Show readonly and partial shutdown replicas, zookeeer exceptions, zookeeer sessions, zookeeper init requests",
      "fill": 1,
      "fillGradient": 0,
      "gridPos": {
        "h": 7,
        "w": 8,
        "x": 8,
        "y": 4
      },
      "hiddenSeries": false,
      "id": 19,
      "legend": {
        "alignAsTable": true,
        "avg": true,
        "current": true,
        "hideZero": false,
        "max": true,
        "min": true,
        "show": false,
        "total": false,
        "values": true
      },
      "lines": true,
      "linewidth": 1,
      "links": [
        {
          "targetBlank": true,
          "title": "Recommened Zookeeper Settings",
          "url": "https://clickhouse.tech/docs/en/operations/tips/#zookeeper"
        },
        {
          "targetBlank": true,
          "title": "system.zookeeper",
          "url": "https://clickhouse.tech/docs/en/operations/system-tables/#system-zookeeper"
        },
        {
          "targetBlank": true,
          "title": "Replication details",
          "url": "https://www.slideshare.net/Altinity/introduction-to-the-mysteries-of-clickhouse-replication-by-robert-hodges-and-altinity-engineering-team"
        }
      ],
      "nullPointMode": "null",
      "options": {
        "dataLinks": []
      },
      "percentage": false,
      "pointradius": 5,
      "points": false,
      "renderer": "flot",
      "seriesOverrides": [],
      "spaceLength": 10,
      "stack": false,
      "steppedLine": true,
      "targets": [
        {
          "expr": "chi_clickhouse_metric_ReadonlyReplica{exported_namespace=~\"$exported_namespace\",chi=~\"$chi\",hostname=~\"$hostname\"}",
          "hide": false,
          "intervalFactor": 2,
          "legendFormat": "ReadonlyReplica {{hostname}}",
          "metric": "chi_clickhouse_metric_ReadonlyReplica",
          "refId": "D",
          "step": 120
        },
        {
          "expr": "increase(chi_clickhouse_event_ReplicaPartialShutdown{exported_namespace=~\"$exported_namespace\",chi=~\"$chi\",hostname=~\"$hostname\"}[1m])",
          "intervalFactor": 2,
          "legendFormat": "ReplicaPartialShutdown {{hostname}}",
          "metric": "chi_clickhouse_event_ReplicaPartialShutdown",
          "refId": "E",
          "step": 120
        },
        {
          "expr": "increase(chi_clickhouse_event_ZooKeeperUserExceptions{exported_namespace=~\"$exported_namespace\",chi=~\"$chi\",hostname=~\"$hostname\"}[1m])",
          "intervalFactor": 2,
          "legendFormat": "ZooKeeperUserExceptions  {{hostname}}",
          "metric": "chi_clickhouse_event_ZooKeeperUserExceptions",
          "refId": "B",
          "step": 120
        },
        {
          "expr": "increase(chi_clickhouse_event_ZooKeeperInit{exported_namespace=~\"$exported_namespace\",chi=~\"$chi\",hostname=~\"$hostname\"}[1m])",
          "intervalFactor": 2,
          "legendFormat": "ZooKeeperInit {{hostname}}",
          "metric": "chi_clickhouse_event_ZooKeeperInit",
          "refId": "A",
          "step": 120
        },
        {
          "expr": "increase(chi_clickhouse_metric_ZooKeeperSession{exported_namespace=~\"$exported_namespace\",chi=~\"$chi\",hostname=~\"$hostname\"}[1m])",
          "intervalFactor": 2,
          "legendFormat": "ZooKeeperSession  {{hostname}}",
          "metric": "chi_clickhouse_metric_ZooKeeperSession",
          "refId": "C",
          "step": 120
        },
        {
          "expr": "increase(chi_clickhouse_event_ZooKeeperHardwareExceptions{exported_namespace=~\"$exported_namespace\",chi=~\"$chi\",hostname=~\"$hostname\"}[1m])",
          "intervalFactor": 2,
          "legendFormat": "ZooKeeperHardwareExceptions  {{hostname}}",
          "metric": "chi_clickhouse_event_ZooKeeperUserExceptions",
          "refId": "F",
          "step": 120
        }
      ],
      "thresholds": [],
      "timeFrom": null,
      "timeRegions": [],
      "timeShift": null,
      "title": "Replication and ZooKeeper Exceptions",
      "tooltip": {
        "shared": true,
        "sort": 0,
        "value_type": "individual"
      },
      "type": "graph",
      "xaxis": {
        "buckets": null,
        "mode": "time",
        "name": null,
        "show": true,
        "values": []
      },
      "yaxes": [
        {
          "format": "short",
          "label": null,
          "logBase": 1,
          "max": null,
          "min": "0",
          "show": true
        },
        {
          "format": "short",
          "label": null,
          "logBase": 1,
          "max": null,
          "min": "0",
          "show": true
        }
      ],
      "yaxis": {
        "align": false,
        "alignLevel": null
      }
    },
    {
      "aliasColors": {},
      "bars": false,
      "dashLength": 10,
      "dashes": false,
      "datasource": "${DS_PROMETHEUS}",
      "description": "delayed query\nNumber of INSERT queries that are throttled due to high number of active data parts for partition in a *MergeTree table.\n\ndelayed blocks\nNumber of times the INSERT of a block to a *MergeTree table was throttled due to high number of active data parts for partition. \n\nrejected blocks\nNumber of times the INSERT of a block to a MergeTree table was rejected with 'Too many parts' exception due to high number of active data parts for partition.\n\n\nplease look\nparts_to_delay_insert\nparts_to_throw_insert\n\nin system.merge_tree_settings table",
      "editable": true,
      "error": false,
      "fill": 1,
      "fillGradient": 0,
      "grid": {},
      "gridPos": {
        "h": 7,
        "w": 8,
        "x": 16,
        "y": 4
      },
      "hiddenSeries": false,
      "id": 5,
      "isNew": true,
      "legend": {
        "avg": false,
        "current": false,
        "hideEmpty": false,
        "hideZero": false,
        "max": false,
        "min": false,
        "show": false,
        "total": false,
        "values": false
      },
      "lines": true,
      "linewidth": 2,
      "links": [
        {
          "targetBlank": true,
          "title": "system.parts_log",
          "url": "https://clickhouse.tech/docs/en/operations/system-tables/#system_tables-part-log"
        },
        {
          "targetBlank": true,
          "title": "system.merge_tree_settings",
          "url": "https://clickhouse.tech/docs/en/operations/system-tables/#system-merge_tree_settings"
        }
      ],
      "nullPointMode": "null",
      "options": {
        "dataLinks": []
      },
      "percentage": false,
      "pointradius": 5,
      "points": false,
      "renderer": "flot",
      "seriesOverrides": [],
      "spaceLength": 10,
      "stack": false,
      "steppedLine": false,
      "targets": [
        {
          "expr": "chi_clickhouse_metric_DelayedInserts{exported_namespace=~\"$exported_namespace\",chi=~\"$chi\",hostname=~\"$hostname\"}",
          "intervalFactor": 2,
          "legendFormat": "delayed  queries {{hostname}}",
          "refId": "A",
          "step": 10
        },
        {
          "expr": "increase(chi_clickhouse_event_DelayedInserts{exported_namespace=~\"$exported_namespace\",chi=~\"$chi\",hostname=~\"$hostname\"}[1m])",
          "intervalFactor": 2,
          "legendFormat": "delayed blocks {{hostname}}",
          "refId": "B",
          "step": 10
        },
        {
          "expr": "increase(chi_clickhouse_event_RejectedInserts{exported_namespace=~\"$exported_namespace\",chi=~\"$chi\",hostname=~\"$hostname\"}[1m])",
          "intervalFactor": 2,
          "legendFormat": "rejected blocks {{hostname}}",
          "refId": "C",
          "step": 10
        },
        {
          "expr": "chi_clickhouse_metric_DistributedFilesToInsert{exported_namespace=~\"$exported_namespace\",chi=~\"$chi\",hostname=~\"$hostname\"}",
          "legendFormat": "delayed distributed files {{ hostname }}",
          "refId": "D"
        }
      ],
      "thresholds": [],
      "timeFrom": null,
      "timeRegions": [],
      "timeShift": null,
      "title": "Delayed/Rejected Inserts",
      "tooltip": {
        "msResolution": false,
        "shared": true,
        "sort": 0,
        "value_type": "cumulative"
      },
      "type": "graph",
      "xaxis": {
        "buckets": null,
        "mode": "time",
        "name": null,
        "show": true,
        "values": []
      },
      "yaxes": [
        {
          "format": "short",
          "label": null,
          "logBase": 1,
          "max": null,
          "min": "0",
          "show": true
        },
        {
          "format": "short",
          "label": null,
          "logBase": 1,
          "max": null,
          "min": null,
          "show": true
        }
      ],
      "yaxis": {
        "align": false,
        "alignLevel": null
      }
    },
    {
      "aliasColors": {},
      "bars": false,
      "dashLength": 10,
      "dashes": false,
      "datasource": "${DS_PROMETHEUS}",
      "description": "Number of SELECT queries started to be interpreted and maybe executed. Does not include queries that are failed to parse, that are rejected due to AST size limits; rejected due to quota limits or limits on number of simultaneously running queries. May include internal queries initiated by ClickHouse itself. Does not count subqueries.",
      "editable": true,
      "error": false,
      "fill": 1,
      "fillGradient": 0,
      "grid": {},
      "gridPos": {
        "h": 7,
        "w": 8,
        "x": 0,
        "y": 11
      },
      "hiddenSeries": false,
      "id": 1,
      "isNew": true,
      "legend": {
        "avg": true,
        "current": true,
        "hideEmpty": true,
        "hideZero": true,
        "max": false,
        "min": false,
        "show": false,
        "total": false,
        "values": true
      },
      "lines": true,
      "linewidth": 2,
      "links": [
        {
          "targetBlank": true,
          "title": "max_concurent_queries",
          "url": "https://clickhouse.tech/docs/en/operations/server-configuration-parameters/settings/#max-concurrent-queries"
        },
        {
          "targetBlank": true,
          "title": "max_execution_time",
          "url": "https://clickhouse.tech/docs/en/operations/settings/query-complexity/#max-execution-time"
        }
      ],
      "nullPointMode": "null",
      "options": {
        "dataLinks": []
      },
      "percentage": false,
      "pointradius": 5,
      "points": false,
      "renderer": "flot",
      "seriesOverrides": [],
      "spaceLength": 10,
      "stack": false,
      "steppedLine": true,
      "targets": [
        {
          "expr": "irate(chi_clickhouse_event_SelectQuery{exported_namespace=~\"$exported_namespace\",chi=~\"$chi\",hostname=~\"$hostname\"}[1m])",
          "intervalFactor": 2,
          "legendFormat": "select {{hostname}}",
          "refId": "B",
          "step": 10
        },
        {
          "expr": "irate(chi_clickhouse_event_Query{exported_namespace=~\"$exported_namespace\",chi=~\"$chi\",hostname=~\"$hostname\"}[1m])",
          "hide": true,
          "intervalFactor": 2,
          "legendFormat": "total {{hostname}}",
          "refId": "A",
          "step": 10
        }
      ],
      "thresholds": [],
      "timeFrom": null,
      "timeRegions": [],
      "timeShift": null,
      "title": "Select Queries",
      "tooltip": {
        "msResolution": false,
        "shared": true,
        "sort": 0,
        "value_type": "cumulative"
      },
      "type": "graph",
      "xaxis": {
        "buckets": null,
        "mode": "time",
        "name": null,
        "show": true,
        "values": []
      },
      "yaxes": [
        {
          "format": "short",
          "label": "",
          "logBase": 1,
          "max": null,
          "min": "0",
          "show": true
        },
        {
          "format": "short",
          "label": null,
          "logBase": 1,
          "max": null,
          "min": "0",
          "show": true
        }
      ],
      "yaxis": {
        "align": false,
        "alignLevel": null
      }
    },
    {
      "aliasColors": {},
      "bars": false,
      "dashLength": 10,
      "dashes": false,
      "datasource": "${DS_PROMETHEUS}",
      "description": "Show how much bytes read and decompress via compressed buffer on each server in cluster",
      "editable": true,
      "error": false,
      "fill": 1,
      "fillGradient": 1,
      "grid": {},
      "gridPos": {
        "h": 7,
        "w": 8,
        "x": 8,
        "y": 11
      },
      "hiddenSeries": false,
      "id": 8,
      "isNew": true,
      "legend": {
        "avg": false,
        "current": false,
        "hideEmpty": true,
        "hideZero": false,
        "max": false,
        "min": false,
        "show": false,
        "total": false,
        "values": false
      },
      "lines": true,
      "linewidth": 2,
      "links": [
        {
          "targetBlank": true,
          "title": "I/O buffers architecture",
          "url": "https://clickhouse.tech/docs/en/development/architecture/#io"
        }
      ],
      "nullPointMode": "null",
      "options": {
        "dataLinks": []
      },
      "percentage": false,
      "pointradius": 5,
      "points": false,
      "renderer": "flot",
      "seriesOverrides": [
        {
          "alias": "/^uncompressed.+/",
          "color": "#73BF69"
        },
        {
          "alias": "/^(file descriptor|os).+/",
          "color": "#F2495C"
        },
        {
          "alias": "/^compressed.+/",
          "color": "#FADE2A"
        }
      ],
      "spaceLength": 10,
      "stack": false,
      "steppedLine": false,
      "targets": [
        {
          "expr": "irate(chi_clickhouse_event_CompressedReadBufferBytes{exported_namespace=~\"$exported_namespace\",chi=~\"$chi\",hostname=~\"$hostname\"}[1m])",
          "hide": false,
          "intervalFactor": 2,
          "legendFormat": "uncompressed {{hostname}}",
          "refId": "A",
          "step": 10
        },
        {
          "expr": "irate(chi_clickhouse_event_ReadCompressedBytes{exported_namespace=~\"$exported_namespace\",chi=~\"$chi\",hostname=~\"$hostname\"}[1m])",
          "hide": false,
          "interval": "",
          "intervalFactor": 2,
          "legendFormat": "compressed {{hostname}}",
          "refId": "C",
          "step": 10
        },
        {
          "expr": "irate(chi_clickhouse_event_ReadBufferFromFileDescriptorReadBytes{exported_namespace=~\"$exported_namespace\",chi=~\"$chi\",hostname=~\"$hostname\"}[1m])",
          "hide": false,
          "interval": "",
          "intervalFactor": 2,
          "legendFormat": "file descriptor {{hostname}}",
          "refId": "B",
          "step": 10
        },
        {
          "expr": "irate(chi_clickhouse_event_OSReadBytes{exported_namespace=~\"$exported_namespace\",chi=~\"$chi\",hostname=~\"$hostname\"}[1m])",
          "hide": false,
          "interval": "",
          "intervalFactor": 2,
          "legendFormat": "os {{hostname}}",
          "refId": "D",
          "step": 10
        }
      ],
      "thresholds": [],
      "timeFrom": null,
      "timeRegions": [],
      "timeShift": null,
      "title": "Read Bytes",
      "tooltip": {
        "msResolution": false,
        "shared": true,
        "sort": 0,
        "value_type": "cumulative"
      },
      "type": "graph",
      "xaxis": {
        "buckets": null,
        "mode": "time",
        "name": null,
        "show": true,
        "values": []
      },
      "yaxes": [
        {
          "format": "bytes",
          "label": "",
          "logBase": 10,
          "max": null,
          "min": "0",
          "show": true
        },
        {
          "decimals": null,
          "format": "short",
          "label": "",
          "logBase": 1,
          "max": null,
          "min": null,
          "show": false
        }
      ],
      "yaxis": {
        "align": false,
        "alignLevel": null
      }
    },
    {
      "aliasColors": {},
      "bars": false,
      "dashLength": 10,
      "dashes": false,
      "datasource": "${DS_PROMETHEUS}",
      "description": "Total amount of memory (bytes) allocated in currently executing queries. \n\nNote that some memory allocations may not be accounted.",
      "editable": true,
      "error": false,
      "fill": 1,
      "fillGradient": 0,
      "grid": {},
      "gridPos": {
        "h": 7,
        "w": 8,
        "x": 16,
        "y": 11
      },
      "hiddenSeries": false,
      "id": 13,
      "isNew": true,
      "legend": {
        "avg": false,
        "current": false,
        "hideEmpty": false,
        "hideZero": false,
        "max": false,
        "min": false,
        "show": false,
        "total": false,
        "values": false
      },
      "lines": true,
      "linewidth": 2,
      "links": [
        {
          "targetBlank": true,
          "title": "max_memory_usage",
          "url": "https://clickhouse.tech/docs/en/operations/settings/query-complexity/#settings_max_memory_usage"
        }
      ],
      "nullPointMode": "null",
      "options": {
        "dataLinks": []
      },
      "percentage": false,
      "pointradius": 5,
      "points": false,
      "renderer": "flot",
      "seriesOverrides": [],
      "spaceLength": 10,
      "stack": false,
      "steppedLine": false,
      "targets": [
        {
          "expr": "chi_clickhouse_metric_MemoryTracking{exported_namespace=~\"$exported_namespace\",chi=~\"$chi\",hostname=~\"$hostname\"}",
          "intervalFactor": 2,
          "legendFormat": "{{hostname}}",
          "refId": "A",
          "step": 10
        }
      ],
      "thresholds": [],
      "timeFrom": null,
      "timeRegions": [],
      "timeShift": null,
      "title": "Memory for Queries",
      "tooltip": {
        "msResolution": false,
        "shared": true,
        "sort": 0,
        "value_type": "cumulative"
      },
      "type": "graph",
      "xaxis": {
        "buckets": null,
        "mode": "time",
        "name": null,
        "show": true,
        "values": []
      },
      "yaxes": [
        {
          "format": "bytes",
          "label": null,
          "logBase": 1,
          "max": null,
          "min": "0",
          "show": true
        },
        {
          "format": "short",
          "label": null,
          "logBase": 1,
          "max": null,
          "min": "0",
          "show": true
        }
      ],
      "yaxis": {
        "align": false,
        "alignLevel": null
      }
    },
    {
      "aliasColors": {},
      "bars": false,
      "dashLength": 10,
      "dashes": false,
      "datasource": "${DS_PROMETHEUS}",
      "description": "Number of INSERT queries to be interpreted and potentially executed. Does not include queries that failed to parse or were rejected due to AST size limits, quota limits or limits on the number of simultaneously running queries. May include internal queries initiated by ClickHouse itself. Does not count subqueries.",
      "editable": true,
      "error": false,
      "fill": 1,
      "fillGradient": 0,
      "grid": {},
      "gridPos": {
        "h": 7,
        "w": 8,
        "x": 0,
        "y": 18
      },
      "hiddenSeries": false,
      "id": 30,
      "isNew": true,
      "legend": {
        "avg": false,
        "current": false,
        "hideEmpty": false,
        "hideZero": false,
        "max": false,
        "min": false,
        "show": false,
        "total": false,
        "values": false
      },
      "lines": true,
      "linewidth": 2,
      "links": [
        {
          "targetBlank": true,
          "title": "max_memory_usage",
          "url": "https://clickhouse.tech/docs/en/operations/settings/query-complexity/#settings_max_memory_usage"
        }
      ],
      "nullPointMode": "null",
      "options": {
        "dataLinks": []
      },
      "percentage": false,
      "pointradius": 5,
      "points": false,
      "renderer": "flot",
      "seriesOverrides": [
        {},
        {}
      ],
      "spaceLength": 10,
      "stack": false,
      "steppedLine": false,
      "targets": [
        {
          "expr": "irate(chi_clickhouse_event_InsertQuery{exported_namespace=~\"$exported_namespace\",chi=~\"$chi\",hostname=~\"$hostname\"}[1m])",
          "legendFormat": "Insert queries {{hostname}}",
          "refId": "C"
        }
      ],
      "thresholds": [],
      "timeFrom": null,
      "timeRegions": [],
      "timeShift": null,
      "title": "Insert Queries",
      "tooltip": {
        "msResolution": false,
        "shared": true,
        "sort": 0,
        "value_type": "cumulative"
      },
      "type": "graph",
      "xaxis": {
        "buckets": null,
        "mode": "time",
        "name": null,
        "show": true,
        "values": []
      },
      "yaxes": [
        {
          "format": "short",
          "label": null,
          "logBase": 1,
          "max": null,
          "min": "0",
          "show": true
        },
        {
          "format": "reqps",
          "label": null,
          "logBase": 1,
          "max": null,
          "min": null,
          "show": false
        }
      ],
      "yaxis": {
        "align": false,
        "alignLevel": null
      }
    },
    {
      "aliasColors": {},
      "bars": false,
      "dashLength": 10,
      "dashes": false,
      "datasource": "${DS_PROMETHEUS}",
      "description": "## Tracks amount of inserted data.",
      "editable": true,
      "error": false,
      "fill": 1,
      "fillGradient": 0,
      "grid": {},
      "gridPos": {
        "h": 7,
        "w": 8,
        "x": 8,
        "y": 18
      },
      "hiddenSeries": false,
      "id": 37,
      "isNew": true,
      "legend": {
        "avg": false,
        "current": false,
        "hideEmpty": false,
        "hideZero": false,
        "max": false,
        "min": false,
        "show": false,
        "total": false,
        "values": false
      },
      "lines": true,
      "linewidth": 2,
      "links": [
        {
          "targetBlank": true,
          "title": "max_memory_usage",
          "url": "https://clickhouse.tech/docs/en/operations/settings/query-complexity/#settings_max_memory_usage"
        }
      ],
      "nullPointMode": "null",
      "options": {
        "dataLinks": []
      },
      "percentage": false,
      "pointradius": 5,
      "points": false,
      "renderer": "flot",
      "seriesOverrides": [
        {},
        {}
      ],
      "spaceLength": 10,
      "stack": false,
      "steppedLine": false,
      "targets": [
        {
          "expr": "irate(chi_clickhouse_event_InsertedBytes{exported_namespace=~\"$exported_namespace\",chi=~\"$chi\",hostname=~\"$hostname\"}[1m])",
          "legendFormat": "Insert bytes {{hostname}}",
          "refId": "A"
        }
      ],
      "thresholds": [],
      "timeFrom": null,
      "timeRegions": [],
      "timeShift": null,
      "title": "Bytes Inserted",
      "tooltip": {
        "msResolution": false,
        "shared": true,
        "sort": 0,
        "value_type": "cumulative"
      },
      "type": "graph",
      "xaxis": {
        "buckets": null,
        "mode": "time",
        "name": null,
        "show": true,
        "values": []
      },
      "yaxes": [
        {
          "format": "bytes",
          "label": null,
          "logBase": 1,
          "max": null,
          "min": "0",
          "show": true
        },
        {
          "format": "reqps",
          "label": null,
          "logBase": 1,
          "max": null,
          "min": null,
          "show": false
        }
      ],
      "yaxis": {
        "align": false,
        "alignLevel": null
      }
    },
    {
      "aliasColors": {},
      "bars": false,
      "dashLength": 10,
      "dashes": false,
      "datasource": "${DS_PROMETHEUS}",
      "description": "## Tracks rows of inserted data.",
      "editable": true,
      "error": false,
      "fill": 1,
      "fillGradient": 0,
      "grid": {},
      "gridPos": {
        "h": 7,
        "w": 8,
        "x": 16,
        "y": 18
      },
      "hiddenSeries": false,
      "id": 32,
      "isNew": true,
      "legend": {
        "avg": false,
        "current": false,
        "hideEmpty": false,
        "hideZero": false,
        "max": false,
        "min": false,
        "show": false,
        "total": false,
        "values": false
      },
      "lines": true,
      "linewidth": 2,
      "links": [
        {
          "targetBlank": true,
          "title": "max_memory_usage",
          "url": "https://clickhouse.tech/docs/en/operations/settings/query-complexity/#settings_max_memory_usage"
        }
      ],
      "nullPointMode": "null",
      "options": {
        "dataLinks": []
      },
      "percentage": false,
      "pointradius": 5,
      "points": false,
      "renderer": "flot",
      "seriesOverrides": [
        {},
        {}
      ],
      "spaceLength": 10,
      "stack": false,
      "steppedLine": false,
      "targets": [
        {
          "expr": "irate(chi_clickhouse_event_InsertedRows{exported_namespace=~\"$exported_namespace\",chi=~\"$chi\",hostname=~\"$hostname\"}[1m])",
          "legendFormat": "Insert rows {{hostname}}",
          "refId": "A"
        }
      ],
      "thresholds": [],
      "timeFrom": null,
      "timeRegions": [],
      "timeShift": null,
      "title": "Rows Inserted",
      "tooltip": {
        "msResolution": false,
        "shared": true,
        "sort": 0,
        "value_type": "cumulative"
      },
      "type": "graph",
      "xaxis": {
        "buckets": null,
        "mode": "time",
        "name": null,
        "show": true,
        "values": []
      },
      "yaxes": [
        {
          "format": "short",
          "label": null,
          "logBase": 1,
          "max": null,
          "min": "0",
          "show": true
        },
        {
          "format": "reqps",
          "label": null,
          "logBase": 1,
          "max": null,
          "min": null,
          "show": false
        }
      ],
      "yaxis": {
        "align": false,
        "alignLevel": null
      }
    },
    {
      "aliasColors": {},
      "bars": false,
      "dashLength": 10,
      "dashes": false,
      "datasource": "${DS_PROMETHEUS}",
      "description": "Show how intensive data exchange between replicas in parts",
      "editable": true,
      "error": false,
      "fill": 1,
      "fillGradient": 0,
      "grid": {},
      "gridPos": {
        "h": 7,
        "w": 8,
        "x": 0,
        "y": 25
      },
      "hiddenSeries": false,
      "id": 3,
      "isNew": true,
      "legend": {
        "alignAsTable": false,
        "avg": true,
        "current": true,
        "hideEmpty": false,
        "hideZero": false,
        "max": false,
        "min": false,
        "show": false,
        "total": false,
        "values": true
      },
      "lines": true,
      "linewidth": 2,
      "links": [
        {
          "targetBlank": true,
          "title": "How replication works",
          "url": "https://clickhouse.tech/docs/en/engines/table-engines/mergetree-family/replication/"
        }
      ],
      "nullPointMode": "null",
      "options": {
        "dataLinks": []
      },
      "percentage": false,
      "pointradius": 5,
      "points": false,
      "renderer": "flot",
      "seriesOverrides": [
        {
          "alias": "/^max.+/",
          "color": "#F2495C"
        },
        {
          "alias": "/^check.+/",
          "color": "#FF9830"
        },
        {
          "alias": "/^fetch.+/",
          "color": "#B877D9"
        },
        {
          "alias": "/^send.+/",
          "color": "#5794F2"
        }
      ],
      "spaceLength": 10,
      "stack": false,
      "steppedLine": false,
      "targets": [
        {
          "expr": "chi_clickhouse_metric_ReplicasMaxQueueSize{exported_namespace=~\"$exported_namespace\",chi=~\"$chi\",hostname=~\"$hostname\"}",
          "legendFormat": "max queue size {{hostname}}",
          "refId": "D"
        },
        {
          "expr": "chi_clickhouse_metric_ReplicatedChecks{exported_namespace=~\"$exported_namespace\",chi=~\"$chi\",hostname=~\"$hostname\"}",
          "intervalFactor": 2,
          "legendFormat": "check {{hostname}}",
          "refId": "A",
          "step": 20
        },
        {
          "expr": "chi_clickhouse_metric_ReplicatedFetch{exported_namespace=~\"$exported_namespace\",chi=~\"$chi\",hostname=~\"$hostname\"}",
          "interval": "",
          "intervalFactor": 2,
          "legendFormat": "fetch {{hostname}}",
          "refId": "B",
          "step": 20
        },
        {
          "expr": "chi_clickhouse_metric_ReplicatedSend{exported_namespace=~\"$exported_namespace\",chi=~\"$chi\",hostname=~\"$hostname\"}",
          "intervalFactor": 2,
          "legendFormat": "send {{hostname}}",
          "refId": "C",
          "step": 20
        }
      ],
      "thresholds": [],
      "timeFrom": null,
      "timeRegions": [],
      "timeShift": null,
      "title": "Replication Queue Jobs",
      "tooltip": {
        "msResolution": false,
        "shared": true,
        "sort": 0,
        "value_type": "individual"
      },
      "type": "graph",
      "xaxis": {
        "buckets": null,
        "mode": "time",
        "name": null,
        "show": true,
        "values": []
      },
      "yaxes": [
        {
          "format": "short",
          "label": "",
          "logBase": 1,
          "max": null,
          "min": "0",
          "show": true
        },
        {
          "format": "short",
          "label": null,
          "logBase": 1,
          "max": null,
          "min": null,
          "show": false
        }
      ],
      "yaxis": {
        "align": false,
        "alignLevel": null
      }
    },
    {
      "aliasColors": {},
      "bars": false,
      "dashLength": 10,
      "dashes": false,
      "datasource": "${DS_PROMETHEUS}",
      "description": "Show seconds when replicated servers can be delayed relative to current time,  when you insert directly in *ReplicatedMegreTree table on one server clickhouse need time to replicate new parts of data to another servers in same shard in background",
      "editable": true,
      "error": false,
      "fill": 1,
      "fillGradient": 0,
      "grid": {},
      "gridPos": {
        "h": 7,
        "w": 8,
        "x": 8,
        "y": 25
      },
      "hiddenSeries": false,
      "id": 7,
      "isNew": true,
      "legend": {
        "avg": true,
        "current": true,
        "hideEmpty": false,
        "hideZero": false,
        "max": false,
        "min": false,
        "show": false,
        "total": false,
        "values": true
      },
      "lines": true,
      "linewidth": 2,
      "links": [
        {
          "targetBlank": true,
          "title": "Replication architecture",
          "url": "https://clickhouse.tech/docs/en/development/architecture/#replication"
        },
        {
          "targetBlank": true,
          "title": "ReplicatedMergeTree engine",
          "url": "https://clickhouse.tech/docs/en/engines/table-engines/mergetree-family/replication/"
        },
        {
          "targetBlank": true,
          "title": "max_replica_delay_for_distributed_queries",
          "url": "https://clickhouse.tech/docs/en/operations/settings/settings/#settings-max_replica_delay_for_distributed_queries"
        }
      ],
      "nullPointMode": "null",
      "options": {
        "dataLinks": []
      },
      "percentage": false,
      "pointradius": 5,
      "points": false,
      "renderer": "flot",
      "seriesOverrides": [
        {
          "alias": "/^absolute.+/",
          "color": "#F2495C"
        },
        {
          "alias": "/^relative.+/",
          "color": "#FADE2A"
        }
      ],
      "spaceLength": 10,
      "stack": false,
      "steppedLine": false,
      "targets": [
        {
          "expr": "chi_clickhouse_metric_ReplicasMaxAbsoluteDelay{exported_namespace=~\"$exported_namespace\",chi=~\"$chi\",hostname=~\"$hostname\"}",
          "intervalFactor": 2,
          "legendFormat": "absolute {{hostname}}",
          "refId": "A",
          "step": 10
        },
        {
          "expr": "chi_clickhouse_metric_ReplicasMaxRelativeDelay{exported_namespace=~\"$exported_namespace\",chi=~\"$chi\",hostname=~\"$hostname\"}",
          "intervalFactor": 2,
          "legendFormat": "relative {{hostname}}",
          "refId": "B",
          "step": 10
        }
      ],
      "thresholds": [],
      "timeFrom": null,
      "timeRegions": [],
      "timeShift": null,
      "title": "Max Replica Delay",
      "tooltip": {
        "msResolution": false,
        "shared": true,
        "sort": 0,
        "value_type": "cumulative"
      },
      "type": "graph",
      "xaxis": {
        "buckets": null,
        "mode": "time",
        "name": null,
        "show": true,
        "values": []
      },
      "yaxes": [
        {
          "format": "short",
          "label": null,
          "logBase": 1,
          "max": null,
          "min": "0",
          "show": true
        },
        {
          "format": "short",
          "label": null,
          "logBase": 1,
          "max": null,
          "min": null,
          "show": true
        }
      ],
      "yaxis": {
        "align": false,
        "alignLevel": null
      }
    },
    {
      "aliasColors": {},
      "bars": false,
      "dashLength": 10,
      "dashes": false,
      "datasource": "${DS_PROMETHEUS}",
      "description": "Number of requests to ZooKeeper transactions per seconds.",
      "editable": true,
      "error": false,
      "fill": 1,
      "fillGradient": 0,
      "grid": {},
      "gridPos": {
        "h": 7,
        "w": 8,
        "x": 16,
        "y": 25
      },
      "hiddenSeries": false,
      "id": 34,
      "isNew": true,
      "legend": {
        "avg": true,
        "current": true,
        "hideEmpty": false,
        "hideZero": false,
        "max": false,
        "min": false,
        "show": false,
        "total": false,
        "values": true
      },
      "lines": true,
      "linewidth": 2,
      "links": [
        {
          "targetBlank": true,
          "title": "Replication architecture",
          "url": "https://clickhouse.tech/docs/en/development/architecture/#replication"
        }
      ],
      "nullPointMode": "null",
      "options": {
        "dataLinks": []
      },
      "percentage": false,
      "pointradius": 5,
      "points": false,
      "renderer": "flot",
      "seriesOverrides": [],
      "spaceLength": 10,
      "stack": false,
      "steppedLine": false,
      "targets": [
        {
          "expr": "irate(chi_clickhouse_event_ZooKeeperTransactions{exported_namespace=~\"$exported_namespace\",chi=~\"$chi\",hostname=~\"$hostname\"}[1m])",
          "legendFormat": "transactions {{ hostname }}",
          "refId": "B"
        },
        {
          "expr": "chi_clickhouse_metric_ZooKeeperRequest{exported_namespace=~\"$exported_namespace\",chi=~\"$chi\",hostname=~\"$hostname\"}",
          "hide": true,
          "legendFormat": "{{ hostname }}",
          "refId": "A"
        }
      ],
      "thresholds": [],
      "timeFrom": null,
      "timeRegions": [],
      "timeShift": null,
      "title": "Zookeeper Transactions",
      "tooltip": {
        "msResolution": false,
        "shared": true,
        "sort": 0,
        "value_type": "cumulative"
      },
      "type": "graph",
      "xaxis": {
        "buckets": null,
        "mode": "time",
        "name": null,
        "show": true,
        "values": []
      },
      "yaxes": [
        {
          "format": "short",
          "label": null,
          "logBase": 1,
          "max": null,
          "min": "0",
          "show": true
        },
        {
          "format": "short",
          "label": null,
          "logBase": 1,
          "max": null,
          "min": null,
          "show": false
        }
      ],
      "yaxis": {
        "align": false,
        "alignLevel": null
      }
    },
    {
      "aliasColors": {},
      "bars": false,
      "dashLength": 10,
      "dashes": false,
      "datasource": "${DS_PROMETHEUS}",
      "description": "Show how intensive background merge processes",
      "editable": true,
      "error": false,
      "fill": 1,
      "fillGradient": 0,
      "grid": {},
      "gridPos": {
        "h": 7,
        "w": 8,
        "x": 0,
        "y": 32
      },
      "hiddenSeries": false,
      "id": 2,
      "isNew": true,
      "legend": {
        "avg": false,
        "current": true,
        "hideEmpty": false,
        "hideZero": false,
        "max": false,
        "min": false,
        "show": false,
        "total": false,
        "values": true
      },
      "lines": true,
      "linewidth": 2,
      "links": [
        {
          "targetBlank": true,
          "title": "START/STOP Merges",
          "url": "https://clickhouse.tech/docs/en/sql-reference/statements/system/#query_language-system-stop-merges"
        },
        {
          "targetBlank": true,
          "title": "MegreTree Engine description",
          "url": "https://clickhouse.tech/docs/en/engines/table-engines/mergetree-family/mergetree/"
        }
      ],
      "nullPointMode": "null",
      "options": {
        "dataLinks": []
      },
      "percentage": false,
      "pointradius": 5,
      "points": false,
      "renderer": "flot",
      "seriesOverrides": [],
      "spaceLength": 10,
      "stack": false,
      "steppedLine": true,
      "targets": [
        {
          "expr": "irate(chi_clickhouse_event_Merge{exported_namespace=~\"$exported_namespace\",chi=~\"$chi\",hostname=~\"$hostname\"}[1m])",
          "intervalFactor": 2,
          "legendFormat": "merges {{hostname}}",
          "refId": "A",
          "step": 4
        }
      ],
      "thresholds": [],
      "timeFrom": null,
      "timeRegions": [],
      "timeShift": null,
      "title": "Merges",
      "tooltip": {
        "msResolution": false,
        "shared": true,
        "sort": 2,
        "value_type": "cumulative"
      },
      "type": "graph",
      "xaxis": {
        "buckets": null,
        "mode": "time",
        "name": null,
        "show": true,
        "values": []
      },
      "yaxes": [
        {
          "decimals": null,
          "format": "short",
          "label": "",
          "logBase": 1,
          "max": null,
          "min": "0",
          "show": true
        },
        {
          "format": "short",
          "label": "",
          "logBase": 1,
          "max": null,
          "min": "0",
          "show": true
        }
      ],
      "yaxis": {
        "align": false,
        "alignLevel": null
      }
    },
    {
      "aliasColors": {},
      "bars": false,
      "dashLength": 10,
      "dashes": false,
      "datasource": "${DS_PROMETHEUS}",
      "description": "Show how intensive background merge processes",
      "editable": true,
      "error": false,
      "fill": 1,
      "fillGradient": 0,
      "grid": {},
      "gridPos": {
        "h": 7,
        "w": 8,
        "x": 8,
        "y": 32
      },
      "hiddenSeries": false,
      "id": 36,
      "isNew": true,
      "legend": {
        "avg": false,
        "current": true,
        "hideEmpty": false,
        "hideZero": false,
        "max": false,
        "min": false,
        "show": false,
        "total": false,
        "values": true
      },
      "lines": true,
      "linewidth": 2,
      "links": [
        {
          "targetBlank": true,
          "title": "START/STOP Merges",
          "url": "https://clickhouse.tech/docs/en/sql-reference/statements/system/#query_language-system-stop-merges"
        },
        {
          "targetBlank": true,
          "title": "MegreTree Engine description",
          "url": "https://clickhouse.tech/docs/en/engines/table-engines/mergetree-family/mergetree/"
        }
      ],
      "nullPointMode": "null",
      "options": {
        "dataLinks": []
      },
      "percentage": false,
      "pointradius": 5,
      "points": false,
      "renderer": "flot",
      "seriesOverrides": [],
      "spaceLength": 10,
      "stack": false,
      "steppedLine": true,
      "targets": [
        {
          "expr": "irate(chi_clickhouse_event_MergedRows{exported_namespace=~\"$exported_namespace\",chi=~\"$chi\",hostname=~\"$hostname\"}[1m])",
          "intervalFactor": 2,
          "legendFormat": "rows {{hostname}}",
          "refId": "B",
          "step": 4
        }
      ],
      "thresholds": [],
      "timeFrom": null,
      "timeRegions": [],
      "timeShift": null,
      "title": "Merged Rows",
      "tooltip": {
        "msResolution": false,
        "shared": true,
        "sort": 2,
        "value_type": "cumulative"
      },
      "type": "graph",
      "xaxis": {
        "buckets": null,
        "mode": "time",
        "name": null,
        "show": true,
        "values": []
      },
      "yaxes": [
        {
          "decimals": null,
          "format": "short",
          "label": "",
          "logBase": 1,
          "max": null,
          "min": "0",
          "show": true
        },
        {
          "format": "short",
          "label": "",
          "logBase": 1,
          "max": null,
          "min": null,
          "show": true
        }
      ],
      "yaxis": {
        "align": false,
        "alignLevel": null
      }
    },
    {
      "aliasColors": {},
      "bars": false,
      "dashLength": 10,
      "dashes": false,
      "datasource": "${DS_PROMETHEUS}",
      "description": "Show how intensive background merge processes",
      "editable": true,
      "error": false,
      "fill": 1,
      "fillGradient": 0,
      "grid": {},
      "gridPos": {
        "h": 7,
        "w": 8,
        "x": 16,
        "y": 32
      },
      "hiddenSeries": false,
      "id": 49,
      "isNew": true,
      "legend": {
        "avg": false,
        "current": true,
        "hideEmpty": false,
        "hideZero": false,
        "max": false,
        "min": false,
        "show": false,
        "total": false,
        "values": true
      },
      "lines": true,
      "linewidth": 2,
      "links": [
        {
          "targetBlank": true,
          "title": "START/STOP Merges",
          "url": "https://clickhouse.tech/docs/en/sql-reference/statements/system/#query_language-system-stop-merges"
        },
        {
          "targetBlank": true,
          "title": "MegreTree Engine description",
          "url": "https://clickhouse.tech/docs/en/engines/table-engines/mergetree-family/mergetree/"
        }
      ],
      "nullPointMode": "null",
      "options": {
        "dataLinks": []
      },
      "percentage": false,
      "pointradius": 5,
      "points": false,
      "renderer": "flot",
      "seriesOverrides": [],
      "spaceLength": 10,
      "stack": false,
      "steppedLine": true,
      "targets": [
        {
          "expr": "irate(chi_clickhouse_event_MergedUncompressedBytes{exported_namespace=~\"$exported_namespace\",chi=~\"$chi\",hostname=~\"$hostname\"}[1m])",
          "intervalFactor": 2,
          "legendFormat": "bytes {{hostname}}",
          "refId": "B",
          "step": 4
        }
      ],
      "thresholds": [],
      "timeFrom": null,
      "timeRegions": [],
      "timeShift": null,
      "title": "Merged Uncompressed Bytes",
      "tooltip": {
        "msResolution": false,
        "shared": true,
        "sort": 2,
        "value_type": "cumulative"
      },
      "type": "graph",
      "xaxis": {
        "buckets": null,
        "mode": "time",
        "name": null,
        "show": true,
        "values": []
      },
      "yaxes": [
        {
          "decimals": null,
          "format": "decbytes",
          "label": "",
          "logBase": 1,
          "max": null,
          "min": "0",
          "show": true
        },
        {
          "format": "short",
          "label": "",
          "logBase": 1,
          "max": null,
          "min": null,
          "show": true
        }
      ],
      "yaxis": {
        "align": false,
        "alignLevel": null
      }
    },
    {
      "aliasColors": {},
      "bars": false,
      "dashLength": 10,
      "dashes": false,
      "datasource": "${DS_PROMETHEUS}",
      "decimals": 0,
      "description": "",
      "fill": 1,
      "fillGradient": 0,
      "gridPos": {
        "h": 7,
        "w": 8,
        "x": 0,
        "y": 39
      },
      "hiddenSeries": false,
      "id": 23,
      "legend": {
        "alignAsTable": true,
        "avg": true,
        "current": true,
        "hideEmpty": false,
        "hideZero": false,
        "max": true,
        "min": true,
        "show": false,
        "total": false,
        "values": true
      },
      "lines": true,
      "linewidth": 1,
      "links": [
        {
          "targetBlank": true,
          "title": "system.parts",
          "url": "https://clickhouse.tech/docs/en/operations/system-tables/#system_tables-parts"
        },
        {
          "targetBlank": true,
          "title": "parts_to_delay_insert",
          "url": "https://github.com/ClickHouse/ClickHouse/search?q=parts_to_delay_insert"
        }
      ],
      "nullPointMode": "null",
      "options": {
        "dataLinks": []
      },
      "percentage": false,
      "pointradius": 5,
      "points": false,
      "renderer": "flot",
      "seriesOverrides": [],
      "spaceLength": 10,
      "stack": false,
      "steppedLine": false,
      "targets": [
        {
          "expr": "sum by(hostname) (chi_clickhouse_table_parts{exported_namespace=~\"[[exported_namespace]]\",chi=~\"[[chi]]\",active=\"1\"})",
          "legendFormat": "Parts {{hostname}}",
          "refId": "C"
        }
      ],
      "thresholds": [],
      "timeFrom": null,
      "timeRegions": [],
      "timeShift": null,
      "title": "Active Parts",
      "tooltip": {
        "shared": true,
        "sort": 0,
        "value_type": "individual"
      },
      "type": "graph",
      "xaxis": {
        "buckets": null,
        "mode": "time",
        "name": null,
        "show": true,
        "values": []
      },
      "yaxes": [
        {
          "format": "short",
          "label": null,
          "logBase": 1,
          "max": null,
          "min": "0",
          "show": true
        },
        {
          "format": "short",
          "label": null,
          "logBase": 1,
          "max": null,
          "min": "0",
          "show": false
        }
      ],
      "yaxis": {
        "align": false,
        "alignLevel": null
      }
    },
    {
      "aliasColors": {},
      "bars": false,
      "dashLength": 10,
      "dashes": false,
      "datasource": "${DS_PROMETHEUS}",
      "decimals": 0,
      "description": "",
      "fill": 1,
      "fillGradient": 0,
      "gridPos": {
        "h": 7,
        "w": 8,
        "x": 8,
        "y": 39
      },
      "hiddenSeries": false,
      "id": 50,
      "legend": {
        "alignAsTable": true,
        "avg": true,
        "current": true,
        "hideEmpty": false,
        "hideZero": false,
        "max": true,
        "min": true,
        "show": false,
        "total": false,
        "values": true
      },
      "lines": true,
      "linewidth": 1,
      "links": [
        {
          "targetBlank": true,
          "title": "system.parts",
          "url": "https://clickhouse.tech/docs/en/operations/system-tables/#system_tables-parts"
        },
        {
          "targetBlank": true,
          "title": "parts_to_delay_insert",
          "url": "https://github.com/ClickHouse/ClickHouse/search?q=parts_to_delay_insert"
        }
      ],
      "nullPointMode": "null",
      "options": {
        "dataLinks": []
      },
      "percentage": false,
      "pointradius": 5,
      "points": false,
      "renderer": "flot",
      "seriesOverrides": [],
      "spaceLength": 10,
      "stack": false,
      "steppedLine": false,
      "targets": [
        {
          "expr": "sum by(hostname) (chi_clickhouse_table_parts{exported_namespace=~\"[[exported_namespace]]\",chi=~\"[[chi]]\",active=\"0\"})",
          "legendFormat": "Parts {{hostname}}",
          "refId": "C"
        }
      ],
      "thresholds": [],
      "timeFrom": null,
      "timeRegions": [],
      "timeShift": null,
      "title": "Inactive Parts",
      "tooltip": {
        "shared": true,
        "sort": 0,
        "value_type": "individual"
      },
      "type": "graph",
      "xaxis": {
        "buckets": null,
        "mode": "time",
        "name": null,
        "show": true,
        "values": []
      },
      "yaxes": [
        {
          "format": "short",
          "label": null,
          "logBase": 1,
          "max": null,
          "min": "0",
          "show": true
        },
        {
          "format": "short",
          "label": null,
          "logBase": 1,
          "max": null,
          "min": "0",
          "show": false
        }
      ],
      "yaxis": {
        "align": false,
        "alignLevel": null
      }
    },
    {
      "aliasColors": {},
      "bars": false,
      "dashLength": 10,
      "dashes": false,
      "datasource": "${DS_PROMETHEUS}",
      "description": "Each logical partition defined over `PARTITION BY` contains few physical data \"parts\" ",
      "editable": true,
      "error": false,
      "fill": 1,
      "fillGradient": 0,
      "grid": {},
      "gridPos": {
        "h": 7,
        "w": 8,
        "x": 16,
        "y": 39
      },
      "hiddenSeries": false,
      "id": 4,
      "isNew": true,
      "legend": {
        "avg": false,
        "current": true,
        "hideEmpty": false,
        "hideZero": false,
        "max": false,
        "min": false,
        "show": false,
        "total": false,
        "values": true
      },
      "lines": true,
      "linewidth": 2,
      "links": [
        {
          "targetBlank": true,
          "title": "Custom Partitioning Key",
          "url": "https://clickhouse.tech/docs/en/engines/table-engines/mergetree-family/custom-partitioning-key/"
        },
        {
          "targetBlank": true,
          "title": "system.parts",
          "url": "https://clickhouse.tech/docs/en/operations/system-tables/#system_tables-parts"
        },
        {
          "targetBlank": true,
          "title": "system.part_log",
          "url": "https://clickhouse.tech/docs/en/operations/system-tables/#system_tables-part-log"
        }
      ],
      "nullPointMode": "null",
      "options": {
        "dataLinks": []
      },
      "percentage": false,
      "pointradius": 5,
      "points": false,
      "renderer": "flot",
      "seriesOverrides": [],
      "spaceLength": 10,
      "stack": false,
      "steppedLine": false,
      "targets": [
        {
          "expr": "chi_clickhouse_metric_MaxPartCountForPartition{exported_namespace=~\"$exported_namespace\",chi=~\"$chi\",hostname=~\"$hostname\"}",
          "intervalFactor": 2,
          "legendFormat": "{{hostname}}",
          "refId": "A",
          "step": 10
        }
      ],
      "thresholds": [],
      "timeFrom": null,
      "timeRegions": [],
      "timeShift": null,
      "title": "Max Part count for Partition",
      "tooltip": {
        "msResolution": false,
        "shared": true,
        "sort": 0,
        "value_type": "cumulative"
      },
      "type": "graph",
      "xaxis": {
        "buckets": null,
        "mode": "time",
        "name": null,
        "show": true,
        "values": []
      },
      "yaxes": [
        {
          "format": "short",
          "label": null,
          "logBase": 1,
          "max": null,
          "min": "0",
          "show": true
        },
        {
          "format": "short",
          "label": null,
          "logBase": 1,
          "max": null,
          "min": null,
          "show": true
        }
      ],
      "yaxis": {
        "align": false,
        "alignLevel": null
      }
    },
    {
      "aliasColors": {},
      "bars": false,
      "dashLength": 10,
      "dashes": false,
      "datasource": "${DS_PROMETHEUS}",
      "description": "Memory size allocated for clickhouse-server process\nAvailable for ClickHouse 20.4+\n\nVIRT \nThe total amount of virtual memory used by the task. It includes all code, data and shared libraries plus pages that have been swapped out.\n\nVIRT = SWAP + RES\n\n\nSWAP -- Swapped size (kb)\nThe swapped out portion of a task's total virtual memory image.\n\nRES -- Resident size (kb)\nThe non-swapped physical memory a task has used.\nRES = CODE + USED DATA.\n\nCODE -- Code size (kb)\nThe amount of physical memory devoted to executable code, also known as the 'text resident set' size or TRS\n\nDATA -- Data+Stack size (kb)\nThe amount of physical memory allocated to other than executable code, also known as the 'data resident set' size or DRS.\n\nSHR -- Shared Mem size (kb)\nThe amount of shared memory used by a task. It simply reflects memory that could be potentially shared with other processes.",
      "fill": 1,
      "fillGradient": 2,
      "gridPos": {
        "h": 7,
        "w": 8,
        "x": 0,
        "y": 46
      },
      "hiddenSeries": false,
      "id": 46,
      "legend": {
        "avg": false,
        "current": false,
        "max": false,
        "min": false,
        "show": false,
        "total": false,
        "values": false
      },
      "lines": true,
      "linewidth": 1,
      "links": [
        {
          "targetBlank": true,
          "title": "Describe Linux Process Memory types",
          "url": "https://elinux.org/Runtime_Memory_Measurement"
        }
      ],
      "nullPointMode": "null",
      "options": {
        "dataLinks": []
      },
      "percentage": false,
      "pointradius": 2,
      "points": false,
      "renderer": "flot",
      "seriesOverrides": [
        {
          "alias": "/VIRT.+/",
          "color": "#73BF69"
        },
        {
          "alias": "/DATA.+/",
          "color": "#C4162A"
        },
        {
          "alias": "/CODE.+/",
          "color": "#FF9830"
        },
        {
          "alias": "/RES.+/",
          "color": "#FADE2A"
        },
        {
          "alias": "/SHR.+/",
          "color": "#5794F2"
        }
      ],
      "spaceLength": 10,
      "stack": false,
      "steppedLine": true,
      "targets": [
        {
          "expr": "chi_clickhouse_metric_MemoryCode{exported_namespace=~\"$exported_namespace\",chi=~\"$chi\",hostname=~\"$hostname\"}",
          "legendFormat": "CODE {{ hostname }}",
          "refId": "A"
        },
        {
          "expr": "chi_clickhouse_metric_MemoryResident{exported_namespace=~\"$exported_namespace\",chi=~\"$chi\",hostname=~\"$hostname\"}",
          "legendFormat": "RES {{ hostname }}",
          "refId": "B"
        },
        {
          "expr": "chi_clickhouse_metric_MemoryShared{exported_namespace=~\"$exported_namespace\",chi=~\"$chi\",hostname=~\"$hostname\"}",
          "legendFormat": "SHR {{ hostname }}",
          "refId": "C"
        },
        {
          "expr": "chi_clickhouse_metric_MemoryDataAndStack{exported_namespace=~\"$exported_namespace\",chi=~\"$chi\",hostname=~\"$hostname\"}",
          "legendFormat": "DATA {{ hostname }}",
          "refId": "D"
        },
        {
          "expr": "chi_clickhouse_metric_MemoryVirtual{exported_namespace=~\"$exported_namespace\",chi=~\"$chi\",hostname=~\"$hostname\"}",
          "legendFormat": "VIRT {{ hostname }}",
          "refId": "E"
        }
      ],
      "thresholds": [],
      "timeFrom": null,
      "timeRegions": [],
      "timeShift": null,
      "title": " clickhouse-server Process Memory",
      "tooltip": {
        "shared": true,
        "sort": 0,
        "value_type": "individual"
      },
      "type": "graph",
      "xaxis": {
        "buckets": null,
        "mode": "time",
        "name": null,
        "show": true,
        "values": []
      },
      "yaxes": [
        {
          "format": "decbytes",
          "label": null,
          "logBase": 1,
          "max": null,
          "min": "0",
          "show": true
        },
        {
          "format": "short",
          "label": null,
          "logBase": 1,
          "max": null,
          "min": null,
          "show": true
        }
      ],
      "yaxis": {
        "align": false,
        "alignLevel": null
      }
    },
    {
      "aliasColors": {},
      "bars": false,
      "dashLength": 10,
      "dashes": false,
      "datasource": "${DS_PROMETHEUS}",
      "description": "Memory size allocated for primary keys",
      "fill": 1,
      "fillGradient": 0,
      "gridPos": {
        "h": 7,
        "w": 8,
        "x": 8,
        "y": 46
      },
      "hiddenSeries": false,
      "id": 45,
      "legend": {
        "avg": false,
        "current": false,
        "max": false,
        "min": false,
        "show": false,
        "total": false,
        "values": false
      },
      "lines": true,
      "linewidth": 1,
      "links": [
        {
          "targetBlank": true,
          "title": "How to choose right primary key",
          "url": "https://clickhouse.tech/docs/en/engines/table-engines/mergetree-family/mergetree/#selecting-the-primary-key"
        }
      ],
      "nullPointMode": "null",
      "options": {
        "dataLinks": []
      },
      "percentage": false,
      "pointradius": 2,
      "points": false,
      "renderer": "flot",
      "seriesOverrides": [],
      "spaceLength": 10,
      "stack": false,
      "steppedLine": false,
      "targets": [
        {
          "expr": "chi_clickhouse_metric_MemoryPrimaryKeyBytesAllocated",
          "legendFormat": "{{ hostname }}",
          "refId": "A"
        }
      ],
      "thresholds": [],
      "timeFrom": null,
      "timeRegions": [],
      "timeShift": null,
      "title": "Primary Keys Memory",
      "tooltip": {
        "shared": true,
        "sort": 0,
        "value_type": "individual"
      },
      "type": "graph",
      "xaxis": {
        "buckets": null,
        "mode": "time",
        "name": null,
        "show": true,
        "values": []
      },
      "yaxes": [
        {
          "format": "short",
          "label": null,
          "logBase": 1,
          "max": null,
          "min": "0",
          "show": true
        },
        {
          "format": "short",
          "label": null,
          "logBase": 1,
          "max": null,
          "min": null,
          "show": true
        }
      ],
      "yaxis": {
        "align": false,
        "alignLevel": null
      }
    },
    {
      "aliasColors": {},
      "bars": false,
      "dashLength": 10,
      "dashes": false,
      "datasource": "${DS_PROMETHEUS}",
      "description": "Memory size allocated for dictionaries",
      "fill": 1,
      "fillGradient": 0,
      "gridPos": {
        "h": 7,
        "w": 8,
        "x": 16,
        "y": 46
      },
      "hiddenSeries": false,
      "id": 43,
      "legend": {
        "avg": false,
        "current": false,
        "max": false,
        "min": false,
        "show": false,
        "total": false,
        "values": false
      },
      "lines": true,
      "linewidth": 1,
      "links": [
        {
          "targetBlank": true,
          "title": "system.dictionaries",
          "url": "https://clickhouse.tech/docs/en/operations/system-tables/#system_tables-dictionaries"
        },
        {
          "targetBlank": true,
          "title": "CREATE DICTIONARY",
          "url": "https://clickhouse.tech/docs/en/sql-reference/statements/create/#create-dictionary-query"
        }
      ],
      "nullPointMode": "null",
      "options": {
        "dataLinks": []
      },
      "percentage": false,
      "pointradius": 2,
      "points": false,
      "renderer": "flot",
      "seriesOverrides": [],
      "spaceLength": 10,
      "stack": false,
      "steppedLine": false,
      "targets": [
        {
          "expr": "chi_clickhouse_metric_MemoryDictionaryBytesAllocated{exported_namespace=~\"$exported_namespace\",chi=~\"$chi\",hostname=~\"$hostname\"}",
          "legendFormat": "{{ hostname }}",
          "refId": "A"
        }
      ],
      "thresholds": [],
      "timeFrom": null,
      "timeRegions": [],
      "timeShift": null,
      "title": "Dictionary Memory",
      "tooltip": {
        "shared": true,
        "sort": 0,
        "value_type": "individual"
      },
      "type": "graph",
      "xaxis": {
        "buckets": null,
        "mode": "time",
        "name": null,
        "show": true,
        "values": []
      },
      "yaxes": [
        {
          "format": "decbytes",
          "label": null,
          "logBase": 1,
          "max": null,
          "min": "0",
          "show": true
        },
        {
          "format": "short",
          "label": null,
          "logBase": 1,
          "max": null,
          "min": null,
          "show": true
        }
      ],
      "yaxis": {
        "align": false,
        "alignLevel": null
      }
    },
    {
      "aliasColors": {},
      "bars": false,
      "dashLength": 10,
      "dashes": false,
      "datasource": "${DS_PROMETHEUS}",
      "description": "shows how much space available in the kubernetes pod\n\nbe careful with multiple volumes configuration, kubernetes volume claims and S3 as storage backend",
      "fill": 1,
      "fillGradient": 0,
      "gridPos": {
        "h": 7,
        "w": 8,
        "x": 0,
        "y": 53
      },
      "hiddenSeries": false,
      "id": 39,
      "legend": {
        "avg": false,
        "current": false,
        "max": false,
        "min": false,
        "show": false,
        "total": false,
        "values": false
      },
      "lines": true,
      "linewidth": 1,
      "links": [
        {
          "targetBlank": true,
          "title": "system.disks",
          "url": "https://clickhouse.tech/docs/en/operations/system-tables/disks/"
        },
        {
          "targetBlank": true,
          "title": "Multiple Disk Volumes",
          "url": "https://clickhouse.tech/docs/en/engines/table-engines/mergetree-family/mergetree/#table_engine-mergetree-multiple-volumes"
        }
      ],
      "nullPointMode": "null",
      "options": {
        "dataLinks": []
      },
      "percentage": false,
      "pointradius": 2,
      "points": false,
      "renderer": "flot",
      "seriesOverrides": [],
      "spaceLength": 10,
      "stack": false,
      "steppedLine": false,
      "targets": [
        {
          "expr": "chi_clickhouse_metric_DiskFreeBytes{exported_namespace=~\"$exported_namespace\",chi=~\"$chi\",hostname=~\"$hostname\"} / chi_clickhouse_metric_DiskTotalBytes{exported_namespace=~\"$exported_namespace\",chi=~\"$chi\",hostname=~\"$hostname\"}",
          "legendFormat": "{{ disk }} {{hostname}}",
          "refId": "A"
        }
      ],
      "thresholds": [],
      "timeFrom": null,
      "timeRegions": [],
      "timeShift": null,
      "title": "Disk Space Free",
      "tooltip": {
        "shared": true,
        "sort": 0,
        "value_type": "individual"
      },
      "type": "graph",
      "xaxis": {
        "buckets": null,
        "mode": "time",
        "name": null,
        "show": true,
        "values": []
      },
      "yaxes": [
        {
          "decimals": null,
          "format": "percentunit",
          "label": null,
          "logBase": 1,
          "max": "1",
          "min": "0",
          "show": true
        },
        {
          "format": "short",
          "label": null,
          "logBase": 1,
          "max": null,
          "min": null,
          "show": true
        }
      ],
      "yaxis": {
        "align": false,
        "alignLevel": null
      }
    },
    {
      "aliasColors": {},
      "bars": false,
      "dashLength": 10,
      "dashes": false,
      "datasource": "${DS_PROMETHEUS}",
      "description": "Total data size for all ClickHouse *MergeTree tables\n\n",
      "fill": 1,
      "fillGradient": 0,
      "gridPos": {
        "h": 7,
        "w": 8,
        "x": 8,
        "y": 53
      },
      "hiddenSeries": false,
      "id": 41,
      "legend": {
        "avg": false,
        "current": false,
        "max": false,
        "min": false,
        "show": false,
        "total": false,
        "values": false
      },
      "lines": true,
      "linewidth": 1,
      "links": [
        {
          "targetBlank": true,
          "title": "system.parts",
          "url": "https://clickhouse.tech/docs/en/operations/system-tables/#system_tables-parts"
        }
      ],
      "nullPointMode": "null",
      "options": {
        "dataLinks": []
      },
      "percentage": false,
      "pointradius": 2,
      "points": false,
      "renderer": "flot",
      "seriesOverrides": [],
      "spaceLength": 10,
      "stack": false,
      "steppedLine": false,
      "targets": [
        {
          "expr": "chi_clickhouse_metric_DiskDataBytes{exported_namespace=~\"$exported_namespace\",chi=~\"$chi\",hostname=~\"$hostname\"}",
          "legendFormat": "{{ hostname }}",
          "refId": "A"
        }
      ],
      "thresholds": [],
      "timeFrom": null,
      "timeRegions": [],
      "timeShift": null,
      "title": "Clickhouse Data size on Disk",
      "tooltip": {
        "shared": true,
        "sort": 0,
        "value_type": "individual"
      },
      "type": "graph",
      "xaxis": {
        "buckets": null,
        "mode": "time",
        "name": null,
        "show": true,
        "values": []
      },
      "yaxes": [
        {
          "format": "decbytes",
          "label": null,
          "logBase": 1,
          "max": null,
          "min": "0",
          "show": true
        },
        {
          "format": "short",
          "label": null,
          "logBase": 1,
          "max": null,
          "min": null,
          "show": true
        }
      ],
      "yaxis": {
        "align": false,
        "alignLevel": null
      }
    },
    {
      "aliasColors": {},
      "bars": false,
      "dashLength": 10,
      "dashes": false,
      "datasource": "${DS_PROMETHEUS}",
      "description": "Show different types of connections for each server",
      "editable": true,
      "error": false,
      "fill": 1,
      "fillGradient": 0,
      "grid": {},
      "gridPos": {
        "h": 7,
        "w": 8,
        "x": 16,
        "y": 53
      },
      "hiddenSeries": false,
      "id": 48,
      "isNew": true,
      "legend": {
        "avg": false,
        "current": false,
        "hideEmpty": false,
        "hideZero": false,
        "max": false,
        "min": false,
        "show": false,
        "total": false,
        "values": false
      },
      "lines": true,
      "linewidth": 2,
      "links": [
        {
          "targetBlank": true,
          "title": "max_connections",
          "url": "https://clickhouse.tech/docs/en/operations/server-configuration-parameters/settings/#max-connections"
        },
        {
          "targetBlank": true,
          "title": "max_distributed_connections",
          "url": "https://clickhouse.tech/docs/en/operations/settings/settings/#max-distributed-connections"
        },
        {
          "targetBlank": true,
          "title": "MySQL Protocol",
          "url": "https://clickhouse.tech/docs/en/interfaces/mysql/"
        },
        {
          "targetBlank": true,
          "title": "HTTP Protocol",
          "url": "https://clickhouse.tech/docs/en/interfaces/http/"
        },
        {
          "targetBlank": true,
          "title": "Native Protocol",
          "url": "https://clickhouse.tech/docs/en/interfaces/tcp/"
        }
      ],
      "nullPointMode": "null",
      "options": {
        "dataLinks": []
      },
      "percentage": false,
      "pointradius": 5,
      "points": false,
      "renderer": "flot",
      "seriesOverrides": [],
      "spaceLength": 10,
      "stack": false,
      "steppedLine": true,
      "targets": [
        {
          "expr": "chi_clickhouse_metric_TCPConnection{exported_namespace=~\"$exported_namespace\",chi=~\"$chi\",hostname=~\"$hostname\"}",
          "intervalFactor": 2,
          "legendFormat": "tcp {{hostname}}",
          "refId": "A",
          "step": 10
        },
        {
          "expr": "chi_clickhouse_metric_HTTPConnection{exported_namespace=~\"$exported_namespace\",chi=~\"$chi\",hostname=~\"$hostname\"}",
          "intervalFactor": 2,
          "legendFormat": "http {{hostname}}",
          "refId": "B",
          "step": 10
        },
        {
          "expr": "chi_clickhouse_metric_InterserverConnection{exported_namespace=~\"$exported_namespace\",chi=~\"$chi\",hostname=~\"$hostname\"}",
          "intervalFactor": 2,
          "legendFormat": "interserver {{hostname}}",
          "refId": "C",
          "step": 10
        },
        {
          "expr": "chi_clickhouse_metric_MySQLConnection{exported_namespace=~\"$exported_namespace\",chi=~\"$chi\",hostname=~\"$hostname\"}",
          "intervalFactor": 2,
          "legendFormat": "mysql {{hostname}}",
          "refId": "D",
          "step": 10
        }
      ],
      "thresholds": [],
      "timeFrom": null,
      "timeRegions": [],
      "timeShift": null,
      "title": "Connections",
      "tooltip": {
        "msResolution": false,
        "shared": true,
        "sort": 0,
        "value_type": "cumulative"
      },
      "type": "graph",
      "xaxis": {
        "buckets": null,
        "mode": "time",
        "name": null,
        "show": true,
        "values": []
      },
      "yaxes": [
        {
          "format": "short",
          "label": null,
          "logBase": 1,
          "max": null,
          "min": null,
          "show": true
        },
        {
          "format": "short",
          "label": null,
          "logBase": 1,
          "max": null,
          "min": null,
          "show": true
        }
      ],
      "yaxis": {
        "align": false,
        "alignLevel": null
      }
    },
    {
      "aliasColors": {},
      "bars": false,
      "dashLength": 10,
      "dashes": false,
      "datasource": "${DS_PROMETHEUS}",
      "description": "BackgroundPoolTask\t\n---\nNumber of active tasks in BackgroundProcessingPool (merges, mutations, fetches, or replication queue bookkeeping)\n\n\nBackgroundMovePoolTask\n---\nNumber of active tasks in BackgroundProcessingPool for moves\n\n\nBackgroundSchedulePoolTask\t\n---\nA number of active tasks in BackgroundSchedulePool. This pool is used for periodic ReplicatedMergeTree tasks, like cleaning old data parts, altering data parts, replica re-initialization, etc.",
      "editable": true,
      "error": false,
      "fill": 1,
      "fillGradient": 0,
      "grid": {},
      "gridPos": {
        "h": 7,
        "w": 8,
        "x": 0,
        "y": 60
      },
      "hiddenSeries": false,
      "id": 9,
      "isNew": true,
      "legend": {
        "avg": false,
        "current": true,
        "hideEmpty": false,
        "hideZero": false,
        "max": false,
        "min": false,
        "show": false,
        "total": false,
        "values": true
      },
      "lines": true,
      "linewidth": 2,
      "links": [
        {
          "targetBlank": true,
          "title": "FETCH PARTITION",
          "url": "https://clickhouse.tech/docs/en/sql-reference/statements/alter/#alter_fetch-partition"
        },
        {
          "targetBlank": true,
          "title": "Mutations of data",
          "url": "https://clickhouse.tech/docs/en/sql-reference/statements/alter/#alter-mutations"
        },
        {
          "targetBlank": true,
          "title": "Data TTL",
          "url": "https://clickhouse.tech/docs/en/engines/table-engines/mergetree-family/mergetree/#table_engine-mergetree-ttl"
        },
        {
          "targetBlank": true,
          "title": "MOVE PARTITION",
          "url": "https://clickhouse.tech/docs/en/sql-reference/statements/alter/#alter_move-partition"
        }
      ],
      "nullPointMode": "null",
      "options": {
        "dataLinks": []
      },
      "percentage": false,
      "pointradius": 5,
      "points": false,
      "renderer": "flot",
      "seriesOverrides": [],
      "spaceLength": 10,
      "stack": false,
      "steppedLine": true,
      "targets": [
        {
          "expr": "chi_clickhouse_metric_BackgroundPoolTask{exported_namespace=~\"$exported_namespace\",chi=~\"$chi\",hostname=~\"$hostname\"}",
          "intervalFactor": 2,
          "legendFormat": "merge, mutate, fetch {{hostname}}",
          "refId": "A",
          "step": 10
        },
        {
          "expr": "chi_clickhouse_metric_BackgroundSchedulePoolTask{exported_namespace=~\"$exported_namespace\",chi=~\"$chi\",hostname=~\"$hostname\"}",
          "intervalFactor": 2,
          "legendFormat": "clean, alter, replica re-init {{hostname}}",
          "refId": "B",
          "step": 10
        },
        {
          "expr": "chi_clickhouse_metric_BackgroundMovePoolTask{exported_namespace=~\"$exported_namespace\",chi=~\"$chi\",hostname=~\"$hostname\"}",
          "intervalFactor": 2,
          "legendFormat": "moves {{hostname}}",
          "refId": "C",
          "step": 10
        }
      ],
      "thresholds": [],
      "timeFrom": null,
      "timeRegions": [],
      "timeShift": null,
      "title": "Background Tasks",
      "tooltip": {
        "msResolution": false,
        "shared": true,
        "sort": 0,
        "value_type": "cumulative"
      },
      "type": "graph",
      "xaxis": {
        "buckets": null,
        "mode": "time",
        "name": null,
        "show": true,
        "values": []
      },
      "yaxes": [
        {
          "format": "short",
          "label": null,
          "logBase": 1,
          "max": null,
          "min": "0",
          "show": true
        },
        {
          "format": "short",
          "label": null,
          "logBase": 1,
          "max": null,
          "min": "0",
          "show": true
        }
      ],
      "yaxis": {
        "align": false,
        "alignLevel": null
      }
    },
    {
      "aliasColors": {},
      "bars": false,
      "dashLength": 10,
      "dashes": false,
      "datasource": "${DS_PROMETHEUS}",
      "description": "Number of mutations (ALTER DELETE/ALTER UPDATE)",
      "fill": 1,
      "fillGradient": 0,
      "gridPos": {
        "h": 7,
        "w": 8,
        "x": 8,
        "y": 60
      },
      "hiddenSeries": false,
      "id": 26,
      "legend": {
        "avg": false,
        "current": false,
        "max": false,
        "min": false,
        "show": false,
        "total": false,
        "values": false
      },
      "lines": true,
      "linewidth": 1,
      "links": [
        {
          "targetBlank": true,
          "title": "Mutations",
          "url": "https://clickhouse.tech/docs/en/sql-reference/statements/alter/#alter-mutations"
        }
      ],
      "nullPointMode": "null",
      "options": {
        "dataLinks": []
      },
      "percentage": false,
      "pointradius": 2,
      "points": false,
      "renderer": "flot",
      "seriesOverrides": [],
      "spaceLength": 10,
      "stack": false,
      "steppedLine": false,
      "targets": [
        {
          "expr": "chi_clickhouse_metric_PartMutation{exported_namespace=~\"$exported_namespace\",chi=~\"$chi\",hostname=~\"$hostname\"}",
          "legendFormat": "{{hostname}}",
          "refId": "A"
        }
      ],
      "thresholds": [],
      "timeFrom": null,
      "timeRegions": [],
      "timeShift": null,
      "title": "Mutations",
      "tooltip": {
        "shared": true,
        "sort": 0,
        "value_type": "individual"
      },
      "type": "graph",
      "xaxis": {
        "buckets": null,
        "mode": "time",
        "name": null,
        "show": true,
        "values": []
      },
      "yaxes": [
        {
          "format": "short",
          "label": null,
          "logBase": 1,
          "max": null,
          "min": "0",
          "show": true
        },
        {
          "format": "short",
          "label": null,
          "logBase": 1,
          "max": null,
          "min": null,
          "show": false
        }
      ],
      "yaxis": {
        "align": false,
        "alignLevel": null
      }
    },
    {
      "aliasColors": {},
      "bars": false,
      "dashLength": 10,
      "dashes": false,
      "datasource": "${DS_PROMETHEUS}",
      "description": "Show which percent of mark files (.mrk) read from memory instead of disk",
      "editable": true,
      "error": false,
      "fill": 1,
      "fillGradient": 0,
      "grid": {},
      "gridPos": {
        "h": 7,
        "w": 8,
        "x": 16,
        "y": 60
      },
      "hiddenSeries": false,
      "id": 11,
      "isNew": true,
      "legend": {
        "avg": false,
        "current": false,
        "hideEmpty": false,
        "hideZero": false,
        "max": false,
        "min": false,
        "show": false,
        "total": false,
        "values": false
      },
      "lines": true,
      "linewidth": 2,
      "links": [
        {
          "targetBlank": true,
          "title": "mark_cache_size",
          "url": "https://clickhouse.tech/docs/en/operations/server-configuration-parameters/settings/#server-mark-cache-size"
        },
        {
          "targetBlank": true,
          "title": "MergeTree architecture",
          "url": "https://clickhouse.tech/docs/en/development/architecture/#merge-tree"
        }
      ],
      "nullPointMode": "null",
      "options": {
        "dataLinks": []
      },
      "percentage": false,
      "pointradius": 5,
      "points": false,
      "renderer": "flot",
      "seriesOverrides": [],
      "spaceLength": 10,
      "stack": false,
      "steppedLine": false,
      "targets": [
        {
          "expr": "irate(chi_clickhouse_event_MarkCacheHits[1m]) / (irate(chi_clickhouse_event_MarkCacheHits[1m]) + irate(chi_clickhouse_event_MarkCacheMisses[1m]))",
          "hide": false,
          "intervalFactor": 2,
          "legendFormat": "{{hostname}}",
          "refId": "A",
          "step": 4
        }
      ],
      "thresholds": [],
      "timeFrom": null,
      "timeRegions": [],
      "timeShift": null,
      "title": "Marks Cache Hit Rate",
      "tooltip": {
        "msResolution": false,
        "shared": true,
        "sort": 0,
        "value_type": "individual"
      },
      "type": "graph",
      "xaxis": {
        "buckets": null,
        "mode": "time",
        "name": null,
        "show": true,
        "values": []
      },
      "yaxes": [
        {
          "format": "percentunit",
          "label": "",
          "logBase": 1,
          "max": null,
          "min": "0",
          "show": true
        },
        {
          "format": "short",
          "label": null,
          "logBase": 1,
          "max": null,
          "min": null,
          "show": false
        }
      ],
      "yaxis": {
        "align": false,
        "alignLevel": null
      }
    },
    {
      "aliasColors": {},
      "bars": false,
      "dashLength": 10,
      "dashes": false,
      "datasource": "${DS_PROMETHEUS}",
      "description": "The time which CPU spent on various types of activity ",
      "fill": 1,
      "fillGradient": 1,
      "gridPos": {
        "h": 7,
        "w": 8,
        "x": 0,
        "y": 67
      },
      "hiddenSeries": false,
      "id": 51,
      "interval": "",
      "legend": {
        "avg": false,
        "current": false,
        "max": false,
        "min": false,
        "show": false,
        "total": false,
        "values": false
      },
      "lines": true,
      "linewidth": 1,
      "links": [],
      "nullPointMode": "null",
      "options": {
        "dataLinks": []
      },
      "percentage": false,
      "pointradius": 2,
      "points": false,
      "renderer": "flot",
      "seriesOverrides": [
        {
          "alias": "/^Disk Read.+/",
          "color": "#FF9830"
        },
        {
          "alias": "/^Disk Write.+/",
          "color": "#E0B400"
        },
        {
          "alias": "/^Real Time.+/",
          "color": "#73BF69"
        },
        {
          "alias": "/^User Time.+/",
          "color": "#FFF899"
        },
        {
          "alias": "/^System Time.+/",
          "color": "#F2495C"
        },
        {
          "alias": "/^OS IO Wait.+/",
          "color": "#C4162A"
        },
        {
          "alias": "/^OS CPU Wait.+/",
          "color": "rgb(95, 29, 29)"
        },
        {
          "alias": "/^OS CPU Virtual.+/",
          "color": "#B877D9"
        },
        {
          "alias": "/^Network Receive.+/",
          "color": "#C0D8FF"
        },
        {
          "alias": "/^Network Send.+/",
          "color": "#8AB8FF"
        }
      ],
      "spaceLength": 10,
      "stack": false,
      "steppedLine": true,
      "targets": [
        {
          "expr": "irate(chi_clickhouse_event_DiskReadElapsedMicroseconds{exported_namespace=~\"$exported_namespace\",chi=~\"$chi\",hostname=~\"$hostname\"}[1m])",
          "hide": true,
          "legendFormat": "Disk Read syscall {{hostname}}",
          "refId": "A"
        },
        {
          "expr": "irate(chi_clickhouse_event_DiskWriteElapsedMicroseconds{exported_namespace=~\"$exported_namespace\",chi=~\"$chi\",hostname=~\"$hostname\"}[1m])",
          "hide": true,
          "legendFormat": "Disk Write syscall {{hostname}}",
          "refId": "B"
        },
        {
          "expr": "irate(chi_clickhouse_event_NetworkReceiveElapsedMicroseconds{exported_namespace=~\"$exported_namespace\",chi=~\"$chi\",hostname=~\"$hostname\"}[1m])",
          "hide": true,
          "legendFormat": "Network Receive {{hostname}}",
          "refId": "C"
        },
        {
          "expr": "irate(chi_clickhouse_event_NetworkSendElapsedMicroseconds{exported_namespace=~\"$exported_namespace\",chi=~\"$chi\",hostname=~\"$hostname\"}[1m])",
          "hide": true,
          "legendFormat": "Network Send {{hostname}}",
          "refId": "D"
        },
        {
          "expr": "irate(chi_clickhouse_event_RealTimeMicroseconds{exported_namespace=~\"$exported_namespace\",chi=~\"$chi\",hostname=~\"$hostname\"}[1m])",
          "legendFormat": "Real Time {{hostname}}",
          "refId": "E"
        },
        {
          "expr": "irate(chi_clickhouse_event_UserTimeMicroseconds{exported_namespace=~\"$exported_namespace\",chi=~\"$chi\",hostname=~\"$hostname\"}[1m])",
          "legendFormat": "User Time {{hostname}}",
          "refId": "F"
        },
        {
          "expr": "irate(chi_clickhouse_event_SystemTimeMicroseconds{exported_namespace=~\"$exported_namespace\",chi=~\"$chi\",hostname=~\"$hostname\"}[1m])",
          "legendFormat": "System Time {{hostname}}",
          "refId": "G"
        },
        {
          "expr": "irate(chi_clickhouse_event_OSIOWaitMicroseconds{exported_namespace=~\"$exported_namespace\",chi=~\"$chi\",hostname=~\"$hostname\"}[1m])",
          "legendFormat": "OS IO Wait {{hostname}}",
          "refId": "H"
        },
        {
          "expr": "irate(chi_clickhouse_event_OSCPUWaitMicroseconds{exported_namespace=~\"$exported_namespace\",chi=~\"$chi\",hostname=~\"$hostname\"}[1m])",
          "legendFormat": "OS CPU Wait {{hostname}}",
          "refId": "I"
        },
        {
          "expr": "irate(chi_clickhouse_event_OSCPUVirtualTimeMicroseconds{exported_namespace=~\"$exported_namespace\",chi=~\"$chi\",hostname=~\"$hostname\"}[1m])",
          "legendFormat": "OS CPU Virtual {{hostname}}",
          "refId": "J"
        }
      ],
      "thresholds": [],
      "timeFrom": null,
      "timeRegions": [],
      "timeShift": null,
      "title": "CPU Time per second",
      "tooltip": {
        "shared": true,
        "sort": 0,
        "value_type": "individual"
      },
      "type": "graph",
      "xaxis": {
        "buckets": null,
        "mode": "time",
        "name": null,
        "show": true,
        "values": []
      },
      "yaxes": [
        {
          "format": "µs",
          "label": null,
          "logBase": 1,
          "max": null,
          "min": "0",
          "show": true
        },
        {
          "format": "short",
          "label": null,
          "logBase": 1,
          "max": null,
          "min": null,
          "show": false
        }
      ],
      "yaxis": {
        "align": false,
        "alignLevel": null
      }
    },
    {
      "aliasColors": {},
      "breakPoint": "50%",
      "cacheTimeout": null,
      "combine": {
        "label": "Others",
        "threshold": "0.01"
      },
      "datasource": "${DS_PROMETHEUS}",
      "description": "The time which CPU spent on various types of activity total for the selected period",
      "fontSize": "80%",
      "format": "µs",
      "gridPos": {
        "h": 7,
        "w": 16,
        "x": 8,
        "y": 67
      },
      "id": 52,
      "interval": "1m",
      "legend": {
        "header": "",
        "percentage": true,
        "show": true,
        "sideWidth": null,
        "sort": "total",
        "sortDesc": true,
        "values": true
      },
      "legendType": "Right side",
      "links": [],
      "nullPointMode": "connected",
      "options": {},
      "pieType": "pie",
      "strokeWidth": "",
      "targets": [
        {
          "expr": "increase(chi_clickhouse_event_DiskReadElapsedMicroseconds{exported_namespace=~\"$exported_namespace\",chi=~\"$chi\",hostname=~\"$hostname\"}[1m])",
          "legendFormat": "Disk Read syscall {{hostname}}",
          "refId": "A"
        },
        {
          "expr": "increase(chi_clickhouse_event_DiskWriteElapsedMicroseconds{exported_namespace=~\"$exported_namespace\",chi=~\"$chi\",hostname=~\"$hostname\"}[1m])",
          "legendFormat": "Disk Write syscall {{hostname}}",
          "refId": "B"
        },
        {
          "expr": "increase(chi_clickhouse_event_NetworkReceiveElapsedMicroseconds{exported_namespace=~\"$exported_namespace\",chi=~\"$chi\",hostname=~\"$hostname\"}[1m])",
          "legendFormat": "Network Receive {{hostname}}",
          "refId": "C"
        },
        {
          "expr": "increase(chi_clickhouse_event_NetworkSendElapsedMicroseconds{exported_namespace=~\"$exported_namespace\",chi=~\"$chi\",hostname=~\"$hostname\"}[1m])",
          "legendFormat": "Network Send {{hostname}}",
          "refId": "D"
        },
        {
          "expr": "increase(chi_clickhouse_event_RealTimeMicroseconds{exported_namespace=~\"$exported_namespace\",chi=~\"$chi\",hostname=~\"$hostname\"}[1m])",
          "legendFormat": "Real Time {{hostname}}",
          "refId": "E"
        },
        {
          "expr": "increase(chi_clickhouse_event_UserTimeMicroseconds{exported_namespace=~\"$exported_namespace\",chi=~\"$chi\",hostname=~\"$hostname\"}[1m])",
          "legendFormat": "User Time {{hostname}}",
          "refId": "F"
        },
        {
          "expr": "increase(chi_clickhouse_event_SystemTimeMicroseconds{exported_namespace=~\"$exported_namespace\",chi=~\"$chi\",hostname=~\"$hostname\"}[1m])",
          "legendFormat": "System Time {{hostname}}",
          "refId": "G"
        },
        {
          "expr": "increase(chi_clickhouse_event_OSIOWaitMicroseconds{exported_namespace=~\"$exported_namespace\",chi=~\"$chi\",hostname=~\"$hostname\"}[1m])",
          "legendFormat": "OS IO Wait {{hostname}}",
          "refId": "H"
        },
        {
          "expr": "increase(chi_clickhouse_event_OSCPUWaitMicroseconds{exported_namespace=~\"$exported_namespace\",chi=~\"$chi\",hostname=~\"$hostname\"}[1m])",
          "legendFormat": "OS CPU Wait {{hostname}}",
          "refId": "I"
        },
        {
          "expr": "increase(chi_clickhouse_event_OSCPUVirtualTimeMicroseconds{exported_namespace=~\"$exported_namespace\",chi=~\"$chi\",hostname=~\"$hostname\"}[1m])",
          "legendFormat": "OS CPU Virtual {{hostname}}",
          "refId": "J"
        },
        {
          "expr": "increase(chi_clickhouse_event_ThrottlerSleepMicroseconds{exported_namespace=~\"$exported_namespace\",chi=~\"$chi\",hostname=~\"$hostname\"}[1m])",
          "legendFormat": "Throttler Sleep {{hostname}}",
          "refId": "K"
        },
        {
          "expr": "increase(chi_clickhouse_event_DelayedInsertsMilliseconds{exported_namespace=~\"$exported_namespace\",chi=~\"$chi\",hostname=~\"$hostname\"}[1m]) * 1000",
          "legendFormat": "Delayed Insert {{hostname}}",
          "refId": "L"
        },
        {
          "expr": "increase(chi_clickhouse_event_ZooKeeperWaitMicroseconds{exported_namespace=~\"$exported_namespace\",chi=~\"$chi\",hostname=~\"$hostname\"}[1m])",
          "legendFormat": "Zookeeper Wait {{hostname}}",
          "refId": "M"
        },
        {
          "expr": "increase(chi_clickhouse_event_CompileExpressionsMicroseconds{exported_namespace=~\"$exported_namespace\",chi=~\"$chi\",hostname=~\"$hostname\"}[1m])",
          "legendFormat": "Compile Expressions {{hostname}}",
          "refId": "N"
        },
        {
          "expr": "increase(chi_clickhouse_event_MergesTimeMilliseconds{exported_namespace=~\"$exported_namespace\",chi=~\"$chi\",hostname=~\"$hostname\"}[1m]) * 1000",
          "legendFormat": "Merges {{hostname}}",
          "refId": "O"
        },
        {
          "expr": "increase(chi_clickhouse_event_RWLockReadersWaitMilliseconds{exported_namespace=~\"$exported_namespace\",chi=~\"$chi\",hostname=~\"$hostname\"}[1m]) * 1000",
          "legendFormat": "RWLock Reader Wait {{hostname}}",
          "refId": "P"
        },
        {
          "expr": "increase(chi_clickhouse_event_RWLockWritersWaitMilliseconds{exported_namespace=~\"$exported_namespace\",chi=~\"$chi\",hostname=~\"$hostname\"}[1m]) * 1000",
          "legendFormat": "RWLock Writer Wait {{hostname}}",
          "refId": "Q"
        },
        {
          "expr": "increase(chi_clickhouse_event_SelectQueryTimeMicroseconds{exported_namespace=~\"$exported_namespace\",chi=~\"$chi\",hostname=~\"$hostname\"}[1m])",
          "legendFormat": "Select Query {{hostname}}",
          "refId": "R"
        },
        {
          "expr": "increase(chi_clickhouse_event_InsertQueryTimeMicroseconds{exported_namespace=~\"$exported_namespace\",chi=~\"$chi\",hostname=~\"$hostname\"}[1m])",
          "legendFormat": "Insert Query {{hostname}}",
          "refId": "S"
        },
        {
          "expr": "increase(chi_clickhouse_event_S3ReadMicroseconds{exported_namespace=~\"$exported_namespace\",chi=~\"$chi\",hostname=~\"$hostname\"}[1m])",
          "legendFormat": "S3 Read {{hostname}}",
          "refId": "T"
        },
        {
          "expr": "increase(chi_clickhouse_event_S3WriteMicroseconds{exported_namespace=~\"$exported_namespace\",chi=~\"$chi\",hostname=~\"$hostname\"}[1m])",
          "legendFormat": "S3 Write {{hostname}}",
          "refId": "U"
        }
      ],
      "timeFrom": null,
      "timeShift": null,
      "title": "CPU Time total",
      "type": "grafana-piechart-panel",
      "valueName": "total"
    },
    {
      "aliasColors": {},
      "bars": false,
      "dashLength": 10,
      "dashes": false,
      "datasource": "${DS_PROMETHEUS}",
      "description": "",
      "editable": true,
      "error": false,
      "fill": 1,
      "fillGradient": 0,
      "grid": {},
      "gridPos": {
        "h": 7,
        "w": 8,
        "x": 8,
        "y": 74
      },
      "hiddenSeries": false,
      "id": 24,
      "isNew": true,
      "legend": {
        "avg": false,
        "current": false,
        "hideEmpty": false,
        "hideZero": false,
        "max": false,
        "min": false,
        "show": true,
        "total": false,
        "values": false
      },
      "lines": true,
      "linewidth": 2,
      "links": [
        {
          "targetBlank": true,
          "title": "Howto show detail statsistic on grafana for golang process",
          "url": "https://grafana.com/grafana/dashboards/6671"
        }
      ],
      "nullPointMode": "null",
      "options": {
        "dataLinks": []
      },
      "percentage": false,
      "pointradius": 5,
      "points": false,
      "renderer": "flot",
      "seriesOverrides": [],
      "spaceLength": 10,
      "stack": false,
      "steppedLine": false,
      "targets": [
        {
          "expr": "irate(go_memstats_alloc_bytes_total{app=\"clickhouse-operator\",namespace=~\"$exported_namespace|kube-system\"}[1m])",
          "hide": false,
          "legendFormat": "{{ namespace }} GO malloc bytes / sec",
          "refId": "A"
        },
        {
          "expr": "process_resident_memory_bytes{app=\"clickhouse-operator\",namespace=~\"$exported_namespace|kube-system\"}",
          "legendFormat": "{{ namespace }} RSS Memory",
          "refId": "B"
        }
      ],
      "thresholds": [],
      "timeFrom": null,
      "timeRegions": [],
      "timeShift": null,
      "title": "Monitoring Agent",
      "tooltip": {
        "msResolution": false,
        "shared": true,
        "sort": 0,
        "value_type": "cumulative"
      },
      "type": "graph",
      "xaxis": {
        "buckets": null,
        "mode": "time",
        "name": null,
        "show": true,
        "values": []
      },
      "yaxes": [
        {
          "format": "bytes",
          "label": null,
          "logBase": 1,
          "max": null,
          "min": "0",
          "show": true
        },
        {
          "format": "short",
          "label": null,
          "logBase": 1,
          "max": null,
          "min": null,
          "show": true
        }
      ],
      "yaxis": {
        "align": false,
        "alignLevel": null
      }
    }
  ],
  "refresh": "1m",
  "schemaVersion": 21,
  "style": "dark",
  "tags": [
    "Altinity",
    "clickhouse",
    "operator"
  ],
  "templating": {
    "list": [
      {
        "allValue": null,
        "current": {},
        "datasource": "${DS_PROMETHEUS}",
        "definition": "label_values(chi_clickhouse_metric_Uptime, exported_namespace)",
        "hide": 0,
        "includeAll": true,
        "label": "K8S Namespace",
        "multi": true,
        "name": "exported_namespace",
        "options": [],
        "query": "label_values(chi_clickhouse_metric_Uptime, exported_namespace)",
        "refresh": 2,
        "regex": "",
        "skipUrlSync": false,
        "sort": 1,
        "tagValuesQuery": "",
        "tags": [],
        "tagsQuery": "",
        "type": "query",
        "useTags": false
      },
      {
        "allValue": null,
        "current": {},
        "datasource": "${DS_PROMETHEUS}",
        "definition": "label_values(chi_clickhouse_metric_Uptime{exported_namespace=~\"$exported_namespace\"}, chi)",
        "hide": 0,
        "includeAll": true,
        "label": "K8S Clickhouse Installation",
        "multi": true,
        "name": "chi",
        "options": [],
        "query": "label_values(chi_clickhouse_metric_Uptime{exported_namespace=~\"$exported_namespace\"}, chi)",
        "refresh": 2,
        "regex": "",
        "skipUrlSync": false,
        "sort": 1,
        "tagValuesQuery": "",
        "tags": [],
        "tagsQuery": "",
        "type": "query",
        "useTags": false
      },
      {
        "allValue": null,
        "current": {},
        "datasource": "${DS_PROMETHEUS}",
        "definition": "label_values(chi_clickhouse_metric_Uptime{exported_namespace=~\"$exported_namespace\",chi=~\"$chi\"}, hostname)",
        "hide": 0,
        "includeAll": true,
        "label": "Server",
        "multi": true,
        "name": "hostname",
        "options": [],
        "query": "label_values(chi_clickhouse_metric_Uptime{exported_namespace=~\"$exported_namespace\",chi=~\"$chi\"}, hostname)",
        "refresh": 2,
        "regex": "",
        "skipUrlSync": false,
        "sort": 1,
        "tagValuesQuery": "",
        "tags": [],
        "tagsQuery": "",
        "type": "query",
        "useTags": false
      }
    ]
  },
  "time": {
    "from": "now-30m",
    "to": "now"
  },
  "timepicker": {
    "refresh_intervals": [
      "5s",
      "10s",
      "30s",
      "1m",
      "5m",
      "15m",
      "30m",
      "1h",
      "2h",
      "1d"
    ],
    "time_options": [
      "5m",
      "15m",
      "1h",
      "6h",
      "12h",
      "24h",
      "2d",
      "7d",
      "30d"
    ]
  },
  "timezone": "browser",
  "title": "Altinity ClickHouse Operator Dashboard",
  "uid": "80bd73d2a243583a9ec0d1b3fdf86e98",
  "version": 24092020
}<|MERGE_RESOLUTION|>--- conflicted
+++ resolved
@@ -65,11 +65,7 @@
   "gnetId": 882,
   "graphTooltip": 1,
   "id": null,
-<<<<<<< HEAD
-  "iteration": 1601549995440,
-=======
   "iteration": 1600942356930,
->>>>>>> 7a304e20
   "links": [],
   "panels": [
     {
